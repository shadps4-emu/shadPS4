--- conflicted
+++ resolved
@@ -192,9 +192,6 @@
                 src/core/libraries/rtc/rtc.h
                 src/core/libraries/disc_map/disc_map.cpp
                 src/core/libraries/disc_map/disc_map.h
-<<<<<<< HEAD
-=======
-                src/core/libraries/disc_map/disc_map_codes.h
                 src/core/libraries/avplayer/avplayer_common.cpp
                 src/core/libraries/avplayer/avplayer_common.h
                 src/core/libraries/avplayer/avplayer_file_streamer.cpp
@@ -205,7 +202,6 @@
                 src/core/libraries/avplayer/avplayer_source.h
                 src/core/libraries/avplayer/avplayer_state.cpp
                 src/core/libraries/avplayer/avplayer_state.h
->>>>>>> dcb057dd
                 src/core/libraries/avplayer/avplayer.cpp
                 src/core/libraries/avplayer/avplayer.h
 )
