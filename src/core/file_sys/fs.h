// SPDX-FileCopyrightText: Copyright 2025 shadPS4 Emulator Project
// SPDX-License-Identifier: GPL-2.0-or-later

#pragma once

#include <atomic>
#include <mutex>
#include <string>
#include <vector>
#include <tsl/robin_map.h>
#include "common/io_file.h"
#include "common/logging/formatter.h"
#include "core/file_sys/devices/base_device.h"
#include "core/file_sys/directories/base_directory.h"

namespace Libraries::Net {
struct Socket;
}

namespace Libraries::Net {
struct Socket;
}

namespace Core::FileSys {

class MntPoints {
#ifdef _WIN64
    static constexpr bool NeedsCaseInsensitiveSearch = false;
#else
    static constexpr bool NeedsCaseInsensitiveSearch = true;
#endif
public:
    static bool ignore_game_patches;
    struct MntPair {
        std::filesystem::path host_path;
        std::string mount; // e.g /app0
        bool read_only;
    };

    explicit MntPoints() = default;
    ~MntPoints() = default;

    void Mount(const std::filesystem::path& host_folder, const std::string& guest_folder,
               bool read_only = false);
    void Unmount(const std::filesystem::path& host_folder, const std::string& guest_folder);
    void UnmountAll();

    std::filesystem::path GetHostPath(std::string_view guest_directory,
                                      bool* is_read_only = nullptr, bool force_base_path = false);
    using IterateDirectoryCallback =
        std::function<void(const std::filesystem::path& host_path, bool is_file)>;
    void IterateDirectory(std::string_view guest_directory,
                          const IterateDirectoryCallback& callback);

    const MntPair* GetMountFromHostPath(const std::string& host_path) {
        std::scoped_lock lock{m_mutex};
        const auto it = std::ranges::find_if(m_mnt_pairs, [&](const MntPair& mount) {
            return host_path.starts_with(std::string{fmt::UTF(mount.host_path.u8string()).data});
        });
        return it == m_mnt_pairs.end() ? nullptr : &*it;
    }

    const MntPair* GetMount(const std::string& guest_path) {
        std::scoped_lock lock{m_mutex};
        const auto it = std::ranges::find_if(m_mnt_pairs, [&](const auto& mount) {
            // When doing starts-with check, add a trailing slash to make sure we don't match
            // against only part of the mount path.
            return guest_path == mount.mount || guest_path.starts_with(mount.mount + "/");
        });
        return it == m_mnt_pairs.end() ? nullptr : &*it;
    }

private:
    std::vector<MntPair> m_mnt_pairs;
    std::vector<std::filesystem::path> path_parts;
    tsl::robin_map<std::filesystem::path, std::filesystem::path> path_cache;
    std::mutex m_mutex;
};

enum class FileType {
    Regular, // standard file
    Directory,
    Device,
    Socket,
};

struct File {
    std::atomic_bool is_opened{};
    std::atomic<FileType> type{FileType::Regular};
    std::filesystem::path m_host_name;
    std::string m_guest_name;
    Common::FS::IOFile f;
    std::mutex m_mutex;
<<<<<<< HEAD
    std::shared_ptr<Devices::BaseDevice> device;    // only valid for type == Device
    std::shared_ptr<Libraries::Net::Socket> socket; // only valid for type == Socket
=======
    std::shared_ptr<Directories::BaseDirectory> directory; // only valid for type == Directory
    std::shared_ptr<Devices::BaseDevice> device;           // only valid for type == Device
    std::shared_ptr<Libraries::Net::Socket> socket;        // only valid for type == Socket
>>>>>>> 1d459474
};

class HandleTable {
public:
    HandleTable() = default;
    virtual ~HandleTable() = default;

    int CreateHandle();
    void DeleteHandle(int d);
    File* GetFile(int d);
    File* GetSocket(int d);
    File* GetFile(const std::filesystem::path& host_name);
    int GetFileDescriptor(File* file);

    void CreateStdHandles();

private:
    std::vector<File*> m_files;
    std::mutex m_mutex;
};

} // namespace Core::FileSys<|MERGE_RESOLUTION|>--- conflicted
+++ resolved
@@ -91,14 +91,9 @@
     std::string m_guest_name;
     Common::FS::IOFile f;
     std::mutex m_mutex;
-<<<<<<< HEAD
-    std::shared_ptr<Devices::BaseDevice> device;    // only valid for type == Device
-    std::shared_ptr<Libraries::Net::Socket> socket; // only valid for type == Socket
-=======
     std::shared_ptr<Directories::BaseDirectory> directory; // only valid for type == Directory
     std::shared_ptr<Devices::BaseDevice> device;           // only valid for type == Device
     std::shared_ptr<Libraries::Net::Socket> socket;        // only valid for type == Socket
->>>>>>> 1d459474
 };
 
 class HandleTable {
