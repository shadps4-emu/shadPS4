// SPDX-FileCopyrightText: Copyright 2024 shadPS4 Emulator Project
// SPDX-License-Identifier: GPL-2.0-or-later

#include "common/alignment.h"
#include "common/assert.h"
#include "common/config.h"
#include "common/debug.h"
#include "core/libraries/kernel/memory.h"
#include "core/libraries/kernel/orbis_error.h"
#include "core/libraries/kernel/process.h"
#include "core/memory.h"
#include "video_core/renderer_vulkan/vk_rasterizer.h"

namespace Core {

MemoryManager::MemoryManager() {
    // Insert a virtual memory area that covers the entire area we manage.
    const VAddr system_managed_base = impl.SystemManagedVirtualBase();
    const size_t system_managed_size = impl.SystemManagedVirtualSize();
    const VAddr system_reserved_base = impl.SystemReservedVirtualBase();
    const size_t system_reserved_size = impl.SystemReservedVirtualSize();
    const VAddr user_base = impl.UserVirtualBase();
    const size_t user_size = impl.UserVirtualSize();
    vma_map.emplace(system_managed_base,
                    VirtualMemoryArea{system_managed_base, system_managed_size});
    vma_map.emplace(system_reserved_base,
                    VirtualMemoryArea{system_reserved_base, system_reserved_size});
    vma_map.emplace(user_base, VirtualMemoryArea{user_base, user_size});

    // Log initialization.
    LOG_INFO(Kernel_Vmm, "Usable memory address space: {}_GB",
             (system_managed_size + system_reserved_size + user_size) >> 30);
}

MemoryManager::~MemoryManager() = default;

void MemoryManager::SetupMemoryRegions(u64 flexible_size, bool use_extended_mem1,
                                       bool use_extended_mem2) {
    const bool is_neo = ::Libraries::Kernel::sceKernelIsNeoMode();
    auto total_size = is_neo ? SCE_KERNEL_TOTAL_MEM_PRO : SCE_KERNEL_TOTAL_MEM;
    if (!use_extended_mem1 && is_neo) {
        total_size -= 256_MB;
    }
    if (!use_extended_mem2 && !is_neo) {
        total_size -= 128_MB;
    }
    total_flexible_size = flexible_size - SCE_FLEXIBLE_MEMORY_BASE;
    total_direct_size = total_size - flexible_size;

    // Insert an area that covers direct memory physical block.
    // Note that this should never be called after direct memory allocations have been made.
    dmem_map.clear();
    dmem_map.emplace(0, DirectMemoryArea{0, total_direct_size});

    LOG_INFO(Kernel_Vmm, "Configured memory regions: flexible size = {:#x}, direct size = {:#x}",
             total_flexible_size, total_direct_size);
}

bool MemoryManager::TryWriteBacking(void* address, const void* data, u32 num_bytes) {
    const VAddr virtual_addr = std::bit_cast<VAddr>(address);
    const auto& vma = FindVMA(virtual_addr)->second;
    if (vma.type != VMAType::Direct) {
        return false;
    }
    u8* backing = impl.BackingBase() + vma.phys_base + (virtual_addr - vma.base);
    memcpy(backing, data, num_bytes);
    return true;
}

PAddr MemoryManager::PoolExpand(PAddr search_start, PAddr search_end, size_t size, u64 alignment) {
    std::scoped_lock lk{mutex};

    auto dmem_area = FindDmemArea(search_start);

    const auto is_suitable = [&] {
        const auto aligned_base = alignment > 0 ? Common::AlignUp(dmem_area->second.base, alignment)
                                                : dmem_area->second.base;
        const auto alignment_size = aligned_base - dmem_area->second.base;
        const auto remaining_size =
            dmem_area->second.size >= alignment_size ? dmem_area->second.size - alignment_size : 0;
        return dmem_area->second.is_free && remaining_size >= size;
    };
    while (!is_suitable() && dmem_area->second.GetEnd() <= search_end) {
        dmem_area++;
    }
    ASSERT_MSG(is_suitable(), "Unable to find free direct memory area: size = {:#x}", size);

    // Align free position
    PAddr free_addr = dmem_area->second.base;
    free_addr = alignment > 0 ? Common::AlignUp(free_addr, alignment) : free_addr;

    // Add the allocated region to the list and commit its pages.
    auto& area = CarveDmemArea(free_addr, size)->second;
    area.is_free = false;
    area.is_pooled = true;
    return free_addr;
}

PAddr MemoryManager::Allocate(PAddr search_start, PAddr search_end, size_t size, u64 alignment,
                              int memory_type) {
    std::scoped_lock lk{mutex};
    alignment = alignment > 0 ? alignment : 16_KB;

    auto dmem_area = FindDmemArea(search_start);

    const auto is_suitable = [&] {
        if (dmem_area == dmem_map.end()) {
            return false;
        }
        const auto aligned_base = Common::AlignUp(dmem_area->second.base, alignment);
        const auto alignment_size = aligned_base - dmem_area->second.base;
        const auto remaining_size =
            dmem_area->second.size >= alignment_size ? dmem_area->second.size - alignment_size : 0;
        return dmem_area->second.is_free && remaining_size >= size;
    };
    while (dmem_area != dmem_map.end() && !is_suitable() &&
           dmem_area->second.GetEnd() <= search_end) {
        ++dmem_area;
    }
    ASSERT_MSG(is_suitable(), "Unable to find free direct memory area: size = {:#x}", size);

    // Align free position
    PAddr free_addr = dmem_area->second.base;
    free_addr = Common::AlignUp(free_addr, alignment);

    // Add the allocated region to the list and commit its pages.
    auto& area = CarveDmemArea(free_addr, size)->second;
    area.memory_type = memory_type;
    area.is_free = false;
    return free_addr;
}

void MemoryManager::Free(PAddr phys_addr, size_t size) {
    std::scoped_lock lk{mutex};

    auto dmem_area = CarveDmemArea(phys_addr, size);
    ASSERT(dmem_area != dmem_map.end() && dmem_area->second.size >= size);

    // Release any dmem mappings that reference this physical block.
    std::vector<std::pair<VAddr, u64>> remove_list;
    for (const auto& [addr, mapping] : vma_map) {
        if (mapping.type != VMAType::Direct) {
            continue;
        }
        if (mapping.phys_base <= phys_addr && phys_addr < mapping.phys_base + mapping.size) {
            auto vma_segment_start_addr = phys_addr - mapping.phys_base + addr;
            LOG_INFO(Kernel_Vmm, "Unmaping direct mapping {:#x} with size {:#x}",
                     vma_segment_start_addr, size);
            // Unmaping might erase from vma_map. We can't do it here.
            remove_list.emplace_back(vma_segment_start_addr, size);
        }
    }
    for (const auto& [addr, size] : remove_list) {
        UnmapMemoryImpl(addr, size);
    }

    // Mark region as free and attempt to coalesce it with neighbours.
    auto& area = dmem_area->second;
    area.is_free = true;
    area.memory_type = 0;
    MergeAdjacent(dmem_map, dmem_area);
}

int MemoryManager::PoolReserve(void** out_addr, VAddr virtual_addr, size_t size,
                               MemoryMapFlags flags, u64 alignment) {
    std::scoped_lock lk{mutex};

    virtual_addr = (virtual_addr == 0) ? impl.SystemManagedVirtualBase() : virtual_addr;
    alignment = alignment > 0 ? alignment : 2_MB;
    VAddr mapped_addr = alignment > 0 ? Common::AlignUp(virtual_addr, alignment) : virtual_addr;

    // Fixed mapping means the virtual address must exactly match the provided one.
    if (True(flags & MemoryMapFlags::Fixed)) {
        auto& vma = FindVMA(mapped_addr)->second;
        // If the VMA is mapped, unmap the region first.
        if (vma.IsMapped()) {
            UnmapMemoryImpl(mapped_addr, size);
            vma = FindVMA(mapped_addr)->second;
        }
        const size_t remaining_size = vma.base + vma.size - mapped_addr;
        ASSERT_MSG(vma.type == VMAType::Free && remaining_size >= size);
    }

    // Find the first free area starting with provided virtual address.
    if (False(flags & MemoryMapFlags::Fixed)) {
        mapped_addr = SearchFree(mapped_addr, size, alignment);
    }

    // Add virtual memory area
    const auto new_vma_handle = CarveVMA(mapped_addr, size);
    auto& new_vma = new_vma_handle->second;
    new_vma.disallow_merge = True(flags & MemoryMapFlags::NoCoalesce);
    new_vma.prot = MemoryProt::NoAccess;
    new_vma.name = "";
    new_vma.type = VMAType::PoolReserved;
    MergeAdjacent(vma_map, new_vma_handle);

    *out_addr = std::bit_cast<void*>(mapped_addr);
    return ORBIS_OK;
}

int MemoryManager::Reserve(void** out_addr, VAddr virtual_addr, size_t size, MemoryMapFlags flags,
                           u64 alignment) {
    std::scoped_lock lk{mutex};

    virtual_addr = (virtual_addr == 0) ? impl.SystemManagedVirtualBase() : virtual_addr;
    alignment = alignment > 0 ? alignment : 16_KB;
    VAddr mapped_addr = alignment > 0 ? Common::AlignUp(virtual_addr, alignment) : virtual_addr;

    // Fixed mapping means the virtual address must exactly match the provided one.
    if (True(flags & MemoryMapFlags::Fixed)) {
        auto& vma = FindVMA(mapped_addr)->second;
        // If the VMA is mapped, unmap the region first.
        if (vma.IsMapped()) {
            UnmapMemoryImpl(mapped_addr, size);
            vma = FindVMA(mapped_addr)->second;
        }
        const size_t remaining_size = vma.base + vma.size - mapped_addr;
        ASSERT_MSG(vma.type == VMAType::Free && remaining_size >= size);
    }

    // Find the first free area starting with provided virtual address.
    if (False(flags & MemoryMapFlags::Fixed)) {
        mapped_addr = SearchFree(mapped_addr, size, alignment);
    }

    // Add virtual memory area
    const auto new_vma_handle = CarveVMA(mapped_addr, size);
    auto& new_vma = new_vma_handle->second;
    new_vma.disallow_merge = True(flags & MemoryMapFlags::NoCoalesce);
    new_vma.prot = MemoryProt::NoAccess;
    new_vma.name = "";
    new_vma.type = VMAType::Reserved;
    MergeAdjacent(vma_map, new_vma_handle);

    *out_addr = std::bit_cast<void*>(mapped_addr);
    return ORBIS_OK;
}

int MemoryManager::PoolCommit(VAddr virtual_addr, size_t size, MemoryProt prot) {
    std::scoped_lock lk{mutex};

    const u64 alignment = 64_KB;

    // When virtual addr is zero, force it to virtual_base. The guest cannot pass Fixed
    // flag so we will take the branch that searches for free (or reserved) mappings.
    virtual_addr = (virtual_addr == 0) ? impl.SystemManagedVirtualBase() : virtual_addr;
    VAddr mapped_addr = Common::AlignUp(virtual_addr, alignment);

    // This should return SCE_KERNEL_ERROR_ENOMEM but shouldn't normally happen.
    const auto& vma = FindVMA(mapped_addr)->second;
    const size_t remaining_size = vma.base + vma.size - mapped_addr;
    ASSERT_MSG(!vma.IsMapped() && remaining_size >= size);

    // Perform the mapping.
    void* out_addr = impl.Map(mapped_addr, size, alignment, -1, false);
    TRACK_ALLOC(out_addr, size, "VMEM");

    auto& new_vma = CarveVMA(mapped_addr, size)->second;
    new_vma.disallow_merge = false;
    new_vma.prot = prot;
    new_vma.name = "";
    new_vma.type = Core::VMAType::Pooled;
    new_vma.is_exec = false;
    new_vma.phys_base = 0;

    rasterizer->MapMemory(mapped_addr, size);
    return ORBIS_OK;
}

int MemoryManager::MapMemory(void** out_addr, VAddr virtual_addr, size_t size, MemoryProt prot,
                             MemoryMapFlags flags, VMAType type, std::string_view name,
                             bool is_exec, PAddr phys_addr, u64 alignment) {
    std::scoped_lock lk{mutex};

    // Certain games perform flexible mappings on loop to determine
    // the available flexible memory size. Questionable but we need to handle this.
    if (type == VMAType::Flexible && flexible_usage + size > total_flexible_size) {
        return ORBIS_KERNEL_ERROR_ENOMEM;
    }

    // When virtual addr is zero, force it to virtual_base. The guest cannot pass Fixed
    // flag so we will take the branch that searches for free (or reserved) mappings.
    virtual_addr = (virtual_addr == 0) ? impl.SystemManagedVirtualBase() : virtual_addr;
    alignment = alignment > 0 ? alignment : 16_KB;
    VAddr mapped_addr = alignment > 0 ? Common::AlignUp(virtual_addr, alignment) : virtual_addr;

    // Fixed mapping means the virtual address must exactly match the provided one.
    if (True(flags & MemoryMapFlags::Fixed)) {
        // This should return SCE_KERNEL_ERROR_ENOMEM but shouldn't normally happen.
        const auto& vma = FindVMA(mapped_addr)->second;
        const size_t remaining_size = vma.base + vma.size - mapped_addr;
        ASSERT_MSG(!vma.IsMapped() && remaining_size >= size);
    }

    // Find the first free area starting with provided virtual address.
    if (False(flags & MemoryMapFlags::Fixed)) {
        mapped_addr = SearchFree(mapped_addr, size, alignment);
    }

    // Perform the mapping.
    *out_addr = impl.Map(mapped_addr, size, alignment, phys_addr, is_exec);
    TRACK_ALLOC(*out_addr, size, "VMEM");

    auto& new_vma = CarveVMA(mapped_addr, size)->second;
    new_vma.disallow_merge = True(flags & MemoryMapFlags::NoCoalesce);
    new_vma.prot = prot;
    new_vma.name = name;
    new_vma.type = type;
    new_vma.is_exec = is_exec;

    if (type == VMAType::Direct) {
        new_vma.phys_base = phys_addr;
        rasterizer->MapMemory(mapped_addr, size);
    }
    if (type == VMAType::Flexible) {
        flexible_usage += size;
    }

    return ORBIS_OK;
}

int MemoryManager::MapFile(void** out_addr, VAddr virtual_addr, size_t size, MemoryProt prot,
                           MemoryMapFlags flags, uintptr_t fd, size_t offset) {
    VAddr mapped_addr = (virtual_addr == 0) ? impl.SystemManagedVirtualBase() : virtual_addr;
    const size_t size_aligned = Common::AlignUp(size, 16_KB);

    // Find first free area to map the file.
    if (False(flags & MemoryMapFlags::Fixed)) {
        mapped_addr = SearchFree(mapped_addr, size_aligned, 1);
    }

    if (True(flags & MemoryMapFlags::Fixed)) {
        const auto& vma = FindVMA(virtual_addr)->second;
        const size_t remaining_size = vma.base + vma.size - virtual_addr;
        ASSERT_MSG(!vma.IsMapped() && remaining_size >= size);
    }

    // Map the file.
    impl.MapFile(mapped_addr, size_aligned, offset, std::bit_cast<u32>(prot), fd);

    // Add virtual memory area
    auto& new_vma = CarveVMA(mapped_addr, size_aligned)->second;
    new_vma.disallow_merge = True(flags & MemoryMapFlags::NoCoalesce);
    new_vma.prot = prot;
    new_vma.name = "File";
    new_vma.fd = fd;
    new_vma.type = VMAType::File;

    *out_addr = std::bit_cast<void*>(mapped_addr);
    return ORBIS_OK;
}

void MemoryManager::PoolDecommit(VAddr virtual_addr, size_t size) {
    std::scoped_lock lk{mutex};

    const auto it = FindVMA(virtual_addr);
    const auto& vma_base = it->second;
    ASSERT_MSG(vma_base.Contains(virtual_addr, size),
               "Existing mapping does not contain requested unmap range");

    const auto vma_base_addr = vma_base.base;
    const auto vma_base_size = vma_base.size;
    const auto phys_base = vma_base.phys_base;
    const bool is_exec = vma_base.is_exec;
    const auto start_in_vma = virtual_addr - vma_base_addr;
    const auto type = vma_base.type;

    rasterizer->UnmapMemory(virtual_addr, size);

    // Mark region as free and attempt to coalesce it with neighbours.
    const auto new_it = CarveVMA(virtual_addr, size);
    auto& vma = new_it->second;
    vma.type = VMAType::PoolReserved;
    vma.prot = MemoryProt::NoAccess;
    vma.phys_base = 0;
    vma.disallow_merge = false;
    vma.name = "";
    MergeAdjacent(vma_map, new_it);

    // Unmap the memory region.
    impl.Unmap(vma_base_addr, vma_base_size, start_in_vma, start_in_vma + size, phys_base, is_exec,
               false, false);
    TRACK_FREE(virtual_addr, "VMEM");
}

s32 MemoryManager::UnmapMemory(VAddr virtual_addr, size_t size) {
    std::scoped_lock lk{mutex};
    return UnmapMemoryImpl(virtual_addr, size);
}

<<<<<<< HEAD
s32 MemoryManager::UnmapMemoryImpl(VAddr virtual_addr, size_t size) {
    const auto it = FindVMA(virtual_addr);
    const auto& vma_base = it->second;
    ASSERT_MSG(vma_base.Contains(virtual_addr, size),
               "Existing mapping does not contain requested unmap range");

    const auto type = vma_base.type;
    if (type == VMAType::Free) {
        return ORBIS_OK;
    }

=======
size_t MemoryManager::UnmapBytesFromEntry(VAddr virtual_addr, VirtualMemoryArea vma_base,
                                          size_t size) {
>>>>>>> 31c51708
    const auto vma_base_addr = vma_base.base;
    const auto vma_base_size = vma_base.size;
    const auto phys_base = vma_base.phys_base;
    const bool is_exec = vma_base.is_exec;
    const auto start_in_vma = virtual_addr - vma_base_addr;
<<<<<<< HEAD
    const bool has_backing = type == VMAType::Direct || type == VMAType::File;
    if (type == VMAType::Direct || type == VMAType::Pooled) {
        rasterizer->UnmapMemory(virtual_addr, size);
=======
    const auto adjusted_size =
        vma_base_size - start_in_vma < size ? vma_base_size - start_in_vma : size;
    const auto type = vma_base.type;
    const bool has_backing = type == VMAType::Direct || type == VMAType::File;
    if (type == VMAType::Direct) {
        rasterizer->UnmapMemory(virtual_addr, adjusted_size);
>>>>>>> 31c51708
    }
    if (type == VMAType::Flexible) {
        flexible_usage -= adjusted_size;
    }

    // Mark region as free and attempt to coalesce it with neighbours.
    const auto new_it = CarveVMA(virtual_addr, adjusted_size);
    auto& vma = new_it->second;
    vma.type = VMAType::Free;
    vma.prot = MemoryProt::NoAccess;
    vma.phys_base = 0;
    vma.disallow_merge = false;
    vma.name = "";
    MergeAdjacent(vma_map, new_it);
    bool readonly_file = vma.prot == MemoryProt::CpuRead && type == VMAType::File;

<<<<<<< HEAD
    if (type != VMAType::Reserved && type != VMAType::PoolReserved) {
        // Unmap the memory region.
        impl.Unmap(vma_base_addr, vma_base_size, start_in_vma, start_in_vma + size, phys_base,
                   is_exec, has_backing, readonly_file);
        TRACK_FREE(virtual_addr, "VMEM");
    }
=======
    // Unmap the memory region.
    impl.Unmap(vma_base_addr, vma_base_size, start_in_vma, start_in_vma + adjusted_size, phys_base,
               is_exec, has_backing, readonly_file);
    TRACK_FREE(virtual_addr, "VMEM");
>>>>>>> 31c51708

    return adjusted_size;
}

s32 MemoryManager::UnmapMemoryImpl(VAddr virtual_addr, size_t size) {
    auto unmapped_bytes = 0;
    do {
        auto it = FindVMA(virtual_addr + unmapped_bytes);
        auto& vma_base = it->second;
        auto unmapped =
            UnmapBytesFromEntry(virtual_addr + unmapped_bytes, vma_base, size - unmapped_bytes);
        ASSERT_MSG(unmapped > 0, "Failed to unmap memory, progress is impossible");
        unmapped_bytes += unmapped;
    } while (unmapped_bytes < size);

    return ORBIS_OK;
}

int MemoryManager::QueryProtection(VAddr addr, void** start, void** end, u32* prot) {
    std::scoped_lock lk{mutex};

    const auto it = FindVMA(addr);
    const auto& vma = it->second;
    ASSERT_MSG(vma.type != VMAType::Free, "Provided address is not mapped");

    if (start != nullptr) {
        *start = reinterpret_cast<void*>(vma.base);
    }
    if (end != nullptr) {
        *end = reinterpret_cast<void*>(vma.base + vma.size);
    }
    if (prot != nullptr) {
        *prot = static_cast<u32>(vma.prot);
    }
    return ORBIS_OK;
}

int MemoryManager::Protect(VAddr addr, size_t size, MemoryProt prot) {
    std::scoped_lock lk{mutex};

    // Find the virtual memory area that contains the specified address range.
    auto it = FindVMA(addr);
    if (it == vma_map.end() || !it->second.Contains(addr, size)) {
        LOG_ERROR(Core, "Address range not mapped");
        return ORBIS_KERNEL_ERROR_EINVAL;
    }

    VirtualMemoryArea& vma = it->second;
    if (vma.type == VMAType::Free) {
        LOG_ERROR(Core, "Cannot change protection on free memory region");
        return ORBIS_KERNEL_ERROR_EINVAL;
    }

    // Validate protection flags
    constexpr static MemoryProt valid_flags = MemoryProt::NoAccess | MemoryProt::CpuRead |
                                              MemoryProt::CpuReadWrite | MemoryProt::GpuRead |
                                              MemoryProt::GpuWrite | MemoryProt::GpuReadWrite;

    MemoryProt invalid_flags = prot & ~valid_flags;
    if (u32(invalid_flags) != 0 && u32(invalid_flags) != u32(MemoryProt::NoAccess)) {
        LOG_ERROR(Core, "Invalid protection flags: prot = {:#x}, invalid flags = {:#x}", u32(prot),
                  u32(invalid_flags));
        return ORBIS_KERNEL_ERROR_EINVAL;
    }

    // Change protection
    vma.prot = prot;

    // Set permissions
    Core::MemoryPermission perms{};

    if (True(prot & MemoryProt::CpuRead)) {
        perms |= Core::MemoryPermission::Read;
    }
    if (True(prot & MemoryProt::CpuReadWrite)) {
        perms |= Core::MemoryPermission::ReadWrite;
    }
    if (True(prot & MemoryProt::GpuRead)) {
        perms |= Core::MemoryPermission::Read;
    }
    if (True(prot & MemoryProt::GpuWrite)) {
        perms |= Core::MemoryPermission::Write;
    }
    if (True(prot & MemoryProt::GpuReadWrite)) {
        perms |= Core::MemoryPermission::ReadWrite;
    }

    impl.Protect(addr, size, perms);

    return ORBIS_OK;
}

int MemoryManager::VirtualQuery(VAddr addr, int flags,
                                ::Libraries::Kernel::OrbisVirtualQueryInfo* info) {
    std::scoped_lock lk{mutex};

    auto it = FindVMA(addr);
    if (it->second.type == VMAType::Free && flags == 1) {
        ++it;
    }
    if (it->second.type == VMAType::Free) {
        LOG_WARNING(Kernel_Vmm, "VirtualQuery on free memory region");
        return ORBIS_KERNEL_ERROR_EACCES;
    }

    const auto& vma = it->second;
    info->start = vma.base;
    info->end = vma.base + vma.size;
    info->offset = vma.phys_base;
    info->protection = static_cast<s32>(vma.prot);
    info->is_flexible.Assign(vma.type == VMAType::Flexible);
    info->is_direct.Assign(vma.type == VMAType::Direct);
    info->is_stack.Assign(vma.type == VMAType::Stack);
    info->is_pooled.Assign(vma.type == VMAType::PoolReserved || vma.type == VMAType::Pooled);
    info->is_committed.Assign(vma.IsMapped());
    vma.name.copy(info->name.data(), std::min(info->name.size(), vma.name.size()));
    if (vma.type == VMAType::Direct) {
        const auto dmem_it = FindDmemArea(vma.phys_base);
        ASSERT(dmem_it != dmem_map.end());
        info->memory_type = dmem_it->second.memory_type;
    } else {
        info->memory_type = ::Libraries::Kernel::SCE_KERNEL_WB_ONION;
    }

    return ORBIS_OK;
}

int MemoryManager::DirectMemoryQuery(PAddr addr, bool find_next,
                                     ::Libraries::Kernel::OrbisQueryInfo* out_info) {
    std::scoped_lock lk{mutex};

    auto dmem_area = FindDmemArea(addr);
    while (dmem_area != dmem_map.end() && dmem_area->second.is_free && find_next) {
        dmem_area++;
    }

    if (dmem_area == dmem_map.end() || dmem_area->second.is_free) {
        LOG_ERROR(Core, "Unable to find allocated direct memory region to query!");
        return ORBIS_KERNEL_ERROR_EACCES;
    }

    const auto& area = dmem_area->second;
    out_info->start = area.base;
    out_info->end = area.GetEnd();
    out_info->memoryType = area.memory_type;
    return ORBIS_OK;
}

int MemoryManager::DirectQueryAvailable(PAddr search_start, PAddr search_end, size_t alignment,
                                        PAddr* phys_addr_out, size_t* size_out) {
    std::scoped_lock lk{mutex};

    auto dmem_area = FindDmemArea(search_start);
    PAddr paddr{};
    size_t max_size{};
    while (dmem_area != dmem_map.end() && dmem_area->second.GetEnd() <= search_end) {
        if (!dmem_area->second.is_free) {
            dmem_area++;
            continue;
        }

        const auto aligned_base = alignment > 0 ? Common::AlignUp(dmem_area->second.base, alignment)
                                                : dmem_area->second.base;
        const auto alignment_size = aligned_base - dmem_area->second.base;
        const auto remaining_size =
            dmem_area->second.size >= alignment_size ? dmem_area->second.size - alignment_size : 0;
        if (remaining_size > max_size) {
            paddr = aligned_base;
            max_size = remaining_size;
        }
        dmem_area++;
    }

    *phys_addr_out = paddr;
    *size_out = max_size;
    return ORBIS_OK;
}

void MemoryManager::NameVirtualRange(VAddr virtual_addr, size_t size, std::string_view name) {
    auto it = FindVMA(virtual_addr);

    ASSERT_MSG(it->second.Contains(virtual_addr, size),
               "Range provided is not fully contained in vma");
    it->second.name = name;
}

void MemoryManager::InvalidateMemory(const VAddr addr, const u64 size) const {
    if (rasterizer) {
        rasterizer->InvalidateMemory(addr, size);
    }
}

VAddr MemoryManager::SearchFree(VAddr virtual_addr, size_t size, u32 alignment) {
    // If the requested address is below the mapped range, start search from the lowest address
    auto min_search_address = impl.SystemManagedVirtualBase();
    if (virtual_addr < min_search_address) {
        virtual_addr = min_search_address;
    }

    auto it = FindVMA(virtual_addr);
    ASSERT_MSG(it != vma_map.end(), "Specified mapping address was not found!");

    // If the VMA is free and contains the requested mapping we are done.
    if (it->second.IsFree() && it->second.Contains(virtual_addr, size)) {
        return virtual_addr;
    }
    // Search for the first free VMA that fits our mapping.
    const auto is_suitable = [&] {
        if (!it->second.IsFree()) {
            return false;
        }
        const auto& vma = it->second;
        virtual_addr = Common::AlignUp(vma.base, alignment);
        // Sometimes the alignment itself might be larger than the VMA.
        if (virtual_addr > vma.base + vma.size) {
            return false;
        }
        const size_t remaining_size = vma.base + vma.size - virtual_addr;
        return remaining_size >= size;
    };
    while (!is_suitable()) {
        ++it;
    }
    return virtual_addr;
}

MemoryManager::VMAHandle MemoryManager::CarveVMA(VAddr virtual_addr, size_t size) {
    auto vma_handle = FindVMA(virtual_addr);
    ASSERT_MSG(vma_handle != vma_map.end(), "Virtual address not in vm_map");

    const VirtualMemoryArea& vma = vma_handle->second;
    ASSERT_MSG(vma.base <= virtual_addr, "Adding a mapping to already mapped region");

    const VAddr start_in_vma = virtual_addr - vma.base;
    const VAddr end_in_vma = start_in_vma + size;

    if (start_in_vma == 0 && size == vma.size) {
        // if requsting the whole VMA, return it
        return vma_handle;
    }

    ASSERT_MSG(end_in_vma <= vma.size, "Mapping cannot fit inside free region");

    if (end_in_vma != vma.size) {
        // Split VMA at the end of the allocated region
        Split(vma_handle, end_in_vma);
    }
    if (start_in_vma != 0) {
        // Split VMA at the start of the allocated region
        vma_handle = Split(vma_handle, start_in_vma);
    }

    return vma_handle;
}

MemoryManager::DMemHandle MemoryManager::CarveDmemArea(PAddr addr, size_t size) {
    auto dmem_handle = FindDmemArea(addr);
    ASSERT_MSG(dmem_handle != dmem_map.end(), "Physical address not in dmem_map");

    const DirectMemoryArea& area = dmem_handle->second;
    ASSERT_MSG(area.base <= addr, "Adding an allocation to already allocated region");

    const PAddr start_in_area = addr - area.base;
    const PAddr end_in_vma = start_in_area + size;
    ASSERT_MSG(end_in_vma <= area.size, "Mapping cannot fit inside free region: size = {:#x}",
               size);

    if (end_in_vma != area.size) {
        // Split VMA at the end of the allocated region
        Split(dmem_handle, end_in_vma);
    }
    if (start_in_area != 0) {
        // Split VMA at the start of the allocated region
        dmem_handle = Split(dmem_handle, start_in_area);
    }

    return dmem_handle;
}

MemoryManager::VMAHandle MemoryManager::Split(VMAHandle vma_handle, size_t offset_in_vma) {
    auto& old_vma = vma_handle->second;
    ASSERT(offset_in_vma < old_vma.size && offset_in_vma > 0);

    auto new_vma = old_vma;
    old_vma.size = offset_in_vma;
    new_vma.base += offset_in_vma;
    new_vma.size -= offset_in_vma;

    if (new_vma.type == VMAType::Direct) {
        new_vma.phys_base += offset_in_vma;
    }
    return vma_map.emplace_hint(std::next(vma_handle), new_vma.base, new_vma);
}

MemoryManager::DMemHandle MemoryManager::Split(DMemHandle dmem_handle, size_t offset_in_area) {
    auto& old_area = dmem_handle->second;
    ASSERT(offset_in_area < old_area.size && offset_in_area > 0);

    auto new_area = old_area;
    old_area.size = offset_in_area;
    new_area.base += offset_in_area;
    new_area.size -= offset_in_area;

    return dmem_map.emplace_hint(std::next(dmem_handle), new_area.base, new_area);
}

int MemoryManager::GetDirectMemoryType(PAddr addr, int* directMemoryTypeOut,
                                       void** directMemoryStartOut, void** directMemoryEndOut) {
    std::scoped_lock lk{mutex};

    auto dmem_area = FindDmemArea(addr);

    if (dmem_area == dmem_map.end() || dmem_area->second.is_free) {
        LOG_ERROR(Core, "Unable to find allocated direct memory region to check type!");
        return ORBIS_KERNEL_ERROR_ENOENT;
    }

    const auto& area = dmem_area->second;
    *directMemoryStartOut = reinterpret_cast<void*>(area.base);
    *directMemoryEndOut = reinterpret_cast<void*>(area.GetEnd());
    *directMemoryTypeOut = area.memory_type;
    return ORBIS_OK;
}

} // namespace Core<|MERGE_RESOLUTION|>--- conflicted
+++ resolved
@@ -389,39 +389,22 @@
     return UnmapMemoryImpl(virtual_addr, size);
 }
 
-<<<<<<< HEAD
-s32 MemoryManager::UnmapMemoryImpl(VAddr virtual_addr, size_t size) {
-    const auto it = FindVMA(virtual_addr);
-    const auto& vma_base = it->second;
-    ASSERT_MSG(vma_base.Contains(virtual_addr, size),
-               "Existing mapping does not contain requested unmap range");
-
+size_t MemoryManager::UnmapBytesFromEntry(VAddr virtual_addr, VirtualMemoryArea vma_base,
+                                          size_t size) {
+    const auto vma_base_addr = vma_base.base;
+    const auto vma_base_size = vma_base.size;
     const auto type = vma_base.type;
     if (type == VMAType::Free) {
         return ORBIS_OK;
     }
-
-=======
-size_t MemoryManager::UnmapBytesFromEntry(VAddr virtual_addr, VirtualMemoryArea vma_base,
-                                          size_t size) {
->>>>>>> 31c51708
-    const auto vma_base_addr = vma_base.base;
-    const auto vma_base_size = vma_base.size;
     const auto phys_base = vma_base.phys_base;
     const bool is_exec = vma_base.is_exec;
     const auto start_in_vma = virtual_addr - vma_base_addr;
-<<<<<<< HEAD
+    const auto adjusted_size =
+        vma_base_size - start_in_vma < size ? vma_base_size - start_in_vma : size;
     const bool has_backing = type == VMAType::Direct || type == VMAType::File;
     if (type == VMAType::Direct || type == VMAType::Pooled) {
-        rasterizer->UnmapMemory(virtual_addr, size);
-=======
-    const auto adjusted_size =
-        vma_base_size - start_in_vma < size ? vma_base_size - start_in_vma : size;
-    const auto type = vma_base.type;
-    const bool has_backing = type == VMAType::Direct || type == VMAType::File;
-    if (type == VMAType::Direct) {
         rasterizer->UnmapMemory(virtual_addr, adjusted_size);
->>>>>>> 31c51708
     }
     if (type == VMAType::Flexible) {
         flexible_usage -= adjusted_size;
@@ -437,21 +420,12 @@
     vma.name = "";
     MergeAdjacent(vma_map, new_it);
     bool readonly_file = vma.prot == MemoryProt::CpuRead && type == VMAType::File;
-
-<<<<<<< HEAD
     if (type != VMAType::Reserved && type != VMAType::PoolReserved) {
         // Unmap the memory region.
-        impl.Unmap(vma_base_addr, vma_base_size, start_in_vma, start_in_vma + size, phys_base,
-                   is_exec, has_backing, readonly_file);
+        impl.Unmap(vma_base_addr, vma_base_size, start_in_vma, start_in_vma + adjusted_size, phys_base,
+                is_exec, has_backing, readonly_file);
         TRACK_FREE(virtual_addr, "VMEM");
     }
-=======
-    // Unmap the memory region.
-    impl.Unmap(vma_base_addr, vma_base_size, start_in_vma, start_in_vma + adjusted_size, phys_base,
-               is_exec, has_backing, readonly_file);
-    TRACK_FREE(virtual_addr, "VMEM");
->>>>>>> 31c51708
-
     return adjusted_size;
 }
 
@@ -564,8 +538,8 @@
     info->is_flexible.Assign(vma.type == VMAType::Flexible);
     info->is_direct.Assign(vma.type == VMAType::Direct);
     info->is_stack.Assign(vma.type == VMAType::Stack);
-    info->is_pooled.Assign(vma.type == VMAType::PoolReserved || vma.type == VMAType::Pooled);
-    info->is_committed.Assign(vma.IsMapped());
+    info->is_pooled.Assign(vma.type == VMAType::PoolReserved);
+    info->is_committed.Assign(vma.type != VMAType::Reserved);
     vma.name.copy(info->name.data(), std::min(info->name.size(), vma.name.size()));
     if (vma.type == VMAType::Direct) {
         const auto dmem_it = FindDmemArea(vma.phys_base);
