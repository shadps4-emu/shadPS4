// SPDX-FileCopyrightText: Copyright 2024 shadPS4 Emulator Project
// SPDX-License-Identifier: GPL-2.0-or-later

#include "common/config.h"
#include "common/logging/log.h"
#include "common/singleton.h"
#include "core/libraries/libs.h"
#include "core/libraries/pad/pad_errors.h"
#include "input/controller.h"
#include "pad.h"

namespace Libraries::Pad {

<<<<<<< HEAD
=======
using Input::GameController;

static bool g_initialized = false;
static bool g_opened = false;

>>>>>>> 3f86c2e9
int PS4_SYSV_ABI scePadClose(s32 handle) {
    LOG_ERROR(Lib_Pad, "(STUBBED) called");
    return ORBIS_OK;
}

int PS4_SYSV_ABI scePadConnectPort() {
    LOG_ERROR(Lib_Pad, "(STUBBED) called");
    return ORBIS_OK;
}

int PS4_SYSV_ABI scePadDeviceClassGetExtendedInformation(
    s32 handle, OrbisPadDeviceClassExtendedInformation* pExtInfo) {
    LOG_ERROR(Lib_Pad, "(STUBBED) called");
    std::memset(pExtInfo, 0, sizeof(OrbisPadDeviceClassExtendedInformation));
    if (Config::getUseSpecialPad()) {
        pExtInfo->deviceClass = (OrbisPadDeviceClass)Config::getSpecialPadClass();
    }
    return ORBIS_OK;
}

int PS4_SYSV_ABI scePadDeviceClassParseData(s32 handle, const OrbisPadData* pData,
                                            OrbisPadDeviceClassData* pDeviceClassData) {
    LOG_ERROR(Lib_Pad, "(STUBBED) called");
    return ORBIS_OK;
}

int PS4_SYSV_ABI scePadDeviceOpen() {
    LOG_ERROR(Lib_Pad, "(STUBBED) called");
    return ORBIS_OK;
}

int PS4_SYSV_ABI scePadDisableVibration() {
    LOG_ERROR(Lib_Pad, "(STUBBED) called");
    return ORBIS_OK;
}

int PS4_SYSV_ABI scePadDisconnectDevice() {
    LOG_ERROR(Lib_Pad, "(STUBBED) called");
    return ORBIS_OK;
}

int PS4_SYSV_ABI scePadDisconnectPort() {
    LOG_ERROR(Lib_Pad, "(STUBBED) called");
    return ORBIS_OK;
}

int PS4_SYSV_ABI scePadEnableAutoDetect() {
    LOG_ERROR(Lib_Pad, "(STUBBED) called");
    return ORBIS_OK;
}

int PS4_SYSV_ABI scePadEnableExtensionPort() {
    LOG_ERROR(Lib_Pad, "(STUBBED) called");
    return ORBIS_OK;
}

int PS4_SYSV_ABI scePadEnableSpecificDeviceClass() {
    LOG_ERROR(Lib_Pad, "(STUBBED) called");
    return ORBIS_OK;
}

int PS4_SYSV_ABI scePadEnableUsbConnection() {
    LOG_ERROR(Lib_Pad, "(STUBBED) called");
    return ORBIS_OK;
}

int PS4_SYSV_ABI scePadGetBluetoothAddress() {
    LOG_ERROR(Lib_Pad, "(STUBBED) called");
    return ORBIS_OK;
}

int PS4_SYSV_ABI scePadGetCapability() {
    LOG_ERROR(Lib_Pad, "(STUBBED) called");
    return ORBIS_OK;
}

int PS4_SYSV_ABI scePadGetControllerInformation(s32 handle, OrbisPadControllerInformation* pInfo) {
    LOG_DEBUG(Lib_Pad, "called handle = {}", handle);
    if (handle < 0) {
        pInfo->touchPadInfo.pixelDensity = 1;
        pInfo->touchPadInfo.resolution.x = 1920;
        pInfo->touchPadInfo.resolution.y = 950;
        pInfo->stickInfo.deadZoneLeft = 1;
        pInfo->stickInfo.deadZoneRight = 1;
        pInfo->connectionType = ORBIS_PAD_PORT_TYPE_STANDARD;
        pInfo->connectedCount = 1;
        pInfo->connected = false;
        pInfo->deviceClass = OrbisPadDeviceClass::Standard;
        return 0;
    }
    pInfo->touchPadInfo.pixelDensity = 1;
    pInfo->touchPadInfo.resolution.x = 1920;
    pInfo->touchPadInfo.resolution.y = 950;
    pInfo->stickInfo.deadZoneLeft = 1;
    pInfo->stickInfo.deadZoneRight = 1;
    pInfo->connectionType = ORBIS_PAD_PORT_TYPE_STANDARD;
    pInfo->connectedCount = 1;
    pInfo->connected = true;
    pInfo->deviceClass = OrbisPadDeviceClass::Standard;
    if (Config::getUseSpecialPad()) {
        pInfo->connectionType = ORBIS_PAD_PORT_TYPE_SPECIAL;
        pInfo->deviceClass = (OrbisPadDeviceClass)Config::getSpecialPadClass();
    }
    return 0;
}

int PS4_SYSV_ABI scePadGetDataInternal() {
    LOG_ERROR(Lib_Pad, "(STUBBED) called");
    return ORBIS_OK;
}

int PS4_SYSV_ABI scePadGetDeviceId() {
    LOG_ERROR(Lib_Pad, "(STUBBED) called");
    return ORBIS_OK;
}

int PS4_SYSV_ABI scePadGetDeviceInfo() {
    LOG_ERROR(Lib_Pad, "(STUBBED) called");
    return ORBIS_OK;
}

int PS4_SYSV_ABI scePadGetExtControllerInformation(s32 handle,
                                                   OrbisPadExtendedControllerInformation* pInfo) {
    LOG_INFO(Lib_Pad, "called handle = {}", handle);

    pInfo->padType1 = 0;
    pInfo->padType2 = 0;
    pInfo->capability = 0;

    auto res = scePadGetControllerInformation(handle, &pInfo->base);
    return res;
}

int PS4_SYSV_ABI scePadGetExtensionUnitInfo() {
    LOG_ERROR(Lib_Pad, "(STUBBED) called");
    return ORBIS_OK;
}

int PS4_SYSV_ABI scePadGetFeatureReport() {
    LOG_ERROR(Lib_Pad, "(STUBBED) called");
    return ORBIS_OK;
}

int PS4_SYSV_ABI scePadGetHandle(s32 userId, s32 type, s32 index) {
    if (!g_initialized) {
        return ORBIS_PAD_ERROR_NOT_INITIALIZED;
    }
    if (userId == -1 || !g_opened) {
        return ORBIS_PAD_ERROR_DEVICE_NO_HANDLE;
    }
    LOG_DEBUG(Lib_Pad, "(DUMMY) called");
    return 1;
}

int PS4_SYSV_ABI scePadGetIdleCount() {
    LOG_ERROR(Lib_Pad, "(STUBBED) called");
    return ORBIS_OK;
}

int PS4_SYSV_ABI scePadGetInfo() {
    LOG_ERROR(Lib_Pad, "(STUBBED) called");
    return ORBIS_OK;
}

int PS4_SYSV_ABI scePadGetInfoByPortType() {
    LOG_ERROR(Lib_Pad, "(STUBBED) called");
    return ORBIS_OK;
}

int PS4_SYSV_ABI scePadGetLicenseControllerInformation() {
    LOG_ERROR(Lib_Pad, "(STUBBED) called");
    return ORBIS_OK;
}

int PS4_SYSV_ABI scePadGetMotionSensorPosition() {
    LOG_ERROR(Lib_Pad, "(STUBBED) called");
    return ORBIS_OK;
}

int PS4_SYSV_ABI scePadGetMotionTimerUnit() {
    LOG_ERROR(Lib_Pad, "(STUBBED) called");
    return ORBIS_OK;
}

int PS4_SYSV_ABI scePadGetSphereRadius() {
    LOG_ERROR(Lib_Pad, "(STUBBED) called");
    return ORBIS_OK;
}

int PS4_SYSV_ABI scePadGetVersionInfo() {
    LOG_ERROR(Lib_Pad, "(STUBBED) called");
    return ORBIS_OK;
}

int PS4_SYSV_ABI scePadInit() {
    LOG_ERROR(Lib_Pad, "(STUBBED) called");
    g_initialized = true;
    return ORBIS_OK;
}

int PS4_SYSV_ABI scePadIsBlasterConnected() {
    LOG_ERROR(Lib_Pad, "(STUBBED) called");
    return ORBIS_OK;
}

int PS4_SYSV_ABI scePadIsDS4Connected() {
    LOG_ERROR(Lib_Pad, "(STUBBED) called");
    return ORBIS_OK;
}

int PS4_SYSV_ABI scePadIsLightBarBaseBrightnessControllable() {
    LOG_ERROR(Lib_Pad, "(STUBBED) called");
    return ORBIS_OK;
}

int PS4_SYSV_ABI scePadIsMoveConnected() {
    LOG_ERROR(Lib_Pad, "(STUBBED) called");
    return ORBIS_OK;
}

int PS4_SYSV_ABI scePadIsMoveReproductionModel() {
    LOG_ERROR(Lib_Pad, "(STUBBED) called");
    return ORBIS_OK;
}

int PS4_SYSV_ABI scePadIsValidHandle() {
    LOG_ERROR(Lib_Pad, "(STUBBED) called");
    return ORBIS_OK;
}

int PS4_SYSV_ABI scePadMbusInit() {
    LOG_ERROR(Lib_Pad, "(STUBBED) called");
    return ORBIS_OK;
}

int PS4_SYSV_ABI scePadMbusTerm() {
    LOG_ERROR(Lib_Pad, "(STUBBED) called");
    return ORBIS_OK;
}

int PS4_SYSV_ABI scePadOpen(s32 userId, s32 type, s32 index, const OrbisPadOpenParam* pParam) {
    if (!g_initialized) {
        return ORBIS_PAD_ERROR_NOT_INITIALIZED;
    }
    if (userId == -1) {
        return ORBIS_PAD_ERROR_DEVICE_NO_HANDLE;
    }
    if (Config::getUseSpecialPad()) {
        if (type != ORBIS_PAD_PORT_TYPE_SPECIAL)
            return ORBIS_PAD_ERROR_DEVICE_NOT_CONNECTED;
    } else {
        if (type != ORBIS_PAD_PORT_TYPE_STANDARD && type != ORBIS_PAD_PORT_TYPE_REMOTE_CONTROL)
            return ORBIS_PAD_ERROR_DEVICE_NOT_CONNECTED;
    }
    LOG_INFO(Lib_Pad, "(DUMMY) called user_id = {} type = {} index = {}", userId, type, index);
<<<<<<< HEAD
    scePadResetLightBar(1);
    return userId;
    // todo: using userId as handle works and simplifies some logic,
    // but it's not supposed to be used this way
=======
    g_opened = true;
    scePadResetLightBar(userId);
    scePadResetOrientation(userId);
    return 1; // dummy
>>>>>>> 3f86c2e9
}

int PS4_SYSV_ABI scePadOpenExt(s32 userId, s32 type, s32 index,
                               const OrbisPadOpenExtParam* pParam) {
    LOG_ERROR(Lib_Pad, "(STUBBED) called");
    if (Config::getUseSpecialPad()) {
        if (type != ORBIS_PAD_PORT_TYPE_SPECIAL)
            return ORBIS_PAD_ERROR_DEVICE_NOT_CONNECTED;
    } else {
        if (type != ORBIS_PAD_PORT_TYPE_STANDARD && type != ORBIS_PAD_PORT_TYPE_REMOTE_CONTROL)
            return ORBIS_PAD_ERROR_DEVICE_NOT_CONNECTED;
    }
    return userId; // dummy
}

int PS4_SYSV_ABI scePadOpenExt2() {
    LOG_ERROR(Lib_Pad, "(STUBBED) called");
    return ORBIS_OK;
}

int PS4_SYSV_ABI scePadOutputReport() {
    LOG_ERROR(Lib_Pad, "(STUBBED) called");
    return ORBIS_OK;
}

int PS4_SYSV_ABI scePadRead(s32 handle, OrbisPadData* pData, s32 num) {
    LOG_TRACE(Lib_Pad, "handle: {}", handle);
    if (handle == ORBIS_PAD_ERROR_DEVICE_NO_HANDLE || handle != std::clamp(handle, 1, 4)) {
        return ORBIS_PAD_ERROR_INVALID_HANDLE;
    }
    int connected_count = 0;
    bool connected = false;
    Input::State states[64];
    auto controllers = *Common::Singleton<Input::GameControllers>::Instance();
    int ret_num = controllers[handle - 1]->ReadStates(states, num, &connected, &connected_count);

    if (!connected) {
        ret_num = 1;
    }

    for (int i = 0; i < ret_num; i++) {
        pData[i].buttons = states[i].buttonsState;
        pData[i].leftStick.x = states[i].axes[static_cast<int>(Input::Axis::LeftX)];
        pData[i].leftStick.y = states[i].axes[static_cast<int>(Input::Axis::LeftY)];
        pData[i].rightStick.x = states[i].axes[static_cast<int>(Input::Axis::RightX)];
        pData[i].rightStick.y = states[i].axes[static_cast<int>(Input::Axis::RightY)];
        pData[i].analogButtons.l2 = states[i].axes[static_cast<int>(Input::Axis::TriggerLeft)];
        pData[i].analogButtons.r2 = states[i].axes[static_cast<int>(Input::Axis::TriggerRight)];
        pData[i].acceleration.x = states[i].acceleration.x;
        pData[i].acceleration.y = states[i].acceleration.y;
        pData[i].acceleration.z = states[i].acceleration.z;
        pData[i].angularVelocity.x = states[i].angularVelocity.x;
        pData[i].angularVelocity.y = states[i].angularVelocity.y;
        pData[i].angularVelocity.z = states[i].angularVelocity.z;
<<<<<<< HEAD
        Input::GameController::CalculateOrientation(pData[i].acceleration, pData[i].angularVelocity,
                                                    1.0f / controllers[handle - 1]->gyro_poll_rate,
                                                    pData[i].orientation);
=======
        pData[i].orientation = {0.0f, 0.0f, 0.0f, 1.0f};
        pData[i].acceleration.x = states[i].acceleration.x * 0.098;
        pData[i].acceleration.y = states[i].acceleration.y * 0.098;
        pData[i].acceleration.z = states[i].acceleration.z * 0.098;
        pData[i].angularVelocity.x = states[i].angularVelocity.x;
        pData[i].angularVelocity.y = states[i].angularVelocity.y;
        pData[i].angularVelocity.z = states[i].angularVelocity.z;

        if (engine && handle == 1) {
            const auto gyro_poll_rate = engine->GetAccelPollRate();
            if (gyro_poll_rate != 0.0f) {
                auto now = std::chrono::steady_clock::now();
                float deltaTime = std::chrono::duration_cast<std::chrono::microseconds>(
                                      now - controller->GetLastUpdate())
                                      .count() /
                                  1000000.0f;
                controller->SetLastUpdate(now);
                Libraries::Pad::OrbisFQuaternion lastOrientation = controller->GetLastOrientation();
                Libraries::Pad::OrbisFQuaternion outputOrientation = {0.0f, 0.0f, 0.0f, 1.0f};
                GameController::CalculateOrientation(pData->acceleration, pData->angularVelocity,
                                                     deltaTime, lastOrientation, outputOrientation);
                pData[i].orientation = outputOrientation;
                controller->SetLastOrientation(outputOrientation);
            }
        }

>>>>>>> 3f86c2e9
        pData[i].touchData.touchNum =
            (states[i].touchpad[0].state ? 1 : 0) + (states[i].touchpad[1].state ? 1 : 0);

        if (handle == 1) {
            if (controller->GetTouchCount() >= 127) {
                controller->SetTouchCount(0);
            }

            if (controller->GetSecondaryTouchCount() >= 127) {
                controller->SetSecondaryTouchCount(0);
            }

            if (pData->touchData.touchNum == 1 && controller->GetPreviousTouchNum() == 0) {
                controller->SetTouchCount(controller->GetTouchCount() + 1);
                controller->SetSecondaryTouchCount(controller->GetTouchCount());
            } else if (pData->touchData.touchNum == 2 && controller->GetPreviousTouchNum() == 1) {
                controller->SetSecondaryTouchCount(controller->GetSecondaryTouchCount() + 1);
            } else if (pData->touchData.touchNum == 0 && controller->GetPreviousTouchNum() > 0) {
                if (controller->GetTouchCount() < controller->GetSecondaryTouchCount()) {
                    controller->SetTouchCount(controller->GetSecondaryTouchCount());
                } else {
                    if (controller->WasSecondaryTouchReset()) {
                        controller->SetTouchCount(controller->GetSecondaryTouchCount());
                        controller->UnsetSecondaryTouchResetBool();
                    }
                }
            }

            controller->SetPreviousTouchNum(pData->touchData.touchNum);

            if (pData->touchData.touchNum == 1) {
                states[i].touchpad[0].ID = controller->GetTouchCount();
                states[i].touchpad[1].ID = 0;
            } else if (pData->touchData.touchNum == 2) {
                states[i].touchpad[0].ID = controller->GetTouchCount();
                states[i].touchpad[1].ID = controller->GetSecondaryTouchCount();
            }
        } else {
            states[i].touchpad[0].ID = 1;
            states[i].touchpad[1].ID = 2;
        }

        pData[i].touchData.touch[0].x = states[i].touchpad[0].x;
        pData[i].touchData.touch[0].y = states[i].touchpad[0].y;
        pData[i].touchData.touch[0].id = states[i].touchpad[0].ID;
        pData[i].touchData.touch[1].x = states[i].touchpad[1].x;
        pData[i].touchData.touch[1].y = states[i].touchpad[1].y;
        pData[i].touchData.touch[1].id = states[i].touchpad[1].ID;
        pData[i].connected = connected;
        pData[i].timestamp = states[i].time;
        pData[i].connectedCount = connected_count;
        pData[i].deviceUniqueDataLen = 0;
    }

    return ret_num;
}

int PS4_SYSV_ABI scePadReadBlasterForTracker() {
    LOG_ERROR(Lib_Pad, "(STUBBED) called");
    return ORBIS_OK;
}

int PS4_SYSV_ABI scePadReadExt() {
    LOG_ERROR(Lib_Pad, "(STUBBED) called");
    return ORBIS_OK;
}

int PS4_SYSV_ABI scePadReadForTracker() {
    LOG_ERROR(Lib_Pad, "(STUBBED) called");
    return ORBIS_OK;
}

int PS4_SYSV_ABI scePadReadHistory() {
    LOG_ERROR(Lib_Pad, "(STUBBED) called");
    return ORBIS_OK;
}

int PS4_SYSV_ABI scePadReadState(s32 handle, OrbisPadData* pData) {
    LOG_TRACE(Lib_Pad, "handle: {}", handle);
    if (handle == ORBIS_PAD_ERROR_DEVICE_NO_HANDLE || handle != std::clamp(handle, 1, 4)) {
        return ORBIS_PAD_ERROR_INVALID_HANDLE;
    }
    auto controllers = *Common::Singleton<Input::GameControllers>::Instance();
    int connectedCount = 0;
    bool isConnected = false;
    Input::State state;
    controllers[handle - 1]->ReadState(&state, &isConnected, &connectedCount);
    pData->buttons = state.buttonsState;
    pData->leftStick.x = state.axes[static_cast<int>(Input::Axis::LeftX)];
    pData->leftStick.y = state.axes[static_cast<int>(Input::Axis::LeftY)];
    pData->rightStick.x = state.axes[static_cast<int>(Input::Axis::RightX)];
    pData->rightStick.x = state.axes[static_cast<int>(Input::Axis::RightX)];
    pData->rightStick.y = state.axes[static_cast<int>(Input::Axis::RightY)];
    pData->analogButtons.l2 = state.axes[static_cast<int>(Input::Axis::TriggerLeft)];
    pData->analogButtons.r2 = state.axes[static_cast<int>(Input::Axis::TriggerRight)];
    pData->acceleration.x = state.acceleration.x * 0.098;
    pData->acceleration.y = state.acceleration.y * 0.098;
    pData->acceleration.z = state.acceleration.z * 0.098;
    pData->angularVelocity.x = state.angularVelocity.x;
    pData->angularVelocity.y = state.angularVelocity.y;
    pData->angularVelocity.z = state.angularVelocity.z;
<<<<<<< HEAD
    Input::GameController::CalculateOrientation(pData->acceleration, pData->angularVelocity,
                                                1.0f / controllers[handle - 1]->gyro_poll_rate,
                                                pData->orientation);
=======
    pData->orientation = {0.0f, 0.0f, 0.0f, 1.0f};

    // Only do this on handle 1 for now
    if (engine && handle == 1) {
        auto now = std::chrono::steady_clock::now();
        float deltaTime =
            std::chrono::duration_cast<std::chrono::microseconds>(now - controller->GetLastUpdate())
                .count() /
            1000000.0f;
        controller->SetLastUpdate(now);
        Libraries::Pad::OrbisFQuaternion lastOrientation = controller->GetLastOrientation();
        Libraries::Pad::OrbisFQuaternion outputOrientation = {0.0f, 0.0f, 0.0f, 1.0f};
        GameController::CalculateOrientation(pData->acceleration, pData->angularVelocity, deltaTime,
                                             lastOrientation, outputOrientation);
        pData->orientation = outputOrientation;
        controller->SetLastOrientation(outputOrientation);
    }
>>>>>>> 3f86c2e9
    pData->touchData.touchNum =
        (state.touchpad[0].state ? 1 : 0) + (state.touchpad[1].state ? 1 : 0);

    // Only do this on handle 1 for now
    if (handle == 1) {
        if (controller->GetTouchCount() >= 127) {
            controller->SetTouchCount(0);
        }

        if (controller->GetSecondaryTouchCount() >= 127) {
            controller->SetSecondaryTouchCount(0);
        }

        if (pData->touchData.touchNum == 1 && controller->GetPreviousTouchNum() == 0) {
            controller->SetTouchCount(controller->GetTouchCount() + 1);
            controller->SetSecondaryTouchCount(controller->GetTouchCount());
        } else if (pData->touchData.touchNum == 2 && controller->GetPreviousTouchNum() == 1) {
            controller->SetSecondaryTouchCount(controller->GetSecondaryTouchCount() + 1);
        } else if (pData->touchData.touchNum == 0 && controller->GetPreviousTouchNum() > 0) {
            if (controller->GetTouchCount() < controller->GetSecondaryTouchCount()) {
                controller->SetTouchCount(controller->GetSecondaryTouchCount());
            } else {
                if (controller->WasSecondaryTouchReset()) {
                    controller->SetTouchCount(controller->GetSecondaryTouchCount());
                    controller->UnsetSecondaryTouchResetBool();
                }
            }
        }

        controller->SetPreviousTouchNum(pData->touchData.touchNum);

        if (pData->touchData.touchNum == 1) {
            state.touchpad[0].ID = controller->GetTouchCount();
            state.touchpad[1].ID = 0;
        } else if (pData->touchData.touchNum == 2) {
            state.touchpad[0].ID = controller->GetTouchCount();
            state.touchpad[1].ID = controller->GetSecondaryTouchCount();
        }
    } else {
        state.touchpad[0].ID = 1;
        state.touchpad[1].ID = 2;
    }

    pData->touchData.touch[0].x = state.touchpad[0].x;
    pData->touchData.touch[0].y = state.touchpad[0].y;
    pData->touchData.touch[0].id = state.touchpad[0].ID;
    pData->touchData.touch[1].x = state.touchpad[1].x;
    pData->touchData.touch[1].y = state.touchpad[1].y;
    pData->touchData.touch[1].id = state.touchpad[1].ID;
    pData->timestamp = state.time;
    pData->connected = true;   // isConnected; //TODO fix me proper
    pData->connectedCount = 1; // connectedCount;
    pData->deviceUniqueDataLen = 0;

    return ORBIS_OK;
}

int PS4_SYSV_ABI scePadReadStateExt() {
    LOG_ERROR(Lib_Pad, "(STUBBED) called");
    return ORBIS_OK;
}

int PS4_SYSV_ABI scePadResetLightBar(s32 handle) {
    LOG_INFO(Lib_Pad, "(DUMMY) called");
    if (handle != 1) {
        return ORBIS_PAD_ERROR_INVALID_HANDLE;
    }
    auto controllers = *Common::Singleton<Input::GameControllers>::Instance();
    int* rgb = Config::GetControllerCustomColor();
    controllers[0]->SetLightBarRGB(rgb[0], rgb[1], rgb[2]);
    return ORBIS_OK;
}

int PS4_SYSV_ABI scePadResetLightBarAll() {
    LOG_ERROR(Lib_Pad, "(STUBBED) called");
    return ORBIS_OK;
}

int PS4_SYSV_ABI scePadResetLightBarAllByPortType() {
    LOG_ERROR(Lib_Pad, "(STUBBED) called");
    return ORBIS_OK;
}

int PS4_SYSV_ABI scePadResetOrientation(s32 handle) {
    LOG_INFO(Lib_Pad, "scePadResetOrientation called handle = {}", handle);

    if (handle != 1) {
        return ORBIS_PAD_ERROR_INVALID_HANDLE;
    }

    auto* controller = Common::Singleton<GameController>::Instance();
    Libraries::Pad::OrbisFQuaternion defaultOrientation = {0.0f, 0.0f, 0.0f, 1.0f};
    controller->SetLastOrientation(defaultOrientation);
    controller->SetLastUpdate(std::chrono::steady_clock::now());

    return ORBIS_OK;
}

int PS4_SYSV_ABI scePadResetOrientationForTracker() {
    LOG_ERROR(Lib_Pad, "(STUBBED) called");
    return ORBIS_OK;
}

int PS4_SYSV_ABI scePadSetAngularVelocityDeadbandState(s32 handle, bool bEnable) {
    LOG_ERROR(Lib_Pad, "(STUBBED) called");
    return ORBIS_OK;
}

int PS4_SYSV_ABI scePadSetAutoPowerOffCount() {
    LOG_ERROR(Lib_Pad, "(STUBBED) called");
    return ORBIS_OK;
}

int PS4_SYSV_ABI scePadSetButtonRemappingInfo() {
    LOG_ERROR(Lib_Pad, "(STUBBED) called");
    return ORBIS_OK;
}

int PS4_SYSV_ABI scePadSetConnection() {
    LOG_ERROR(Lib_Pad, "(STUBBED) called");
    return ORBIS_OK;
}

int PS4_SYSV_ABI scePadSetExtensionReport() {
    LOG_ERROR(Lib_Pad, "(STUBBED) called");
    return ORBIS_OK;
}

int PS4_SYSV_ABI scePadSetFeatureReport() {
    LOG_ERROR(Lib_Pad, "(STUBBED) called");
    return ORBIS_OK;
}

int PS4_SYSV_ABI scePadSetForceIntercepted() {
    LOG_ERROR(Lib_Pad, "(STUBBED) called");
    return ORBIS_OK;
}

int PS4_SYSV_ABI scePadSetLightBar(s32 handle, const OrbisPadLightBarParam* pParam) {
    if (Config::GetOverrideControllerColor()) {
        return ORBIS_OK;
    }
    if (pParam != nullptr) {
        LOG_DEBUG(Lib_Pad, "called handle = {} rgb = {} {} {}", handle, pParam->r, pParam->g,
                  pParam->b);

        if (pParam->r < 0xD && pParam->g < 0xD && pParam->b < 0xD) {
            LOG_INFO(Lib_Pad, "Invalid lightbar setting");
            return ORBIS_PAD_ERROR_INVALID_LIGHTBAR_SETTING;
        }

        auto* controller = Common::Singleton<Input::GameController>::Instance();
        controller->SetLightBarRGB(pParam->r, pParam->g, pParam->b);
        return ORBIS_OK;
    }
    return ORBIS_PAD_ERROR_INVALID_ARG;
}

int PS4_SYSV_ABI scePadSetLightBarBaseBrightness() {
    LOG_ERROR(Lib_Pad, "(STUBBED) called");
    return ORBIS_OK;
}

int PS4_SYSV_ABI scePadSetLightBarBlinking() {
    LOG_ERROR(Lib_Pad, "(STUBBED) called");
    return ORBIS_OK;
}

int PS4_SYSV_ABI scePadSetLightBarForTracker() {
    LOG_ERROR(Lib_Pad, "(STUBBED) called");
    return ORBIS_OK;
}

int PS4_SYSV_ABI scePadSetLoginUserNumber() {
    LOG_ERROR(Lib_Pad, "(STUBBED) called");
    return ORBIS_OK;
}

int PS4_SYSV_ABI scePadSetMotionSensorState(s32 handle, bool bEnable) {
    LOG_ERROR(Lib_Pad, "(STUBBED) called");
    return ORBIS_OK;
    // it's already handled by the SDL backend and will be on no matter what
    // (assuming the controller supports it)
}

int PS4_SYSV_ABI scePadSetProcessFocus() {
    LOG_ERROR(Lib_Pad, "(STUBBED) called");
    return ORBIS_OK;
}

int PS4_SYSV_ABI scePadSetProcessPrivilege() {
    LOG_ERROR(Lib_Pad, "(STUBBED) called");
    return ORBIS_OK;
}

int PS4_SYSV_ABI scePadSetProcessPrivilegeOfButtonRemapping() {
    LOG_ERROR(Lib_Pad, "(STUBBED) called");
    return ORBIS_OK;
}

int PS4_SYSV_ABI scePadSetShareButtonMaskForRemotePlay() {
    LOG_ERROR(Lib_Pad, "(STUBBED) called");
    return ORBIS_OK;
}

int PS4_SYSV_ABI scePadSetTiltCorrectionState(s32 handle, bool bEnable) {
    LOG_ERROR(Lib_Pad, "(STUBBED) called");
    return ORBIS_OK;
}

int PS4_SYSV_ABI scePadSetUserColor() {
    LOG_ERROR(Lib_Pad, "(STUBBED) called");
    return ORBIS_OK;
}

int PS4_SYSV_ABI scePadSetVibration(s32 handle, const OrbisPadVibrationParam* pParam) {
    if (pParam != nullptr) {
        LOG_DEBUG(Lib_Pad, "scePadSetVibration called handle = {} data = {} , {}", handle,
                  pParam->smallMotor, pParam->largeMotor);
        auto* controller = Common::Singleton<Input::GameController>::Instance();
        controller->SetVibration(pParam->smallMotor, pParam->largeMotor);
        return ORBIS_OK;
    }
    return ORBIS_PAD_ERROR_INVALID_ARG;
}

int PS4_SYSV_ABI scePadSetVibrationForce() {
    LOG_ERROR(Lib_Pad, "(STUBBED) called");
    return ORBIS_OK;
}

int PS4_SYSV_ABI scePadSetVrTrackingMode() {
    LOG_ERROR(Lib_Pad, "(STUBBED) called");
    return ORBIS_OK;
}

int PS4_SYSV_ABI scePadShareOutputData() {
    LOG_ERROR(Lib_Pad, "(STUBBED) called");
    return ORBIS_OK;
}

int PS4_SYSV_ABI scePadStartRecording() {
    LOG_ERROR(Lib_Pad, "(STUBBED) called");
    return ORBIS_OK;
}

int PS4_SYSV_ABI scePadStopRecording() {
    LOG_ERROR(Lib_Pad, "(STUBBED) called");
    return ORBIS_OK;
}

int PS4_SYSV_ABI scePadSwitchConnection() {
    LOG_ERROR(Lib_Pad, "(STUBBED) called");
    return ORBIS_OK;
}

int PS4_SYSV_ABI scePadVertualDeviceAddDevice() {
    LOG_ERROR(Lib_Pad, "(STUBBED) called");
    return ORBIS_OK;
}

int PS4_SYSV_ABI scePadVirtualDeviceAddDevice() {
    LOG_ERROR(Lib_Pad, "(STUBBED) called");
    return ORBIS_OK;
}

int PS4_SYSV_ABI scePadVirtualDeviceDeleteDevice() {
    LOG_ERROR(Lib_Pad, "(STUBBED) called");
    return ORBIS_OK;
}

int PS4_SYSV_ABI scePadVirtualDeviceDisableButtonRemapping() {
    LOG_ERROR(Lib_Pad, "(STUBBED) called");
    return ORBIS_OK;
}

int PS4_SYSV_ABI scePadVirtualDeviceGetRemoteSetting() {
    LOG_ERROR(Lib_Pad, "(STUBBED) called");
    return ORBIS_OK;
}

int PS4_SYSV_ABI scePadVirtualDeviceInsertData() {
    LOG_ERROR(Lib_Pad, "(STUBBED) called");
    return ORBIS_OK;
}

int PS4_SYSV_ABI Func_28B998C7D8A3DA1D() {
    LOG_ERROR(Lib_Pad, "(STUBBED) called");
    return ORBIS_OK;
}

int PS4_SYSV_ABI Func_298D21481F94C9FA() {
    LOG_ERROR(Lib_Pad, "(STUBBED) called");
    return ORBIS_OK;
}

int PS4_SYSV_ABI Func_51E514BCD3A05CA5() {
    LOG_ERROR(Lib_Pad, "(STUBBED) called");
    return ORBIS_OK;
}

int PS4_SYSV_ABI Func_89C9237E393DA243() {
    LOG_ERROR(Lib_Pad, "(STUBBED) called");
    return ORBIS_OK;
}

int PS4_SYSV_ABI Func_EF103E845B6F0420() {
    LOG_ERROR(Lib_Pad, "(STUBBED) called");
    return ORBIS_OK;
}

void RegisterLib(Core::Loader::SymbolsResolver* sym) {
    LIB_FUNCTION("6ncge5+l5Qs", "libScePad", 1, "libScePad", scePadClose);
    LIB_FUNCTION("kazv1NzSB8c", "libScePad", 1, "libScePad", scePadConnectPort);
    LIB_FUNCTION("AcslpN1jHR8", "libScePad", 1, "libScePad",
                 scePadDeviceClassGetExtendedInformation);
    LIB_FUNCTION("IHPqcbc0zCA", "libScePad", 1, "libScePad", scePadDeviceClassParseData);
    LIB_FUNCTION("d7bXuEBycDI", "libScePad", 1, "libScePad", scePadDeviceOpen);
    LIB_FUNCTION("0aziJjRZxqQ", "libScePad", 1, "libScePad", scePadDisableVibration);
    LIB_FUNCTION("pnZXireDoeI", "libScePad", 1, "libScePad", scePadDisconnectDevice);
    LIB_FUNCTION("9ez71nWSvD0", "libScePad", 1, "libScePad", scePadDisconnectPort);
    LIB_FUNCTION("77ooWxGOIVs", "libScePad", 1, "libScePad", scePadEnableAutoDetect);
    LIB_FUNCTION("+cE4Jx431wc", "libScePad", 1, "libScePad", scePadEnableExtensionPort);
    LIB_FUNCTION("E1KEw5XMGQQ", "libScePad", 1, "libScePad", scePadEnableSpecificDeviceClass);
    LIB_FUNCTION("DD-KiRLBqkQ", "libScePad", 1, "libScePad", scePadEnableUsbConnection);
    LIB_FUNCTION("Q66U8FdrMaw", "libScePad", 1, "libScePad", scePadGetBluetoothAddress);
    LIB_FUNCTION("qtasqbvwgV4", "libScePad", 1, "libScePad", scePadGetCapability);
    LIB_FUNCTION("gjP9-KQzoUk", "libScePad", 1, "libScePad", scePadGetControllerInformation);
    LIB_FUNCTION("Uq6LgTJEmQs", "libScePad", 1, "libScePad", scePadGetDataInternal);
    LIB_FUNCTION("hDgisSGkOgw", "libScePad", 1, "libScePad", scePadGetDeviceId);
    LIB_FUNCTION("4rS5zG7RFaM", "libScePad", 1, "libScePad", scePadGetDeviceInfo);
    LIB_FUNCTION("hGbf2QTBmqc", "libScePad", 1, "libScePad", scePadGetExtControllerInformation);
    LIB_FUNCTION("1DmZjZAuzEM", "libScePad", 1, "libScePad", scePadGetExtensionUnitInfo);
    LIB_FUNCTION("PZSoY8j0Pko", "libScePad", 1, "libScePad", scePadGetFeatureReport);
    LIB_FUNCTION("u1GRHp+oWoY", "libScePad", 1, "libScePad", scePadGetHandle);
    LIB_FUNCTION("kiA9bZhbnAg", "libScePad", 1, "libScePad", scePadGetIdleCount);
    LIB_FUNCTION("1Odcw19nADw", "libScePad", 1, "libScePad", scePadGetInfo);
    LIB_FUNCTION("4x5Im8pr0-4", "libScePad", 1, "libScePad", scePadGetInfoByPortType);
    LIB_FUNCTION("vegw8qax5MI", "libScePad", 1, "libScePad", scePadGetLicenseControllerInformation);
    LIB_FUNCTION("WPIB7zBWxVE", "libScePad", 1, "libScePad", scePadGetMotionSensorPosition);
    LIB_FUNCTION("k4+nDV9vbT0", "libScePad", 1, "libScePad", scePadGetMotionTimerUnit);
    LIB_FUNCTION("do-JDWX+zRs", "libScePad", 1, "libScePad", scePadGetSphereRadius);
    LIB_FUNCTION("QuOaoOcSOw0", "libScePad", 1, "libScePad", scePadGetVersionInfo);
    LIB_FUNCTION("hv1luiJrqQM", "libScePad", 1, "libScePad", scePadInit);
    LIB_FUNCTION("bi0WNvZ1nug", "libScePad", 1, "libScePad", scePadIsBlasterConnected);
    LIB_FUNCTION("mEC+xJKyIjQ", "libScePad", 1, "libScePad", scePadIsDS4Connected);
    LIB_FUNCTION("d2Qk-i8wGak", "libScePad", 1, "libScePad",
                 scePadIsLightBarBaseBrightnessControllable);
    LIB_FUNCTION("4y9RNPSBsqg", "libScePad", 1, "libScePad", scePadIsMoveConnected);
    LIB_FUNCTION("9e56uLgk5y0", "libScePad", 1, "libScePad", scePadIsMoveReproductionModel);
    LIB_FUNCTION("pFTi-yOrVeQ", "libScePad", 1, "libScePad", scePadIsValidHandle);
    LIB_FUNCTION("CfwUlQtCFi4", "libScePad", 1, "libScePad", scePadMbusInit);
    LIB_FUNCTION("s7CvzS+9ZIs", "libScePad", 1, "libScePad", scePadMbusTerm);
    LIB_FUNCTION("xk0AcarP3V4", "libScePad", 1, "libScePad", scePadOpen);
    LIB_FUNCTION("WFIiSfXGUq8", "libScePad", 1, "libScePad", scePadOpenExt);
    LIB_FUNCTION("71E9e6n+2R8", "libScePad", 1, "libScePad", scePadOpenExt2);
    LIB_FUNCTION("DrUu8cPrje8", "libScePad", 1, "libScePad", scePadOutputReport);
    LIB_FUNCTION("q1cHNfGycLI", "libScePad", 1, "libScePad", scePadRead);
    LIB_FUNCTION("fm1r2vv5+OU", "libScePad", 1, "libScePad", scePadReadBlasterForTracker);
    LIB_FUNCTION("QjwkT2Ycmew", "libScePad", 1, "libScePad", scePadReadExt);
    LIB_FUNCTION("2NhkFTRnXHk", "libScePad", 1, "libScePad", scePadReadForTracker);
    LIB_FUNCTION("3u4M8ck9vJM", "libScePad", 1, "libScePad", scePadReadHistory);
    LIB_FUNCTION("YndgXqQVV7c", "libScePad", 1, "libScePad", scePadReadState);
    LIB_FUNCTION("5Wf4q349s+Q", "libScePad", 1, "libScePad", scePadReadStateExt);
    LIB_FUNCTION("DscD1i9HX1w", "libScePad", 1, "libScePad", scePadResetLightBar);
    LIB_FUNCTION("+4c9xRLmiXQ", "libScePad", 1, "libScePad", scePadResetLightBarAll);
    LIB_FUNCTION("+Yp6+orqf1M", "libScePad", 1, "libScePad", scePadResetLightBarAllByPortType);
    LIB_FUNCTION("rIZnR6eSpvk", "libScePad", 1, "libScePad", scePadResetOrientation);
    LIB_FUNCTION("jbAqAvLEP4A", "libScePad", 1, "libScePad", scePadResetOrientationForTracker);
    LIB_FUNCTION("r44mAxdSG+U", "libScePad", 1, "libScePad", scePadSetAngularVelocityDeadbandState);
    LIB_FUNCTION("ew647HuKi2Y", "libScePad", 1, "libScePad", scePadSetAutoPowerOffCount);
    LIB_FUNCTION("MbTt1EHYCTg", "libScePad", 1, "libScePad", scePadSetButtonRemappingInfo);
    LIB_FUNCTION("MLA06oNfF+4", "libScePad", 1, "libScePad", scePadSetConnection);
    LIB_FUNCTION("bsbHFI0bl5s", "libScePad", 1, "libScePad", scePadSetExtensionReport);
    LIB_FUNCTION("xqgVCEflEDY", "libScePad", 1, "libScePad", scePadSetFeatureReport);
    LIB_FUNCTION("lrjFx4xWnY8", "libScePad", 1, "libScePad", scePadSetForceIntercepted);
    LIB_FUNCTION("RR4novUEENY", "libScePad", 1, "libScePad", scePadSetLightBar);
    LIB_FUNCTION("dhQXEvmrVNQ", "libScePad", 1, "libScePad", scePadSetLightBarBaseBrightness);
    LIB_FUNCTION("etaQhgPHDRY", "libScePad", 1, "libScePad", scePadSetLightBarBlinking);
    LIB_FUNCTION("iHuOWdvQVpg", "libScePad", 1, "libScePad", scePadSetLightBarForTracker);
    LIB_FUNCTION("o-6Y99a8dKU", "libScePad", 1, "libScePad", scePadSetLoginUserNumber);
    LIB_FUNCTION("clVvL4ZDntw", "libScePad", 1, "libScePad", scePadSetMotionSensorState);
    LIB_FUNCTION("flYYxek1wy8", "libScePad", 1, "libScePad", scePadSetProcessFocus);
    LIB_FUNCTION("DmBx8K+jDWw", "libScePad", 1, "libScePad", scePadSetProcessPrivilege);
    LIB_FUNCTION("FbxEpTRDou8", "libScePad", 1, "libScePad",
                 scePadSetProcessPrivilegeOfButtonRemapping);
    LIB_FUNCTION("yah8Bk4TcYY", "libScePad", 1, "libScePad", scePadSetShareButtonMaskForRemotePlay);
    LIB_FUNCTION("vDLMoJLde8I", "libScePad", 1, "libScePad", scePadSetTiltCorrectionState);
    LIB_FUNCTION("z+GEemoTxOo", "libScePad", 1, "libScePad", scePadSetUserColor);
    LIB_FUNCTION("yFVnOdGxvZY", "libScePad", 1, "libScePad", scePadSetVibration);
    LIB_FUNCTION("8BOObG94-tc", "libScePad", 1, "libScePad", scePadSetVibrationForce);
    LIB_FUNCTION("--jrY4SHfm8", "libScePad", 1, "libScePad", scePadSetVrTrackingMode);
    LIB_FUNCTION("zFJ35q3RVnY", "libScePad", 1, "libScePad", scePadShareOutputData);
    LIB_FUNCTION("80XdmVYsNPA", "libScePad", 1, "libScePad", scePadStartRecording);
    LIB_FUNCTION("gAHvg6JPIic", "libScePad", 1, "libScePad", scePadStopRecording);
    LIB_FUNCTION("Oi7FzRWFr0Y", "libScePad", 1, "libScePad", scePadSwitchConnection);
    LIB_FUNCTION("0MB5x-ieRGI", "libScePad", 1, "libScePad", scePadVertualDeviceAddDevice);
    LIB_FUNCTION("N7tpsjWQ87s", "libScePad", 1, "libScePad", scePadVirtualDeviceAddDevice);
    LIB_FUNCTION("PFec14-UhEQ", "libScePad", 1, "libScePad", scePadVirtualDeviceDeleteDevice);
    LIB_FUNCTION("pjPCronWdxI", "libScePad", 1, "libScePad",
                 scePadVirtualDeviceDisableButtonRemapping);
    LIB_FUNCTION("LKXfw7VJYqg", "libScePad", 1, "libScePad", scePadVirtualDeviceGetRemoteSetting);
    LIB_FUNCTION("IWOyO5jKuZg", "libScePad", 1, "libScePad", scePadVirtualDeviceInsertData);
    LIB_FUNCTION("KLmYx9ij2h0", "libScePad", 1, "libScePad", Func_28B998C7D8A3DA1D);
    LIB_FUNCTION("KY0hSB+Uyfo", "libScePad", 1, "libScePad", Func_298D21481F94C9FA);
    LIB_FUNCTION("UeUUvNOgXKU", "libScePad", 1, "libScePad", Func_51E514BCD3A05CA5);
    LIB_FUNCTION("ickjfjk9okM", "libScePad", 1, "libScePad", Func_89C9237E393DA243);
    LIB_FUNCTION("7xA+hFtvBCA", "libScePad", 1, "libScePad", Func_EF103E845B6F0420);
};

} // namespace Libraries::Pad<|MERGE_RESOLUTION|>--- conflicted
+++ resolved
@@ -11,14 +11,11 @@
 
 namespace Libraries::Pad {
 
-<<<<<<< HEAD
-=======
 using Input::GameController;
 
 static bool g_initialized = false;
 static bool g_opened = false;
 
->>>>>>> 3f86c2e9
 int PS4_SYSV_ABI scePadClose(s32 handle) {
     LOG_ERROR(Lib_Pad, "(STUBBED) called");
     return ORBIS_OK;
@@ -274,17 +271,10 @@
             return ORBIS_PAD_ERROR_DEVICE_NOT_CONNECTED;
     }
     LOG_INFO(Lib_Pad, "(DUMMY) called user_id = {} type = {} index = {}", userId, type, index);
-<<<<<<< HEAD
-    scePadResetLightBar(1);
-    return userId;
-    // todo: using userId as handle works and simplifies some logic,
-    // but it's not supposed to be used this way
-=======
     g_opened = true;
     scePadResetLightBar(userId);
     scePadResetOrientation(userId);
-    return 1; // dummy
->>>>>>> 3f86c2e9
+    return userId; // TODO: userId shouldn't be used as the handle too
 }
 
 int PS4_SYSV_ABI scePadOpenExt(s32 userId, s32 type, s32 index,
@@ -319,7 +309,8 @@
     bool connected = false;
     Input::State states[64];
     auto controllers = *Common::Singleton<Input::GameControllers>::Instance();
-    int ret_num = controllers[handle - 1]->ReadStates(states, num, &connected, &connected_count);
+    auto const& controller = controllers[handle - 1];
+    int ret_num = controller->ReadStates(states, num, &connected, &connected_count);
 
     if (!connected) {
         ret_num = 1;
@@ -339,11 +330,6 @@
         pData[i].angularVelocity.x = states[i].angularVelocity.x;
         pData[i].angularVelocity.y = states[i].angularVelocity.y;
         pData[i].angularVelocity.z = states[i].angularVelocity.z;
-<<<<<<< HEAD
-        Input::GameController::CalculateOrientation(pData[i].acceleration, pData[i].angularVelocity,
-                                                    1.0f / controllers[handle - 1]->gyro_poll_rate,
-                                                    pData[i].orientation);
-=======
         pData[i].orientation = {0.0f, 0.0f, 0.0f, 1.0f};
         pData[i].acceleration.x = states[i].acceleration.x * 0.098;
         pData[i].acceleration.y = states[i].acceleration.y * 0.098;
@@ -352,8 +338,8 @@
         pData[i].angularVelocity.y = states[i].angularVelocity.y;
         pData[i].angularVelocity.z = states[i].angularVelocity.z;
 
-        if (engine && handle == 1) {
-            const auto gyro_poll_rate = engine->GetAccelPollRate();
+        if (handle == 1) {
+            const auto gyro_poll_rate = controller->accel_poll_rate;
             if (gyro_poll_rate != 0.0f) {
                 auto now = std::chrono::steady_clock::now();
                 float deltaTime = std::chrono::duration_cast<std::chrono::microseconds>(
@@ -370,7 +356,6 @@
             }
         }
 
->>>>>>> 3f86c2e9
         pData[i].touchData.touchNum =
             (states[i].touchpad[0].state ? 1 : 0) + (states[i].touchpad[1].state ? 1 : 0);
 
@@ -457,7 +442,8 @@
     int connectedCount = 0;
     bool isConnected = false;
     Input::State state;
-    controllers[handle - 1]->ReadState(&state, &isConnected, &connectedCount);
+    auto const& controller = controllers[handle - 1];
+    controller->ReadState(&state, &isConnected, &connectedCount);
     pData->buttons = state.buttonsState;
     pData->leftStick.x = state.axes[static_cast<int>(Input::Axis::LeftX)];
     pData->leftStick.y = state.axes[static_cast<int>(Input::Axis::LeftY)];
@@ -472,29 +458,21 @@
     pData->angularVelocity.x = state.angularVelocity.x;
     pData->angularVelocity.y = state.angularVelocity.y;
     pData->angularVelocity.z = state.angularVelocity.z;
-<<<<<<< HEAD
-    Input::GameController::CalculateOrientation(pData->acceleration, pData->angularVelocity,
-                                                1.0f / controllers[handle - 1]->gyro_poll_rate,
-                                                pData->orientation);
-=======
     pData->orientation = {0.0f, 0.0f, 0.0f, 1.0f};
 
-    // Only do this on handle 1 for now
-    if (engine && handle == 1) {
-        auto now = std::chrono::steady_clock::now();
-        float deltaTime =
-            std::chrono::duration_cast<std::chrono::microseconds>(now - controller->GetLastUpdate())
-                .count() /
-            1000000.0f;
-        controller->SetLastUpdate(now);
-        Libraries::Pad::OrbisFQuaternion lastOrientation = controller->GetLastOrientation();
-        Libraries::Pad::OrbisFQuaternion outputOrientation = {0.0f, 0.0f, 0.0f, 1.0f};
-        GameController::CalculateOrientation(pData->acceleration, pData->angularVelocity, deltaTime,
-                                             lastOrientation, outputOrientation);
-        pData->orientation = outputOrientation;
-        controller->SetLastOrientation(outputOrientation);
-    }
->>>>>>> 3f86c2e9
+    auto now = std::chrono::steady_clock::now();
+    float deltaTime =
+        std::chrono::duration_cast<std::chrono::microseconds>(now - controller->GetLastUpdate())
+            .count() /
+        1000000.0f;
+    controller->SetLastUpdate(now);
+    Libraries::Pad::OrbisFQuaternion lastOrientation = controller->GetLastOrientation();
+    Libraries::Pad::OrbisFQuaternion outputOrientation = {0.0f, 0.0f, 0.0f, 1.0f};
+    GameController::CalculateOrientation(pData->acceleration, pData->angularVelocity, deltaTime,
+                                            lastOrientation, outputOrientation);
+    pData->orientation = outputOrientation;
+    controller->SetLastOrientation(outputOrientation);
+    
     pData->touchData.touchNum =
         (state.touchpad[0].state ? 1 : 0) + (state.touchpad[1].state ? 1 : 0);
 
