// SPDX-FileCopyrightText: Copyright 2025 shadPS4 Emulator Project
// SPDX-License-Identifier: GPL-2.0-or-later

#include <map>
#include <ranges>

#include "common/assert.h"
#include "common/error.h"
#include "common/logging/log.h"
#include "common/scope_exit.h"
#include "common/singleton.h"
#include "core/file_sys/devices/console_device.h"
#include "core/file_sys/devices/deci_tty6_device.h"
#include "core/file_sys/devices/logger.h"
#include "core/file_sys/devices/nop_device.h"
#include "core/file_sys/devices/random_device.h"
#include "core/file_sys/devices/srandom_device.h"
#include "core/file_sys/devices/urandom_device.h"
#include "core/file_sys/directories/normal_directory.h"
#include "core/file_sys/directories/pfs_directory.h"
#include "core/file_sys/fs.h"
#include "core/libraries/kernel/file_system.h"
#include "core/libraries/kernel/orbis_error.h"
#include "core/libraries/kernel/posix_error.h"
#include "core/libraries/libs.h"
#include "core/libraries/network/sockets.h"
#include "core/memory.h"
#include "kernel.h"

#ifdef _WIN32
#include <io.h>
#include <winsock2.h>
#else
#include <sys/select.h>
#endif

namespace D = Core::Devices;
using FactoryDevice = std::function<std::shared_ptr<D::BaseDevice>(u32, const char*, int, u16)>;

#define GET_DEVICE_FD(fd)                                                                          \
    [](u32, const char*, int, u16) {                                                               \
        return Common::Singleton<Core::FileSys::HandleTable>::Instance()->GetFile(fd)->device;     \
    }

// prefix path, only dev devices
static std::map<std::string, FactoryDevice> available_device = {
    // clang-format off
    {"/dev/stdin", GET_DEVICE_FD(0)},
    {"/dev/stdout", GET_DEVICE_FD(1)},
    {"/dev/stderr", GET_DEVICE_FD(2)},

    {"/dev/fd/0", GET_DEVICE_FD(0)},
    {"/dev/fd/1", GET_DEVICE_FD(1)},
    {"/dev/fd/2", GET_DEVICE_FD(2)},

    {"/dev/deci_stdin", GET_DEVICE_FD(0)},
    {"/dev/deci_stdout", GET_DEVICE_FD(1)},
    {"/dev/deci_stderr", GET_DEVICE_FD(2)},

    {"/dev/null", GET_DEVICE_FD(0)}, // fd0 (stdin) is a nop device

    {"/dev/urandom",  &D::URandomDevice::Create },
    {"/dev/random",   &D::RandomDevice::Create },
    {"/dev/srandom",  &D::SRandomDevice::Create },
    {"/dev/console",  &D::ConsoleDevice::Create },
    {"/dev/deci_tty6",&D::DeciTty6Device::Create }
    // clang-format on
};

namespace Libraries::Kernel {

s32 PS4_SYSV_ABI open(const char* raw_path, s32 flags, u16 mode) {
    LOG_INFO(Kernel_Fs, "path = {} flags = {:#x} mode = {}", raw_path, flags, mode);
    auto* h = Common::Singleton<Core::FileSys::HandleTable>::Instance();
    auto* mnt = Common::Singleton<Core::FileSys::MntPoints>::Instance();

    bool read = (flags & 0x3) == ORBIS_KERNEL_O_RDONLY;
    bool write = (flags & 0x3) == ORBIS_KERNEL_O_WRONLY;
    bool rdwr = (flags & 0x3) == ORBIS_KERNEL_O_RDWR;

    if (!read && !write && !rdwr) {
        // Start by checking for invalid flags.
        *__Error() = POSIX_EINVAL;
        return -1;
    }

    bool nonblock = (flags & ORBIS_KERNEL_O_NONBLOCK) != 0;
    bool append = (flags & ORBIS_KERNEL_O_APPEND) != 0;
    // Flags fsync and sync behave the same
    bool sync = (flags & ORBIS_KERNEL_O_SYNC) != 0 || (flags & ORBIS_KERNEL_O_FSYNC) != 0;
    bool create = (flags & ORBIS_KERNEL_O_CREAT) != 0;
    bool truncate = (flags & ORBIS_KERNEL_O_TRUNC) != 0;
    bool excl = (flags & ORBIS_KERNEL_O_EXCL) != 0;
    bool dsync = (flags & ORBIS_KERNEL_O_DSYNC) != 0;
    bool direct = (flags & ORBIS_KERNEL_O_DIRECT) != 0;
    bool directory = (flags & ORBIS_KERNEL_O_DIRECTORY) != 0;

    if (sync || direct || dsync || nonblock) {
        LOG_WARNING(Kernel_Fs, "flags {:#x} not fully handled", flags);
    }

    std::string_view path{raw_path};
    u32 handle = h->CreateHandle();
    auto* file = h->GetFile(handle);

    if (path.starts_with("/dev/")) {
        for (const auto& [prefix, factory] : available_device) {
            if (path.starts_with(prefix)) {
                file->is_opened = true;
                file->type = Core::FileSys::FileType::Device;
                file->m_guest_name = path;
                file->device = factory(handle, path.data(), flags, mode);
                return handle;
            }
        }
    }

    bool read_only = false;
    file->m_guest_name = path;
    file->m_host_name = mnt->GetHostPath(file->m_guest_name, &read_only);
    bool exists = std::filesystem::exists(file->m_host_name);
    s32 e = 0;

    if (create) {
        if (excl && exists) {
            // Error if file exists
            h->DeleteHandle(handle);
            *__Error() = POSIX_EEXIST;
            return -1;
        }

        if (!exists) {
            if (read_only) {
                // Can't create files in a read only directory
                h->DeleteHandle(handle);
                *__Error() = POSIX_EROFS;
                return -1;
            }
            // Create a file if it doesn't exist
            Common::FS::IOFile out(file->m_host_name, Common::FS::FileAccessMode::Write);
        }
    } else if (!exists) {
        // If we're not creating a file, and it doesn't exist, return ENOENT
        h->DeleteHandle(handle);
        *__Error() = POSIX_ENOENT;
        return -1;
    }

    if (std::filesystem::is_directory(file->m_host_name) || directory) {
        // Directories can be opened even if the directory flag isn't set.
        // In these cases, error behavior is identical to the directory code path.
        directory = true;
    }

    if (directory) {
        if (!std::filesystem::is_directory(file->m_host_name)) {
            // If the opened file is not a directory, return ENOTDIR.
            // This will trigger when create & directory is specified, this is expected.
            h->DeleteHandle(handle);
            *__Error() = POSIX_ENOTDIR;
            return -1;
        }

        if (write || rdwr) {
            // Cannot open directories with any type of write access
            h->DeleteHandle(handle);
            *__Error() = POSIX_EISDIR;
            return -1;
        }

        if (truncate) {
            // Cannot open directories with truncate
            h->DeleteHandle(handle);
            *__Error() = POSIX_EISDIR;
            return -1;
        }

        file->type = Core::FileSys::FileType::Directory;
        file->is_opened = true;
        if (file->m_guest_name.starts_with("/app0")) {
            // TODO: Properly identify type for paths like "/app0/.."
            file->directory = Core::Directories::PfsDirectory::Create(file->m_guest_name);
        } else {
            file->directory = Core::Directories::NormalDirectory::Create(file->m_guest_name);
        }
    } else {
        file->type = Core::FileSys::FileType::Regular;

        if (truncate && read_only) {
            // Can't open files with truncate flag in a read only directory
            h->DeleteHandle(handle);
            *__Error() = POSIX_EROFS;
            return -1;
        } else if (truncate) {
            // Open the file as read-write so we can truncate regardless of flags.
            // Since open starts by closing the file, this won't interfere with later open calls.
            e = file->f.Open(file->m_host_name, Common::FS::FileAccessMode::ReadWrite);
            if (e == 0) {
                // If the file was opened successfully, reduce size to 0
                file->f.SetSize(0);
            }
        }

        if (read) {
            // Read only
            e = file->f.Open(file->m_host_name, Common::FS::FileAccessMode::Read);
        } else if (read_only) {
            // Can't open files with write/read-write access in a read only directory
            h->DeleteHandle(handle);
            *__Error() = POSIX_EROFS;
            return -1;
        } else if (append) {
            // Append can be specified with rdwr or write, but we treat it as a separate mode.
            e = file->f.Open(file->m_host_name, Common::FS::FileAccessMode::Append);
        } else if (write) {
            // Write only
            e = file->f.Open(file->m_host_name, Common::FS::FileAccessMode::Write);
        } else if (rdwr) {
            // Read and write
            e = file->f.Open(file->m_host_name, Common::FS::FileAccessMode::ReadWrite);
        }
    }

    if (e != 0) {
        // Open failed in platform-specific code, errno needs to be converted.
        h->DeleteHandle(handle);
        SetPosixErrno(e);
        return -1;
    }

    file->is_opened = true;
    return handle;
}

s32 PS4_SYSV_ABI posix_open(const char* filename, s32 flags, u16 mode) {
    return open(filename, flags, mode);
}

s32 PS4_SYSV_ABI sceKernelOpen(const char* path, s32 flags, /* SceKernelMode*/ u16 mode) {
    s32 result = open(path, flags, mode);
    if (result < 0) {
        LOG_ERROR(Kernel_Fs, "error = {}", *__Error());
        return ErrnoToSceKernelError(*__Error());
    }
    return result;
}

s32 PS4_SYSV_ABI close(s32 fd) {
    auto* h = Common::Singleton<Core::FileSys::HandleTable>::Instance();
    auto* file = h->GetFile(fd);
    if (file == nullptr) {
        *__Error() = POSIX_EBADF;
        return -1;
    }
    if (fd < 3) {
        *__Error() = POSIX_EPERM;
        return -1;
    }
    if (file->type == Core::FileSys::FileType::Regular) {
        file->f.Close();
    } else if (file->type == Core::FileSys::FileType::Socket) {
        file->socket->Close();
    }
    file->is_opened = false;
    LOG_INFO(Kernel_Fs, "Closing {}", file->m_guest_name);
    // FIXME: Lock file mutex before deleting it?
    h->DeleteHandle(fd);
    return ORBIS_OK;
}

s32 PS4_SYSV_ABI posix_close(s32 fd) {
    return close(fd);
}

s32 PS4_SYSV_ABI sceKernelClose(s32 fd) {
    s32 result = close(fd);
    if (result < 0) {
        LOG_ERROR(Kernel_Fs, "error = {}", *__Error());
        return ErrnoToSceKernelError(*__Error());
    }
    return result;
}

s64 PS4_SYSV_ABI write(s32 fd, const void* buf, u64 nbytes) {
    auto* h = Common::Singleton<Core::FileSys::HandleTable>::Instance();
    auto* file = h->GetFile(fd);
    if (file == nullptr) {
        *__Error() = POSIX_EBADF;
        return -1;
    }

    std::scoped_lock lk{file->m_mutex};
    if (file->type == Core::FileSys::FileType::Device) {
        s64 result = file->device->write(buf, nbytes);
        if (result < 0) {
            ErrSceToPosix(result);
            return -1;
        }
        return result;
    } else if (file->type == Core::FileSys::FileType::Socket) {
        // Socket functions handle errnos internally.
        return file->socket->SendPacket(buf, nbytes, 0, nullptr, 0);
    }

    return file->f.WriteRaw<u8>(buf, nbytes);
}

s64 PS4_SYSV_ABI posix_write(s32 fd, const void* buf, u64 nbytes) {
    return write(fd, buf, nbytes);
}

s64 PS4_SYSV_ABI sceKernelWrite(s32 fd, const void* buf, u64 nbytes) {
    s64 result = write(fd, buf, nbytes);
    if (result < 0) {
        LOG_ERROR(Kernel_Fs, "error = {}", *__Error());
        return ErrnoToSceKernelError(*__Error());
    }
    return result;
}

s64 ReadFile(Common::FS::IOFile& file, void* buf, u64 nbytes) {
    const auto* memory = Core::Memory::Instance();
    // Invalidate up to the actual number of bytes that could be read.
    const auto remaining = file.GetSize() - file.Tell();
    memory->InvalidateMemory(reinterpret_cast<VAddr>(buf), std::min<u64>(nbytes, remaining));

    return file.ReadRaw<u8>(buf, nbytes);
}

s64 PS4_SYSV_ABI readv(s32 fd, const OrbisKernelIovec* iov, s32 iovcnt) {
    auto* h = Common::Singleton<Core::FileSys::HandleTable>::Instance();
    auto* file = h->GetFile(fd);
    if (file == nullptr) {
        *__Error() = POSIX_EBADF;
        return -1;
    }

    std::scoped_lock lk{file->m_mutex};
    if (file->type == Core::FileSys::FileType::Device) {
        s64 result = file->device->readv(iov, iovcnt);
        if (result < 0) {
            ErrSceToPosix(result);
            return -1;
        }
        return result;
    } else if (file->type == Core::FileSys::FileType::Directory) {
        s64 result = file->directory->readv(iov, iovcnt);
        if (result < 0) {
            ErrSceToPosix(result);
            return -1;
        }
        return result;
    }
    s64 total_read = 0;
    for (s32 i = 0; i < iovcnt; i++) {
        total_read += ReadFile(file->f, iov[i].iov_base, iov[i].iov_len);
    }
    return total_read;
}

s64 PS4_SYSV_ABI posix_readv(s32 fd, const OrbisKernelIovec* iov, s32 iovcnt) {
    return readv(fd, iov, iovcnt);
}

s64 PS4_SYSV_ABI sceKernelReadv(s32 fd, const OrbisKernelIovec* iov, s32 iovcnt) {
    s64 result = readv(fd, iov, iovcnt);
    if (result < 0) {
        LOG_ERROR(Kernel_Fs, "error = {}", *__Error());
        return ErrnoToSceKernelError(*__Error());
    }
    return result;
}

s64 PS4_SYSV_ABI writev(s32 fd, const OrbisKernelIovec* iov, s32 iovcnt) {
    auto* h = Common::Singleton<Core::FileSys::HandleTable>::Instance();
    auto* file = h->GetFile(fd);
    if (file == nullptr) {
        *__Error() = POSIX_EBADF;
        return -1;
    }

    std::scoped_lock lk{file->m_mutex};

    if (file->type == Core::FileSys::FileType::Device) {
        s64 result = file->device->writev(iov, iovcnt);
        if (result < 0) {
            ErrSceToPosix(result);
            return -1;
        }
        return result;
    }
    s64 total_written = 0;
    for (s32 i = 0; i < iovcnt; i++) {
        total_written += file->f.WriteRaw<u8>(iov[i].iov_base, iov[i].iov_len);
    }
    return total_written;
}

s64 PS4_SYSV_ABI posix_writev(s32 fd, const OrbisKernelIovec* iov, s32 iovcnt) {
    return writev(fd, iov, iovcnt);
}

s64 PS4_SYSV_ABI sceKernelWritev(s32 fd, const OrbisKernelIovec* iov, s32 iovcnt) {
    s64 result = writev(fd, iov, iovcnt);
    if (result < 0) {
        LOG_ERROR(Kernel_Fs, "error = {}", *__Error());
        return ErrnoToSceKernelError(*__Error());
    }
    return result;
}

s64 PS4_SYSV_ABI posix_lseek(s32 fd, s64 offset, s32 whence) {
    auto* h = Common::Singleton<Core::FileSys::HandleTable>::Instance();
    auto* file = h->GetFile(fd);
    if (file == nullptr) {
        *__Error() = POSIX_EBADF;
        return -1;
    }

    std::scoped_lock lk{file->m_mutex};
    if (file->type == Core::FileSys::FileType::Device) {
        s64 result = file->device->lseek(offset, whence);
        if (result < 0) {
            ErrSceToPosix(result);
            return -1;
        }
        return result;
    } else if (file->type == Core::FileSys::FileType::Directory) {
        s64 result = file->directory->lseek(offset, whence);
        if (result < 0) {
            ErrSceToPosix(result);
            return -1;
        }
        return result;
    }

    Common::FS::SeekOrigin origin{};
    if (whence == 0) {
        origin = Common::FS::SeekOrigin::SetOrigin;
    } else if (whence == 1) {
        origin = Common::FS::SeekOrigin::CurrentPosition;
    } else if (whence == 2) {
        origin = Common::FS::SeekOrigin::End;
    } else if (whence == 3 || whence == 4) {
        // whence parameter belongs to an unsupported POSIX extension
        *__Error() = POSIX_ENOTTY;
        return -1;
    } else {
        // whence parameter is invalid
        *__Error() = POSIX_EINVAL;
        return -1;
    }

    if (!file->f.Seek(offset, origin)) {
        if (errno != 0) {
            // Seek failed in platform-specific code, errno needs to be converted.
            SetPosixErrno(errno);
            return -1;
        }
        // Shouldn't be possible, but just in case.
        return -1;
    }

    s64 result = file->f.Tell();
    if (result < 0) {
        // Tell failed in platform-specific code, errno needs to be converted.
        SetPosixErrno(errno);
        return -1;
    }
    return result;
}

s64 PS4_SYSV_ABI sceKernelLseek(s32 fd, s64 offset, s32 whence) {
    s64 result = posix_lseek(fd, offset, whence);
    if (result < 0) {
        LOG_ERROR(Kernel_Fs, "error = {}", *__Error());
        return ErrnoToSceKernelError(*__Error());
    }
    return result;
}

s64 PS4_SYSV_ABI read(s32 fd, void* buf, u64 nbytes) {
    auto* h = Common::Singleton<Core::FileSys::HandleTable>::Instance();
    auto* file = h->GetFile(fd);
    if (file == nullptr) {
        *__Error() = POSIX_EBADF;
        return -1;
    }

    std::scoped_lock lk{file->m_mutex};
    if (file->type == Core::FileSys::FileType::Device) {
        s64 result = file->device->read(buf, nbytes);
        if (result < 0) {
            ErrSceToPosix(result);
            return -1;
        }
        return result;
<<<<<<< HEAD
=======
    } else if (file->type == Core::FileSys::FileType::Directory) {
        s64 result = file->directory->read(buf, nbytes);
        if (result < 0) {
            ErrSceToPosix(result);
            return -1;
        }
        return result;
>>>>>>> 1d459474
    } else if (file->type == Core::FileSys::FileType::Socket) {
        // Socket functions handle errnos internally.
        return file->socket->ReceivePacket(buf, nbytes, 0, nullptr, 0);
    }
    return ReadFile(file->f, buf, nbytes);
}

s64 PS4_SYSV_ABI posix_read(s32 fd, void* buf, u64 nbytes) {
    return read(fd, buf, nbytes);
}

s64 PS4_SYSV_ABI sceKernelRead(s32 fd, void* buf, u64 nbytes) {
    s64 result = read(fd, buf, nbytes);
    if (result < 0) {
        LOG_ERROR(Kernel_Fs, "error = {}", *__Error());
        return ErrnoToSceKernelError(*__Error());
    }
    return result;
}

s32 PS4_SYSV_ABI posix_mkdir(const char* path, u16 mode) {
    LOG_INFO(Kernel_Fs, "path = {} mode = {}", path, mode);
    if (path == nullptr) {
        *__Error() = POSIX_ENOTDIR;
        return -1;
    }
    auto* mnt = Common::Singleton<Core::FileSys::MntPoints>::Instance();

    bool ro = false;
    const auto dir_name = mnt->GetHostPath(path, &ro);

    if (std::filesystem::exists(dir_name)) {
        *__Error() = POSIX_EEXIST;
        return -1;
    }

    if (ro) {
        *__Error() = POSIX_EROFS;
        return -1;
    }

    // CUSA02456: path = /aotl after sceSaveDataMount(mode = 1)
    std::error_code ec;
    if (dir_name.empty() || !std::filesystem::create_directory(dir_name, ec)) {
        *__Error() = POSIX_EIO;
        return -1;
    }

    if (!std::filesystem::exists(dir_name)) {
        *__Error() = POSIX_ENOENT;
        return -1;
    }
    return ORBIS_OK;
}

s32 PS4_SYSV_ABI sceKernelMkdir(const char* path, u16 mode) {
    s32 result = posix_mkdir(path, mode);
    if (result < 0) {
        LOG_ERROR(Kernel_Fs, "error = {}", *__Error());
        return ErrnoToSceKernelError(*__Error());
    }
    return result;
}

s32 PS4_SYSV_ABI posix_rmdir(const char* path) {
    auto* mnt = Common::Singleton<Core::FileSys::MntPoints>::Instance();
    bool ro = false;

    const std::filesystem::path dir_name = mnt->GetHostPath(path, &ro);

    if (ro) {
        *__Error() = POSIX_EROFS;
        return -1;
    }

    if (dir_name.empty() || !std::filesystem::is_directory(dir_name)) {
        *__Error() = POSIX_ENOTDIR;
        return -1;
    }

    if (!std::filesystem::exists(dir_name)) {
        *__Error() = POSIX_ENOENT;
        return -1;
    }

    std::error_code ec;
    s32 result = std::filesystem::remove_all(dir_name, ec);

    if (ec) {
        *__Error() = POSIX_EIO;
        return -1;
    }
    return ORBIS_OK;
}

s32 PS4_SYSV_ABI sceKernelRmdir(const char* path) {
    s32 result = posix_rmdir(path);
    if (result < 0) {
        LOG_ERROR(Kernel_Fs, "error = {}", *__Error());
        return ErrnoToSceKernelError(*__Error());
    }
    return result;
}

s32 PS4_SYSV_ABI posix_stat(const char* path, OrbisKernelStat* sb) {
    LOG_DEBUG(Kernel_Fs, "(PARTIAL) path = {}", path);
    auto* mnt = Common::Singleton<Core::FileSys::MntPoints>::Instance();
    const auto path_name = mnt->GetHostPath(path);
    std::memset(sb, 0, sizeof(OrbisKernelStat));
    const bool is_dir = std::filesystem::is_directory(path_name);
    const bool is_file = std::filesystem::is_regular_file(path_name);
    if (!is_dir && !is_file) {
        *__Error() = POSIX_ENOENT;
        return -1;
    }
    if (std::filesystem::is_directory(path_name)) {
        sb->st_mode = 0000777u | 0040000u;
        sb->st_size = 65536;
        sb->st_blksize = 65536;
        sb->st_blocks = 128;
        // TODO incomplete
    } else {
        sb->st_mode = 0000777u | 0100000u;
        sb->st_size = static_cast<s64>(std::filesystem::file_size(path_name));
        sb->st_blksize = 512;
        sb->st_blocks = (sb->st_size + 511) / 512;
        // TODO incomplete
    }

    return ORBIS_OK;
}

s32 PS4_SYSV_ABI sceKernelStat(const char* path, OrbisKernelStat* sb) {
    s32 result = posix_stat(path, sb);
    if (result < 0) {
        LOG_ERROR(Kernel_Fs, "error = {}", *__Error());
        return ErrnoToSceKernelError(*__Error());
    }
    return result;
}

s32 PS4_SYSV_ABI sceKernelCheckReachability(const char* path) {
    auto* mnt = Common::Singleton<Core::FileSys::MntPoints>::Instance();
    std::string_view guest_path{path};
    for (const auto& prefix : available_device | std::views::keys) {
        if (guest_path.starts_with(prefix)) {
            return ORBIS_OK;
        }
    }
    const auto path_name = mnt->GetHostPath(guest_path);
    if (!std::filesystem::exists(path_name)) {
        return ORBIS_KERNEL_ERROR_ENOENT;
    }
    return ORBIS_OK;
}

s32 PS4_SYSV_ABI fstat(s32 fd, OrbisKernelStat* sb) {
    LOG_DEBUG(Kernel_Fs, "(PARTIAL) fd = {}", fd);
    if (sb == nullptr) {
        *__Error() = POSIX_EFAULT;
        return -1;
    }
    auto* h = Common::Singleton<Core::FileSys::HandleTable>::Instance();
    auto* file = h->GetFile(fd);
    if (file == nullptr) {
        *__Error() = POSIX_EBADF;
        return -1;
    }
    std::memset(sb, 0, sizeof(OrbisKernelStat));

    switch (file->type) {
    case Core::FileSys::FileType::Device: {
        s32 result = file->device->fstat(sb);
        if (result < 0) {
            ErrSceToPosix(result);
            return -1;
        }
        return result;
    }
    case Core::FileSys::FileType::Regular: {
        sb->st_mode = 0000777u | 0100000u;
        sb->st_size = file->f.GetSize();
        sb->st_blksize = 512;
        sb->st_blocks = (sb->st_size + 511) / 512;
        // TODO incomplete
        break;
    }
    case Core::FileSys::FileType::Directory: {
<<<<<<< HEAD
        sb->st_mode = 0000777u | 0040000u;
        sb->st_size = 65536;
        sb->st_blksize = 65536;
        sb->st_blocks = 128;
        // TODO incomplete
        break;
=======
        s32 result = file->directory->fstat(sb);
        if (result < 0) {
            ErrSceToPosix(result);
            return -1;
        }
        return result;
    }
    case Core::FileSys::FileType::Socket: {
        // Socket functions handle errnos internally
        return file->socket->fstat(sb);
>>>>>>> 1d459474
    }
    case Core::FileSys::FileType::Socket: {
        // Socket functions handle errnos internally
        return file->socket->fstat(sb);
    }
    default:
        UNREACHABLE();
    }
    return ORBIS_OK;
}

s32 PS4_SYSV_ABI posix_fstat(s32 fd, OrbisKernelStat* sb) {
    return fstat(fd, sb);
}

s32 PS4_SYSV_ABI sceKernelFstat(s32 fd, OrbisKernelStat* sb) {
    s32 result = fstat(fd, sb);
    if (result < 0) {
        LOG_ERROR(Kernel_Fs, "error = {}", *__Error());
        return ErrnoToSceKernelError(*__Error());
    }
    return result;
}

s32 PS4_SYSV_ABI posix_ftruncate(s32 fd, s64 length) {
    auto* h = Common::Singleton<Core::FileSys::HandleTable>::Instance();
    auto* file = h->GetFile(fd);

    if (file == nullptr) {
        *__Error() = POSIX_EBADF;
        return -1;
    }

    if (file->type == Core::FileSys::FileType::Device) {
        s32 result = file->device->ftruncate(length);
        if (result < 0) {
            ErrSceToPosix(result);
            return -1;
        }
        return result;
    }

    if (file->m_host_name.empty()) {
        *__Error() = POSIX_EACCES;
        return -1;
    }

    file->f.SetSize(length);
    return ORBIS_OK;
}

s32 PS4_SYSV_ABI sceKernelFtruncate(s32 fd, s64 length) {
    s32 result = posix_ftruncate(fd, length);
    if (result < 0) {
        LOG_ERROR(Kernel_Fs, "error = {}", *__Error());
        return ErrnoToSceKernelError(*__Error());
    }
    return result;
}

s32 PS4_SYSV_ABI posix_rename(const char* from, const char* to) {
    auto* mnt = Common::Singleton<Core::FileSys::MntPoints>::Instance();
    bool ro = false;
    const auto src_path = mnt->GetHostPath(from, &ro);
    if (!std::filesystem::exists(src_path)) {
        *__Error() = POSIX_ENOENT;
        return -1;
    }
    if (ro) {
        *__Error() = POSIX_EROFS;
        return -1;
    }
    const auto dst_path = mnt->GetHostPath(to, &ro);
    if (ro) {
        *__Error() = POSIX_EROFS;
        return -1;
    }
    const bool src_is_dir = std::filesystem::is_directory(src_path);
    const bool dst_is_dir = std::filesystem::is_directory(dst_path);
    if (src_is_dir && !dst_is_dir) {
        *__Error() = POSIX_ENOTDIR;
        return -1;
    }
    if (!src_is_dir && dst_is_dir) {
        *__Error() = POSIX_EISDIR;
        return -1;
    }
    if (dst_is_dir && !std::filesystem::is_empty(dst_path)) {
        *__Error() = POSIX_ENOTEMPTY;
        return -1;
    }

    // On Windows, std::filesystem::rename will error if the file has been opened before.
    std::filesystem::copy(src_path, dst_path, std::filesystem::copy_options::overwrite_existing);
    auto* h = Common::Singleton<Core::FileSys::HandleTable>::Instance();
    auto file = h->GetFile(src_path);
    if (file) {
        // We need to force ReadWrite if the file had Write access before
        // Otherwise f.Open will clear the file contents.
        auto access_mode = file->f.GetAccessMode() == Common::FS::FileAccessMode::Write
                               ? Common::FS::FileAccessMode::ReadWrite
                               : file->f.GetAccessMode();
        file->f.Close();
        std::filesystem::remove(src_path);
        file->f.Open(dst_path, access_mode);
    } else {
        std::filesystem::remove(src_path);
    }

    return ORBIS_OK;
}

s32 PS4_SYSV_ABI sceKernelRename(const char* from, const char* to) {
    s32 result = posix_rename(from, to);
    if (result < 0) {
        LOG_ERROR(Kernel_Fs, "error = {}", *__Error());
        return ErrnoToSceKernelError(*__Error());
    }
    return result;
}

s64 PS4_SYSV_ABI posix_preadv(s32 fd, OrbisKernelIovec* iov, s32 iovcnt, s64 offset) {
    if (offset < 0) {
        *__Error() = POSIX_EINVAL;
        return -1;
    }

    auto* h = Common::Singleton<Core::FileSys::HandleTable>::Instance();
    auto* file = h->GetFile(fd);
    if (file == nullptr) {
        *__Error() = POSIX_EBADF;
        return -1;
    }

    std::scoped_lock lk{file->m_mutex};
    if (file->type == Core::FileSys::FileType::Device) {
        s64 result = file->device->preadv(iov, iovcnt, offset);
        if (result < 0) {
            ErrSceToPosix(result);
            return -1;
        }
        return result;
    } else if (file->type == Core::FileSys::FileType::Directory) {
        s64 result = file->directory->preadv(iov, iovcnt, offset);
        if (result < 0) {
            ErrSceToPosix(result);
            return -1;
        }
        return result;
    }

    const s64 pos = file->f.Tell();
    SCOPE_EXIT {
        file->f.Seek(pos);
    };
    if (!file->f.Seek(offset)) {
        *__Error() = POSIX_EIO;
        return -1;
    }
    s64 total_read = 0;
    for (s32 i = 0; i < iovcnt; i++) {
        total_read += ReadFile(file->f, iov[i].iov_base, iov[i].iov_len);
    }
    return total_read;
}

s64 PS4_SYSV_ABI sceKernelPreadv(s32 fd, OrbisKernelIovec* iov, s32 iovcnt, s64 offset) {
    s64 result = posix_preadv(fd, iov, iovcnt, offset);
    if (result < 0) {
        LOG_ERROR(Kernel_Fs, "error = {}", *__Error());
        return ErrnoToSceKernelError(*__Error());
    }
    return result;
}

s64 PS4_SYSV_ABI posix_pread(s32 fd, void* buf, u64 nbytes, s64 offset) {
    OrbisKernelIovec iovec{buf, nbytes};
    return posix_preadv(fd, &iovec, 1, offset);
}

s64 PS4_SYSV_ABI sceKernelPread(s32 fd, void* buf, u64 nbytes, s64 offset) {
    OrbisKernelIovec iovec{buf, nbytes};
    return sceKernelPreadv(fd, &iovec, 1, offset);
}

s32 PS4_SYSV_ABI posix_fsync(s32 fd) {
    auto* h = Common::Singleton<Core::FileSys::HandleTable>::Instance();
    auto* file = h->GetFile(fd);
    if (file == nullptr) {
        *__Error() = POSIX_EBADF;
        return -1;
    }

    if (file->type == Core::FileSys::FileType::Device) {
        s32 result = file->device->fsync();
        if (result < 0) {
            ErrSceToPosix(result);
            return -1;
        }
        return result;
    }
    file->f.Flush();
    return ORBIS_OK;
}

s32 PS4_SYSV_ABI sceKernelFsync(s32 fd) {
    s32 result = posix_fsync(fd);
    if (result < 0) {
        LOG_ERROR(Kernel_Fs, "error = {}", *__Error());
        return ErrnoToSceKernelError(*__Error());
    }
    return result;
}

static s64 GetDents(s32 fd, char* buf, u64 nbytes, s64* basep) {
    if (buf == nullptr) {
        *__Error() = POSIX_EFAULT;
        return -1;
    }
    auto* h = Common::Singleton<Core::FileSys::HandleTable>::Instance();
    auto* file = h->GetFile(fd);
    if (file == nullptr) {
        *__Error() = POSIX_EBADF;
        return -1;
    }

<<<<<<< HEAD
    if (file->type == Core::FileSys::FileType::Device) {
        s32 result = file->device->getdents(buf, nbytes, basep);
=======
    if (nbytes < 512) {
        *__Error() = POSIX_EINVAL;
        return -1;
    }

    switch (file->type) {
    case Core::FileSys::FileType::Directory: {
        s64 result = file->directory->getdents(buf, nbytes, basep);
>>>>>>> 1d459474
        if (result < 0) {
            ErrSceToPosix(result);
            return -1;
        }
        return result;
    }
<<<<<<< HEAD

    if (file->type != Core::FileSys::FileType::Directory || nbytes < 512 ||
        file->dirents_index > file->dirents.size()) {
        *__Error() = POSIX_EINVAL;
        return -1;
    }

    s64 bytes_to_write = nbytes;
    char* buf_to_write = buf;
    u64 bytes_written = 0;
    while (bytes_to_write >= sizeof(OrbisKernelDirent)) {
        if (file->dirents_index == file->dirents.size()) {
            break;
        }
        const auto& entry = file->dirents.at(file->dirents_index++);
        auto str = entry.name;
        static int fileno = 1000; // random
        OrbisKernelDirent* sce_ent = (OrbisKernelDirent*)buf_to_write;
        // TODO this should be unique, maybe switch to a hash or something?
        sce_ent->d_fileno = fileno++;
        sce_ent->d_reclen = sizeof(OrbisKernelDirent);
        sce_ent->d_type = (entry.isFile ? 8 : 4);
        sce_ent->d_namlen = str.size();
        strncpy(sce_ent->d_name, str.c_str(), ORBIS_MAX_PATH);
        sce_ent->d_name[ORBIS_MAX_PATH] = '\0';

        buf_to_write += sizeof(OrbisKernelDirent);
        bytes_to_write -= sizeof(OrbisKernelDirent);
        bytes_written += sizeof(OrbisKernelDirent);
    }

    if (basep != nullptr) {
        *basep = file->dirents_index;
    }

    return bytes_written;
=======
    case Core::FileSys::FileType::Device: {
        s64 result = file->device->getdents(buf, nbytes, basep);
        if (result < 0) {
            ErrSceToPosix(result);
            return -1;
        }
        return result;
    }
    default: {
        // Not directory or device
        *__Error() = POSIX_EINVAL;
        return -1;
    }
    }

    return ORBIS_OK;
>>>>>>> 1d459474
}

s64 PS4_SYSV_ABI posix_getdents(s32 fd, char* buf, u64 nbytes) {
    return GetDents(fd, buf, nbytes, nullptr);
}

s64 PS4_SYSV_ABI sceKernelGetdents(s32 fd, char* buf, u64 nbytes) {
    s64 result = posix_getdents(fd, buf, nbytes);
    if (result < 0) {
        LOG_ERROR(Kernel_Fs, "error = {}", *__Error());
        return ErrnoToSceKernelError(*__Error());
    }
    return result;
}

s64 PS4_SYSV_ABI getdirentries(s32 fd, char* buf, u64 nbytes, s64* basep) {
    return GetDents(fd, buf, nbytes, basep);
}

s64 PS4_SYSV_ABI posix_getdirentries(s32 fd, char* buf, u64 nbytes, s64* basep) {
    return GetDents(fd, buf, nbytes, basep);
}

s64 PS4_SYSV_ABI sceKernelGetdirentries(s32 fd, char* buf, u64 nbytes, s64* basep) {
    s64 result = GetDents(fd, buf, nbytes, basep);
    if (result < 0) {
        LOG_ERROR(Kernel_Fs, "error = {}", *__Error());
        return ErrnoToSceKernelError(*__Error());
    }
    return result;
}

s64 PS4_SYSV_ABI posix_pwritev(s32 fd, const OrbisKernelIovec* iov, s32 iovcnt, s64 offset) {
    if (offset < 0) {
        *__Error() = POSIX_EINVAL;
        return -1;
    }

    auto* h = Common::Singleton<Core::FileSys::HandleTable>::Instance();
    auto* file = h->GetFile(fd);
    if (file == nullptr) {
        *__Error() = POSIX_EBADF;
        return -1;
    }

    std::scoped_lock lk{file->m_mutex};

    if (file->type == Core::FileSys::FileType::Device) {
        s64 result = file->device->pwritev(iov, iovcnt, offset);
        if (result < 0) {
            ErrSceToPosix(result);
            return -1;
        }
        return result;
    }
    const s64 pos = file->f.Tell();
    SCOPE_EXIT {
        file->f.Seek(pos);
    };
    if (!file->f.Seek(offset)) {
        *__Error() = POSIX_EIO;
        return -1;
    }
    s64 total_written = 0;
    for (s32 i = 0; i < iovcnt; i++) {
        total_written += file->f.WriteRaw<u8>(iov[i].iov_base, iov[i].iov_len);
    }
    return total_written;
}

s64 PS4_SYSV_ABI posix_pwrite(s32 fd, void* buf, u64 nbytes, s64 offset) {
    OrbisKernelIovec iovec{buf, nbytes};
    return posix_pwritev(fd, &iovec, 1, offset);
}

s64 PS4_SYSV_ABI sceKernelPwrite(s32 fd, void* buf, u64 nbytes, s64 offset) {
    s64 result = posix_pwrite(fd, buf, nbytes, offset);
    if (result < 0) {
        LOG_ERROR(Kernel_Fs, "error = {}", *__Error());
        return ErrnoToSceKernelError(*__Error());
    }
    return result;
}

s64 PS4_SYSV_ABI sceKernelPwritev(s32 fd, const OrbisKernelIovec* iov, s32 iovcnt, s64 offset) {
    s64 result = posix_pwritev(fd, iov, iovcnt, offset);
    if (result < 0) {
        LOG_ERROR(Kernel_Fs, "error = {}", *__Error());
        return ErrnoToSceKernelError(*__Error());
    }
    return result;
}

s32 PS4_SYSV_ABI posix_unlink(const char* path) {
    if (path == nullptr) {
        *__Error() = POSIX_EINVAL;
        return -1;
    }

    auto* h = Common::Singleton<Core::FileSys::HandleTable>::Instance();
    auto* mnt = Common::Singleton<Core::FileSys::MntPoints>::Instance();

    bool ro = false;
    const auto host_path = mnt->GetHostPath(path, &ro);
    if (host_path.empty()) {
        *__Error() = POSIX_ENOENT;
        return -1;
    }

    if (ro) {
        *__Error() = POSIX_EROFS;
        return -1;
    }

    if (std::filesystem::is_directory(host_path)) {
        *__Error() = POSIX_EPERM;
        return -1;
    }

    auto* file = h->GetFile(host_path);
    if (file == nullptr) {
        // File to unlink hasn't been opened, manually open and unlink it.
        Common::FS::IOFile file(host_path, Common::FS::FileAccessMode::ReadWrite);
        file.Unlink();
    } else {
        file->f.Unlink();
    }

    LOG_INFO(Kernel_Fs, "Unlinked {}", path);
    return ORBIS_OK;
}

s32 PS4_SYSV_ABI sceKernelUnlink(const char* path) {
    s32 result = posix_unlink(path);
    if (result < 0) {
        LOG_ERROR(Kernel_Fs, "error = {}", *__Error());
        return ErrnoToSceKernelError(*__Error());
    }
    return result;
}

#ifdef _WIN32
#define __FD_SETSIZE 1024

typedef struct {
    unsigned long fds_bits[__FD_SETSIZE / (8 * sizeof(unsigned long))];
} fd_set_posix;

#define FD_SET_POSIX(fd, set)                                                                      \
    ((set)->fds_bits[(fd) / (8 * sizeof(unsigned long))] |=                                        \
     (1UL << ((fd) % (8 * sizeof(unsigned long)))))

#define FD_CLR_POSIX(fd, set)                                                                      \
    ((set)->fds_bits[(fd) / (8 * sizeof(unsigned long))] &=                                        \
     ~(1UL << ((fd) % (8 * sizeof(unsigned long)))))

#define FD_ISSET_POSIX(fd, set)                                                                    \
    (((set)->fds_bits[(fd) / (8 * sizeof(unsigned long))] &                                        \
      (1UL << ((fd) % (8 * sizeof(unsigned long))))) != 0)

#define FD_ZERO_POSIX(set) memset((set), 0, sizeof(fd_set_posix))

s32 PS4_SYSV_ABI posix_select(s32 nfds, fd_set_posix* readfds, fd_set_posix* writefds,
                              fd_set_posix* exceptfds, OrbisKernelTimeval* timeout) {
    LOG_DEBUG(Kernel_Fs, "nfds = {}, readfds = {}, writefds = {}, exceptfds = {}, timeout = {}",
              nfds, fmt::ptr(readfds), fmt::ptr(writefds), fmt::ptr(exceptfds), fmt::ptr(timeout));

    auto* h = Common::Singleton<Core::FileSys::HandleTable>::Instance();

    fd_set read_host = {}, write_host = {}, except_host = {};
    FD_ZERO(&read_host);
    FD_ZERO(&write_host);
    FD_ZERO(&except_host);

    fd_set_posix read_ready, write_ready, except_ready;
    FD_ZERO_POSIX(&read_ready);
    FD_ZERO_POSIX(&write_ready);
    FD_ZERO_POSIX(&except_ready);

    std::map<s32, s32> host_to_guest;
    s32 socket_max_fd = -1;

    for (s32 i = 0; i < nfds; ++i) {
        bool want_read = readfds && FD_ISSET_POSIX(i, readfds);
        bool want_write = writefds && FD_ISSET_POSIX(i, writefds);
        bool want_except = exceptfds && FD_ISSET_POSIX(i, exceptfds);
        if (!(want_read || want_write || want_except)) {
            continue;
        }

        auto* file = h->GetFile(i);
        if (!file || ((file->type == Core::FileSys::FileType::Regular && !file->f.IsOpen()) ||
                      (file->type == Core::FileSys::FileType::Socket && !file->is_opened))) {
            LOG_ERROR(Kernel_Fs, "fd {} is null or not opened", i);
            *__Error() = POSIX_EBADF;
            return -1;
        }

        s32 native_fd = -1;
        switch (file->type) {
        case Core::FileSys::FileType::Regular:
            native_fd = static_cast<s32>(file->f.GetFileMapping());
            break;
        case Core::FileSys::FileType::Socket: {
            auto sock = file->socket->Native();
            native_fd = sock ? static_cast<s32>(*sock) : -1;
            break;
        }
        case Core::FileSys::FileType::Device:
            native_fd = -1;
            break;
        default:
            UNREACHABLE();
            break;
        }

        if (file->type == Core::FileSys::FileType::Regular ||
            file->type == Core::FileSys::FileType::Device) {
            // Disk files always ready
            if (want_read) {
                FD_SET_POSIX(i, &read_ready);
            }
            if (want_write) {
                FD_SET_POSIX(i, &write_ready);
            }
            // exceptfds not supported on regular files
        } else if (file->type == Core::FileSys::FileType::Socket) {
            if (want_read) {
                FD_SET(native_fd, &read_host);
            }
            if (want_write) {
                FD_SET(native_fd, &write_host);
            }
            if (want_except) {
                FD_SET(native_fd, &except_host);
            }
            socket_max_fd = std::max(socket_max_fd, native_fd);
        }

        if (native_fd == -1) {
            continue;
        }

        host_to_guest[native_fd] = i;
    }

    LOG_DEBUG(Kernel_Fs,
              "Before select(): read_host.fd_count = {}, write_host.fd_count = {}, "
              "except_host.fd_count = {}",
              read_host.fd_count, write_host.fd_count, except_host.fd_count);

    if (read_host.fd_count == 0 && write_host.fd_count == 0 && except_host.fd_count == 0) {
        LOG_WARNING(Kernel_Fs, "No sockets in fd_sets, select() will return immediately");
    }

    if (readfds) {
        FD_ZERO_POSIX(readfds);
    }
    if (writefds) {
        FD_ZERO_POSIX(writefds);
    }
    if (exceptfds) {
        FD_ZERO_POSIX(exceptfds);
    }

    s32 result = 0;
    if (socket_max_fd != -1) {
        timeval tv = {};
        timeval* tv_ptr = nullptr;
        if (timeout) {
            tv.tv_sec = timeout->tv_sec;
            tv.tv_usec = timeout->tv_usec;
            tv_ptr = &tv;
        }
        result = select(0, read_host.fd_count > 0 ? &read_host : nullptr,
                        write_host.fd_count > 0 ? &write_host : nullptr,
                        except_host.fd_count > 0 ? &except_host : nullptr, tv_ptr);
        if (result == SOCKET_ERROR) {
            s32 err = WSAGetLastError();
            LOG_ERROR(Kernel_Fs, "select() failed with error {}", err);
            switch (err) {
            case WSAEFAULT:
                *__Error() = POSIX_EFAULT;
                break;
            case WSAEINVAL:
                *__Error() = POSIX_EINVAL;
                break;
            case WSAENOBUFS:
                *__Error() = POSIX_ENOBUFS;
                break;
            default:
                LOG_ERROR(Kernel_Fs, "Unhandled error case {}", err);
                break;
            }
            return -1;
        }

        for (s32 i = 0; i < read_host.fd_count; ++i) {
            s32 fd = static_cast<s32>(read_host.fd_array[i]);
            FD_SET_POSIX(host_to_guest[fd], readfds);
        }
        for (s32 i = 0; i < write_host.fd_count; ++i) {
            s32 fd = static_cast<s32>(write_host.fd_array[i]);
            FD_SET_POSIX(host_to_guest[fd], writefds);
        }
        for (s32 i = 0; i < except_host.fd_count; ++i) {
            s32 fd = static_cast<s32>(except_host.fd_array[i]);
            FD_SET_POSIX(host_to_guest[fd], exceptfds);
        }
    }

    // Add regular/device files ready count
    s32 disk_ready = 0;
    for (s32 i = 0; i < nfds; ++i) {
        if (FD_ISSET_POSIX(i, &read_ready)) {
            FD_SET_POSIX(i, readfds);
            disk_ready++;
        }
        if (FD_ISSET_POSIX(i, &write_ready)) {
            FD_SET_POSIX(i, writefds);
            disk_ready++;
        }
    }

    return result + disk_ready;
}
#else
s32 PS4_SYSV_ABI posix_select(s32 nfds, fd_set* readfds, fd_set* writefds, fd_set* exceptfds,
                              OrbisKernelTimeval* timeout) {
    LOG_DEBUG(Kernel_Fs, "nfds = {}, readfds = {}, writefds = {}, exceptfds = {}, timeout = {}",
              nfds, fmt::ptr(readfds), fmt::ptr(writefds), fmt::ptr(exceptfds), fmt::ptr(timeout));

    auto* h = Common::Singleton<Core::FileSys::HandleTable>::Instance();
    fd_set read_host, write_host, except_host;
    FD_ZERO(&read_host);
    FD_ZERO(&write_host);
    FD_ZERO(&except_host);

    std::map<s32, s32> host_to_guest;
    s32 max_fd = -1;

    for (s32 i = 0; i < nfds; ++i) {
        auto read = readfds && FD_ISSET(i, readfds);
        auto write = writefds && FD_ISSET(i, writefds);
        auto except = exceptfds && FD_ISSET(i, exceptfds);
        if (read || write || except) {
            auto* file = h->GetFile(i);
            if (file == nullptr ||
                ((file->type == Core::FileSys::FileType::Regular && !file->f.IsOpen()) ||
                 (file->type == Core::FileSys::FileType::Socket && !file->is_opened))) {
                LOG_ERROR(Kernel_Fs, "fd {} is null or not opened", i);
                *__Error() = POSIX_EBADF;
                return -1;
            }

            s32 native_fd = [&] {
                switch (file->type) {
                case Core::FileSys::FileType::Regular:
                    return static_cast<s32>(file->f.GetFileMapping());
                case Core::FileSys::FileType::Device:
                    return -1;
                case Core::FileSys::FileType::Socket: {
                    auto sock = file->socket->Native();
                    // until P2P sockets contain a proper socket
                    return sock ? static_cast<s32>(*sock) : -1;
                }
                default:
                    UNREACHABLE();
                }
            }();
            if (native_fd == -1) {
                continue;
            }
            host_to_guest.emplace(native_fd, i);

            max_fd = std::max(max_fd, native_fd);

            if (read) {
                FD_SET(native_fd, &read_host);
            }
            if (write) {
                FD_SET(native_fd, &write_host);
            }
            if (except) {
                FD_SET(native_fd, &except_host);
            }
        }
    }

    if (max_fd == -1) {
        LOG_WARNING(Kernel_Fs, "all requested file descriptors are unsupported");
        return 0;
    }

    s32 ret = select(max_fd + 1, &read_host, &write_host, &except_host, (timeval*)timeout);

    if (ret > 0) {
        if (readfds) {
            FD_ZERO(readfds);
        }
        if (writefds) {
            FD_ZERO(writefds);
        }
        if (exceptfds) {
            FD_ZERO(exceptfds);
        }

        for (s32 i = 0; i < max_fd + 1; ++i) {
            if (readfds && FD_ISSET(i, &read_host)) {
                FD_SET(host_to_guest[i], readfds);
            }
            if (writefds && FD_ISSET(i, &write_host)) {
                FD_SET(host_to_guest[i], writefds);
            }
            if (exceptfds && FD_ISSET(i, &except_host)) {
                FD_SET(host_to_guest[i], exceptfds);
            }
        }
    }
    if (ret < 0) {
        s32 error = errno;
        LOG_ERROR(Kernel_Fs, "native select call failed with {} ({})", error,
                  Common::NativeErrorToString(error));
        SetPosixErrno(error);
    }

    return ret;
}
#endif

void RegisterFileSystem(Core::Loader::SymbolsResolver* sym) {
    LIB_FUNCTION("6c3rCVE-fTU", "libkernel", 1, "libkernel", 1, 1, open);
    LIB_FUNCTION("wuCroIGjt2g", "libScePosix", 1, "libkernel", 1, 1, posix_open);
    LIB_FUNCTION("wuCroIGjt2g", "libkernel", 1, "libkernel", 1, 1, posix_open);
    LIB_FUNCTION("1G3lF1Gg1k8", "libkernel", 1, "libkernel", 1, 1, sceKernelOpen);
    LIB_FUNCTION("NNtFaKJbPt0", "libkernel", 1, "libkernel", 1, 1, close);
    LIB_FUNCTION("bY-PO6JhzhQ", "libScePosix", 1, "libkernel", 1, 1, posix_close);
    LIB_FUNCTION("bY-PO6JhzhQ", "libkernel", 1, "libkernel", 1, 1, posix_close);
    LIB_FUNCTION("UK2Tl2DWUns", "libkernel", 1, "libkernel", 1, 1, sceKernelClose);
    LIB_FUNCTION("FxVZqBAA7ks", "libkernel", 1, "libkernel", 1, 1, write);
    LIB_FUNCTION("FN4gaPmuFV8", "libScePosix", 1, "libkernel", 1, 1, posix_write);
    LIB_FUNCTION("FN4gaPmuFV8", "libkernel", 1, "libkernel", 1, 1, posix_write);
    LIB_FUNCTION("4wSze92BhLI", "libkernel", 1, "libkernel", 1, 1, sceKernelWrite);
    LIB_FUNCTION("+WRlkKjZvag", "libkernel", 1, "libkernel", 1, 1, readv);
    LIB_FUNCTION("YSHRBRLn2pI", "libkernel", 1, "libkernel", 1, 1, writev);
    LIB_FUNCTION("kAt6VDbHmro", "libkernel", 1, "libkernel", 1, 1, sceKernelWritev);
    LIB_FUNCTION("Oy6IpwgtYOk", "libScePosix", 1, "libkernel", 1, 1, posix_lseek);
    LIB_FUNCTION("Oy6IpwgtYOk", "libkernel", 1, "libkernel", 1, 1, posix_lseek);
    LIB_FUNCTION("oib76F-12fk", "libkernel", 1, "libkernel", 1, 1, sceKernelLseek);
    LIB_FUNCTION("DRuBt2pvICk", "libkernel", 1, "libkernel", 1, 1, read);
    LIB_FUNCTION("AqBioC2vF3I", "libScePosix", 1, "libkernel", 1, 1, posix_read);
    LIB_FUNCTION("AqBioC2vF3I", "libkernel", 1, "libkernel", 1, 1, posix_read);
    LIB_FUNCTION("Cg4srZ6TKbU", "libkernel", 1, "libkernel", 1, 1, sceKernelRead);
    LIB_FUNCTION("JGMio+21L4c", "libScePosix", 1, "libkernel", 1, 1, posix_mkdir);
    LIB_FUNCTION("JGMio+21L4c", "libkernel", 1, "libkernel", 1, 1, posix_mkdir);
    LIB_FUNCTION("1-LFLmRFxxM", "libkernel", 1, "libkernel", 1, 1, sceKernelMkdir);
    LIB_FUNCTION("c7ZnT7V1B98", "libScePosix", 1, "libkernel", 1, 1, posix_rmdir);
    LIB_FUNCTION("c7ZnT7V1B98", "libkernel", 1, "libkernel", 1, 1, posix_rmdir);
    LIB_FUNCTION("naInUjYt3so", "libkernel", 1, "libkernel", 1, 1, sceKernelRmdir);
    LIB_FUNCTION("E6ao34wPw+U", "libScePosix", 1, "libkernel", 1, 1, posix_stat);
    LIB_FUNCTION("E6ao34wPw+U", "libkernel", 1, "libkernel", 1, 1, posix_stat);
    LIB_FUNCTION("eV9wAD2riIA", "libkernel", 1, "libkernel", 1, 1, sceKernelStat);
    LIB_FUNCTION("uWyW3v98sU4", "libkernel", 1, "libkernel", 1, 1, sceKernelCheckReachability);
    LIB_FUNCTION("mqQMh1zPPT8", "libScePosix", 1, "libkernel", 1, 1, posix_fstat);
    LIB_FUNCTION("mqQMh1zPPT8", "libkernel", 1, "libkernel", 1, 1, posix_fstat);
    LIB_FUNCTION("kBwCPsYX-m4", "libkernel", 1, "libkernel", 1, 1, sceKernelFstat);
    LIB_FUNCTION("ih4CD9-gghM", "libkernel", 1, "libkernel", 1, 1, posix_ftruncate);
    LIB_FUNCTION("VW3TVZiM4-E", "libkernel", 1, "libkernel", 1, 1, sceKernelFtruncate);
    LIB_FUNCTION("NN01qLRhiqU", "libScePosix", 1, "libkernel", 1, 1, posix_rename);
    LIB_FUNCTION("NN01qLRhiqU", "libkernel", 1, "libkernel", 1, 1, posix_rename);
    LIB_FUNCTION("52NcYU9+lEo", "libkernel", 1, "libkernel", 1, 1, sceKernelRename);
    LIB_FUNCTION("yTj62I7kw4s", "libkernel", 1, "libkernel", 1, 1, sceKernelPreadv);
    LIB_FUNCTION("ezv-RSBNKqI", "libScePosix", 1, "libkernel", 1, 1, posix_pread);
    LIB_FUNCTION("ezv-RSBNKqI", "libkernel", 1, "libkernel", 1, 1, posix_pread);
    LIB_FUNCTION("+r3rMFwItV4", "libkernel", 1, "libkernel", 1, 1, sceKernelPread);
    LIB_FUNCTION("juWbTNM+8hw", "libScePosix", 1, "libkernel", 1, 1, posix_fsync);
    LIB_FUNCTION("juWbTNM+8hw", "libkernel", 1, "libkernel", 1, 1, posix_fsync);
    LIB_FUNCTION("fTx66l5iWIA", "libkernel", 1, "libkernel", 1, 1, sceKernelFsync);
    LIB_FUNCTION("j2AIqSqJP0w", "libkernel", 1, "libkernel", 1, 1, sceKernelGetdents);
    LIB_FUNCTION("sfKygSjIbI8", "libkernel", 1, "libkernel", 1, 1, getdirentries);
    LIB_FUNCTION("taRWhTJFTgE", "libkernel", 1, "libkernel", 1, 1, sceKernelGetdirentries);
    LIB_FUNCTION("C2kJ-byS5rM", "libkernel", 1, "libkernel", 1, 1, posix_pwrite);
    LIB_FUNCTION("FCcmRZhWtOk", "libScePosix", 1, "libkernel", 1, 1, posix_pwritev);
    LIB_FUNCTION("FCcmRZhWtOk", "libkernel", 1, "libkernel", 1, 1, posix_pwritev);
    LIB_FUNCTION("nKWi-N2HBV4", "libkernel", 1, "libkernel", 1, 1, sceKernelPwrite);
    LIB_FUNCTION("mBd4AfLP+u8", "libkernel", 1, "libkernel", 1, 1, sceKernelPwritev);
    LIB_FUNCTION("AUXVxWeJU-A", "libkernel", 1, "libkernel", 1, 1, sceKernelUnlink);
    LIB_FUNCTION("T8fER+tIGgk", "libScePosix", 1, "libkernel", 1, 1, posix_select);
    LIB_FUNCTION("T8fER+tIGgk", "libkernel", 1, "libkernel", 1, 1, posix_select);
}

} // namespace Libraries::Kernel<|MERGE_RESOLUTION|>--- conflicted
+++ resolved
@@ -495,8 +495,6 @@
             return -1;
         }
         return result;
-<<<<<<< HEAD
-=======
     } else if (file->type == Core::FileSys::FileType::Directory) {
         s64 result = file->directory->read(buf, nbytes);
         if (result < 0) {
@@ -504,7 +502,6 @@
             return -1;
         }
         return result;
->>>>>>> 1d459474
     } else if (file->type == Core::FileSys::FileType::Socket) {
         // Socket functions handle errnos internally.
         return file->socket->ReceivePacket(buf, nbytes, 0, nullptr, 0);
@@ -693,14 +690,6 @@
         break;
     }
     case Core::FileSys::FileType::Directory: {
-<<<<<<< HEAD
-        sb->st_mode = 0000777u | 0040000u;
-        sb->st_size = 65536;
-        sb->st_blksize = 65536;
-        sb->st_blocks = 128;
-        // TODO incomplete
-        break;
-=======
         s32 result = file->directory->fstat(sb);
         if (result < 0) {
             ErrSceToPosix(result);
@@ -711,7 +700,6 @@
     case Core::FileSys::FileType::Socket: {
         // Socket functions handle errnos internally
         return file->socket->fstat(sb);
->>>>>>> 1d459474
     }
     case Core::FileSys::FileType::Socket: {
         // Socket functions handle errnos internally
@@ -938,10 +926,6 @@
         return -1;
     }
 
-<<<<<<< HEAD
-    if (file->type == Core::FileSys::FileType::Device) {
-        s32 result = file->device->getdents(buf, nbytes, basep);
-=======
     if (nbytes < 512) {
         *__Error() = POSIX_EINVAL;
         return -1;
@@ -950,51 +934,12 @@
     switch (file->type) {
     case Core::FileSys::FileType::Directory: {
         s64 result = file->directory->getdents(buf, nbytes, basep);
->>>>>>> 1d459474
-        if (result < 0) {
-            ErrSceToPosix(result);
-            return -1;
-        }
-        return result;
-    }
-<<<<<<< HEAD
-
-    if (file->type != Core::FileSys::FileType::Directory || nbytes < 512 ||
-        file->dirents_index > file->dirents.size()) {
-        *__Error() = POSIX_EINVAL;
-        return -1;
-    }
-
-    s64 bytes_to_write = nbytes;
-    char* buf_to_write = buf;
-    u64 bytes_written = 0;
-    while (bytes_to_write >= sizeof(OrbisKernelDirent)) {
-        if (file->dirents_index == file->dirents.size()) {
-            break;
-        }
-        const auto& entry = file->dirents.at(file->dirents_index++);
-        auto str = entry.name;
-        static int fileno = 1000; // random
-        OrbisKernelDirent* sce_ent = (OrbisKernelDirent*)buf_to_write;
-        // TODO this should be unique, maybe switch to a hash or something?
-        sce_ent->d_fileno = fileno++;
-        sce_ent->d_reclen = sizeof(OrbisKernelDirent);
-        sce_ent->d_type = (entry.isFile ? 8 : 4);
-        sce_ent->d_namlen = str.size();
-        strncpy(sce_ent->d_name, str.c_str(), ORBIS_MAX_PATH);
-        sce_ent->d_name[ORBIS_MAX_PATH] = '\0';
-
-        buf_to_write += sizeof(OrbisKernelDirent);
-        bytes_to_write -= sizeof(OrbisKernelDirent);
-        bytes_written += sizeof(OrbisKernelDirent);
-    }
-
-    if (basep != nullptr) {
-        *basep = file->dirents_index;
-    }
-
-    return bytes_written;
-=======
+        if (result < 0) {
+            ErrSceToPosix(result);
+            return -1;
+        }
+        return result;
+    }
     case Core::FileSys::FileType::Device: {
         s64 result = file->device->getdents(buf, nbytes, basep);
         if (result < 0) {
@@ -1011,7 +956,6 @@
     }
 
     return ORBIS_OK;
->>>>>>> 1d459474
 }
 
 s64 PS4_SYSV_ABI posix_getdents(s32 fd, char* buf, u64 nbytes) {
