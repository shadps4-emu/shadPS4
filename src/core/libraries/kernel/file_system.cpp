// SPDX-FileCopyrightText: Copyright 2025 shadPS4 Emulator Project
// SPDX-License-Identifier: GPL-2.0-or-later

#include <map>
#include <ranges>

#include "common/assert.h"
#include "common/error.h"
#include "common/logging/log.h"
#include "common/native_fs.h"
#include "common/scope_exit.h"
#include "common/singleton.h"
#include "core/file_sys/devices/console_device.h"
#include "core/file_sys/devices/deci_tty6_device.h"
#include "core/file_sys/devices/logger.h"
#include "core/file_sys/devices/nop_device.h"
#include "core/file_sys/devices/random_device.h"
#include "core/file_sys/devices/srandom_device.h"
#include "core/file_sys/devices/urandom_device.h"
#include "core/file_sys/directories/normal_directory.h"
#include "core/file_sys/directories/pfs_directory.h"
#include "core/file_sys/fs.h"
#include "core/libraries/kernel/file_system.h"
#include "core/libraries/kernel/orbis_error.h"
#include "core/libraries/kernel/posix_error.h"
#include "core/libraries/libs.h"
#include "core/libraries/network/sockets.h"
#include "core/memory.h"
#include "kernel.h"

#ifdef _WIN32
#include <io.h>
#include <winsock2.h>
#else
#include <sys/select.h>
#endif

namespace D = Core::Devices;
namespace NativeFS = Common::FS::Native;

using FactoryDevice = std::function<std::shared_ptr<D::BaseDevice>(u32, const char*, int, u16)>;

#define GET_DEVICE_FD(fd)                                                                          \
    [](u32, const char*, int, u16) {                                                               \
        return Common::Singleton<Core::FileSys::HandleTable>::Instance()->GetFile(fd)->device;     \
    }

// prefix path, only dev devices
static std::map<std::string, FactoryDevice> available_device = {
    // clang-format off
    {"/dev/stdin", GET_DEVICE_FD(0)},
    {"/dev/stdout", GET_DEVICE_FD(1)},
    {"/dev/stderr", GET_DEVICE_FD(2)},

    {"/dev/fd/0", GET_DEVICE_FD(0)},
    {"/dev/fd/1", GET_DEVICE_FD(1)},
    {"/dev/fd/2", GET_DEVICE_FD(2)},

    {"/dev/deci_stdin", GET_DEVICE_FD(0)},
    {"/dev/deci_stdout", GET_DEVICE_FD(1)},
    {"/dev/deci_stderr", GET_DEVICE_FD(2)},

    {"/dev/null", GET_DEVICE_FD(0)}, // fd0 (stdin) is a nop device

    {"/dev/urandom",  &D::URandomDevice::Create },
    {"/dev/random",   &D::RandomDevice::Create },
    {"/dev/srandom",  &D::SRandomDevice::Create },
    {"/dev/console",  &D::ConsoleDevice::Create },
    {"/dev/deci_tty6",&D::DeciTty6Device::Create }
    // clang-format on
};

namespace Libraries::Kernel {

s32 PS4_SYSV_ABI open(const char* raw_path, s32 flags, u16 mode) {
    LOG_INFO(Kernel_Fs, "path = {} flags = {:#x} mode = {}", raw_path, flags, mode);
    auto* h = Common::Singleton<Core::FileSys::HandleTable>::Instance();
    auto* mnt = Common::Singleton<Core::FileSys::MntPoints>::Instance();

    bool read = (flags & 0x3) == ORBIS_KERNEL_O_RDONLY;
    bool write = (flags & 0x3) == ORBIS_KERNEL_O_WRONLY;
    bool rdwr = (flags & 0x3) == ORBIS_KERNEL_O_RDWR;

    if (!read && !write && !rdwr) {
        // R, W or RW flag must be present with every call
        *__Error() = POSIX_EINVAL;
        return -1;
    }

    bool nonblock = (flags & ORBIS_KERNEL_O_NONBLOCK) != 0;
    bool append = (flags & ORBIS_KERNEL_O_APPEND) != 0;
    // Flags fsync and sync behave the same
    bool sync = (flags & ORBIS_KERNEL_O_SYNC) != 0 || (flags & ORBIS_KERNEL_O_FSYNC) != 0;
    bool create = (flags & ORBIS_KERNEL_O_CREAT) != 0;
    bool truncate = (flags & ORBIS_KERNEL_O_TRUNC) != 0;
    bool excl = (flags & ORBIS_KERNEL_O_EXCL) != 0;
    bool dsync = (flags & ORBIS_KERNEL_O_DSYNC) != 0;
    bool direct = (flags & ORBIS_KERNEL_O_DIRECT) != 0;
    bool directory = (flags & ORBIS_KERNEL_O_DIRECTORY) != 0;

    std::string_view path{raw_path};
    u32 handle = h->CreateHandle();
    auto* file = h->GetFile(handle);

    if (path.starts_with("/dev/")) {
        for (const auto& [prefix, factory] : available_device) {
            if (path.starts_with(prefix)) {
                file->is_opened = true;
                file->type = Core::FileSys::FileType::Device;
                file->m_guest_name = path;
                file->device = factory(handle, path.data(), flags, mode);
                return handle;
            }
        }
    }

    bool read_only = false;
    file->m_guest_name = path;
    file->m_host_name = mnt->GetHostPath(file->m_guest_name, &read_only);
    bool exists = NativeFS::Exists(file->m_host_name);
    bool is_really_directory = exists ? NativeFS::IsDirectory(file->m_host_name) : false;
    s32 e = 0;

    // determine target file type first (file/directory)
    if (exists && !create) {
        if (is_really_directory || directory) {
            // Directories can be opened even if the directory flag isn't set.
            // In these cases, error behavior is identical to the directory code path.
            directory = true;
            file->type = Core::FileSys::FileType::Directory;
        }
        if (!is_really_directory && directory) {
            // If the opened file is not a directory, return ENOTDIR.
            // This will trigger when create & directory is specified, this is expected.
            h->DeleteHandle(handle);
            *__Error() = POSIX_ENOTDIR;
            return -1;
        }
    }

    // handle creation of target entity
    if (create) {
        if (!exists && read_only) {
            // Can't create files in a read only directory
            h->DeleteHandle(handle);
            *__Error() = POSIX_EROFS;
            return -1;
        }
        if (!exists && directory) {
            // we can safely assume this will not return an error
            NativeFS::Touch(file->m_host_name, mode);
            h->DeleteHandle(handle);
            *__Error() = POSIX_ENOTDIR;
            return -1;
        }
        if (exists && excl) {
            // File exists
            h->DeleteHandle(handle);
            *__Error() = POSIX_EEXIST;
            return -1;
        }
    } else if (!exists) {
        // We're not creating a file, and it doesn't exist
        h->DeleteHandle(handle);
        *__Error() = POSIX_ENOENT;
        return -1;
    }

    // directories can't take *anything* related to writing
    if (directory && (write || rdwr || truncate)) {
        h->DeleteHandle(handle);
        *__Error() = POSIX_EISDIR;
        return -1;
    }

    if (!directory) {
        if (read_only && (write || rdwr || truncate)) {
            // Can't open files with truncate flag in a read only directory
            h->DeleteHandle(handle);
            *__Error() = POSIX_EROFS;
            return -1;
        }
        if (truncate && read) {
            // This combination is "undefined" in POSIX
            // Forcing behaviour implemented by PS4 (truncate and open for reading)
            // Truncate here, will be opened later
            Common::FS::IOFile{file->m_host_name, Common::FS::FileAccessMode::Write, true};
            flags &= ~ORBIS_KERNEL_O_TRUNC;
            truncate = false;
        }
    }

<<<<<<< HEAD
    // handle opening
    if (directory) {
        // Populate directory contents
        mnt->IterateDirectory(file->m_guest_name,
                              [&file](const auto& ent_path, const auto ent_is_file) {
                                  auto& dir_entry = file->dirents.emplace_back();
                                  dir_entry.name = ent_path.filename().string();
                                  dir_entry.isFile = ent_is_file;
                              });
        file->dirents_index = 0;

        e = file->f.Open(file->m_host_name, flags);

        if (e == EACCES) {
            // Hack to bypass some platform limitations, ignore the error and continue as
            // normal.
            LOG_WARNING(Kernel_Fs, "Opening directories is not fully supported on this platform");
            e = 0;
=======
        if (write || rdwr) {
            // Cannot open directories with any type of write access
            h->DeleteHandle(handle);
            *__Error() = POSIX_EISDIR;
            return -1;
        }

        if (truncate) {
            // Cannot open directories with truncate
            h->DeleteHandle(handle);
            *__Error() = POSIX_EISDIR;
            return -1;
        }

        file->type = Core::FileSys::FileType::Directory;
        file->is_opened = true;
        if (file->m_guest_name.starts_with("/app0")) {
            // TODO: Properly identify type for paths like "/app0/.."
            file->directory = Core::Directories::PfsDirectory::Create(file->m_guest_name);
        } else {
            file->directory = Core::Directories::NormalDirectory::Create(file->m_guest_name);
>>>>>>> 59f00dc0
        }
    } else {
        file->type = Core::FileSys::FileType::Regular;
        e = file->f.Open(file->m_host_name, Common::FS::AccessModeOrbisToPOSIX(flags), mode);
    }

    if (e != 0) {
        // Open failed in platform-specific code, errno needs to be converted.
        h->DeleteHandle(handle);
        SetPosixErrno(e);
        return -1;
    }

    file->is_opened = true;
    return handle;
}

s32 PS4_SYSV_ABI posix_open(const char* filename, s32 flags, u16 mode) {
    return open(filename, flags, mode);
}

s32 PS4_SYSV_ABI sceKernelOpen(const char* path, s32 flags, /* SceKernelMode*/ u16 mode) {
    s32 result = open(path, flags, mode);
    if (result < 0) {
        LOG_ERROR(Kernel_Fs, "error = {}", *__Error());
        return ErrnoToSceKernelError(*__Error());
    }
    return result;
}

s32 PS4_SYSV_ABI close(s32 fd) {
    auto* h = Common::Singleton<Core::FileSys::HandleTable>::Instance();
    auto* file = h->GetFile(fd);
    if (file == nullptr) {
        *__Error() = POSIX_EBADF;
        return -1;
    }
    if (fd < 3) {
        *__Error() = POSIX_EPERM;
        return -1;
    }
    if (file->type == Core::FileSys::FileType::Regular) {
        file->f.Close();
    } else if (file->type == Core::FileSys::FileType::Socket) {
        file->socket->Close();
    }
    file->is_opened = false;
    LOG_INFO(Kernel_Fs, "Closing {}", file->m_guest_name);
    // FIXME: Lock file mutex before deleting it?
    h->DeleteHandle(fd);
    return ORBIS_OK;
}

s32 PS4_SYSV_ABI posix_close(s32 fd) {
    return close(fd);
}

s32 PS4_SYSV_ABI sceKernelClose(s32 fd) {
    s32 result = close(fd);
    if (result < 0) {
        LOG_ERROR(Kernel_Fs, "error = {}", *__Error());
        return ErrnoToSceKernelError(*__Error());
    }
    return result;
}

s64 PS4_SYSV_ABI write(s32 fd, const void* buf, u64 nbytes) {
    auto* h = Common::Singleton<Core::FileSys::HandleTable>::Instance();
    auto* file = h->GetFile(fd);
    if (file == nullptr) {
        *__Error() = POSIX_EBADF;
        return -1;
    }

    std::scoped_lock lk{file->m_mutex};
    if (file->type == Core::FileSys::FileType::Device) {
        s64 result = file->device->write(buf, nbytes);
        if (result < 0) {
            ErrSceToPosix(result);
            return -1;
        }
        return result;
    } else if (file->type == Core::FileSys::FileType::Socket) {
        // Socket functions handle errnos internally.
        return file->socket->SendPacket(buf, nbytes, 0, nullptr, 0);
    }

    s64 write_ret = file->f.WriteRaw<u8>(buf, nbytes);
    if (write_ret < 0) {
        SetPosixErrno(errno);
        return 1;
    }
    return write_ret;
}

s64 PS4_SYSV_ABI posix_write(s32 fd, const void* buf, u64 nbytes) {
    return write(fd, buf, nbytes);
}

s64 PS4_SYSV_ABI sceKernelWrite(s32 fd, const void* buf, u64 nbytes) {
    s64 result = write(fd, buf, nbytes);
    if (result < 0) {
        LOG_ERROR(Kernel_Fs, "error = {}", *__Error());
        return ErrnoToSceKernelError(*__Error());
    }
    return result;
}

s64 ReadFile(Common::FS::IOFile& file, void* buf, u64 nbytes) {
    const auto* memory = Core::Memory::Instance();
    // Invalidate up to the actual number of bytes that could be read.
    const auto remaining = file.GetSize() - file.Tell();
    memory->InvalidateMemory(reinterpret_cast<VAddr>(buf), std::min<u64>(nbytes, remaining));

    return file.ReadRaw<u8>(buf, nbytes);
}

s64 PS4_SYSV_ABI readv(s32 fd, const OrbisKernelIovec* iov, s32 iovcnt) {
    auto* h = Common::Singleton<Core::FileSys::HandleTable>::Instance();
    auto* file = h->GetFile(fd);
    if (file == nullptr) {
        *__Error() = POSIX_EBADF;
        return -1;
    }

    std::scoped_lock lk{file->m_mutex};
    if (file->type == Core::FileSys::FileType::Device) {
        s64 result = file->device->readv(iov, iovcnt);
        if (result < 0) {
            ErrSceToPosix(result);
            return -1;
        }
        return result;
    } else if (file->type == Core::FileSys::FileType::Directory) {
        s64 result = file->directory->readv(iov, iovcnt);
        if (result < 0) {
            ErrSceToPosix(result);
            return -1;
        }
        return result;
    }
    s64 total_read = 0;
    for (s32 i = 0; i < iovcnt; i++) {
        total_read += ReadFile(file->f, iov[i].iov_base, iov[i].iov_len);
    }
    return total_read;
}

s64 PS4_SYSV_ABI posix_readv(s32 fd, const OrbisKernelIovec* iov, s32 iovcnt) {
    return readv(fd, iov, iovcnt);
}

s64 PS4_SYSV_ABI sceKernelReadv(s32 fd, const OrbisKernelIovec* iov, s32 iovcnt) {
    s64 result = readv(fd, iov, iovcnt);
    if (result < 0) {
        LOG_ERROR(Kernel_Fs, "error = {}", *__Error());
        return ErrnoToSceKernelError(*__Error());
    }
    return result;
}

s64 PS4_SYSV_ABI writev(s32 fd, const OrbisKernelIovec* iov, s32 iovcnt) {
    auto* h = Common::Singleton<Core::FileSys::HandleTable>::Instance();
    auto* file = h->GetFile(fd);
    if (file == nullptr) {
        *__Error() = POSIX_EBADF;
        return -1;
    }

    std::scoped_lock lk{file->m_mutex};

    if (file->type == Core::FileSys::FileType::Device) {
        s64 result = file->device->writev(iov, iovcnt);
        if (result < 0) {
            ErrSceToPosix(result);
            return -1;
        }
        return result;
    }
    s64 total_written = 0;
    for (s32 i = 0; i < iovcnt; i++) {
        total_written += file->f.WriteRaw<u8>(iov[i].iov_base, iov[i].iov_len);
    }
    return total_written;
}

s64 PS4_SYSV_ABI posix_writev(s32 fd, const OrbisKernelIovec* iov, s32 iovcnt) {
    return writev(fd, iov, iovcnt);
}

s64 PS4_SYSV_ABI sceKernelWritev(s32 fd, const OrbisKernelIovec* iov, s32 iovcnt) {
    s64 result = writev(fd, iov, iovcnt);
    if (result < 0) {
        LOG_ERROR(Kernel_Fs, "error = {}", *__Error());
        return ErrnoToSceKernelError(*__Error());
    }
    return result;
}

s64 PS4_SYSV_ABI posix_lseek(s32 fd, s64 offset, s32 whence) {
    auto* h = Common::Singleton<Core::FileSys::HandleTable>::Instance();
    auto* file = h->GetFile(fd);
    if (file == nullptr) {
        *__Error() = POSIX_EBADF;
        return -1;
    }

    std::scoped_lock lk{file->m_mutex};
    if (file->type == Core::FileSys::FileType::Device) {
        s64 result = file->device->lseek(offset, whence);
        if (result < 0) {
            ErrSceToPosix(result);
            return -1;
        }
        return result;
    } else if (file->type == Core::FileSys::FileType::Directory) {
        s64 result = file->directory->lseek(offset, whence);
        if (result < 0) {
            ErrSceToPosix(result);
            return -1;
        }
        return result;
    }

    Common::FS::SeekOrigin origin{};
    if (whence == 0) {
        origin = Common::FS::SeekOrigin::SetOrigin;
    } else if (whence == 1) {
        origin = Common::FS::SeekOrigin::CurrentPosition;
    } else if (whence == 2) {
        origin = Common::FS::SeekOrigin::End;
    } else if (whence == 3 || whence == 4) {
        // whence parameter belongs to an unsupported POSIX extension
        *__Error() = POSIX_ENOTTY;
        return -1;
    } else {
        // whence parameter is invalid
        *__Error() = POSIX_EINVAL;
        return -1;
    }

    if (!file->f.Seek(offset, origin)) {
        if (errno != 0) {
            // Seek failed in platform-specific code, errno needs to be converted.
            SetPosixErrno(errno);
            return -1;
        }
        // Shouldn't be possible, but just in case.
        return -1;
    }

    s64 result = file->f.Tell();
    if (result < 0) {
        // Tell failed in platform-specific code, errno needs to be converted.
        SetPosixErrno(errno);
        return -1;
    }
    return result;
}

s64 PS4_SYSV_ABI sceKernelLseek(s32 fd, s64 offset, s32 whence) {
    s64 result = posix_lseek(fd, offset, whence);
    if (result < 0) {
        LOG_ERROR(Kernel_Fs, "error = {}", *__Error());
        return ErrnoToSceKernelError(*__Error());
    }
    return result;
}

s64 PS4_SYSV_ABI read(s32 fd, void* buf, u64 nbytes) {
    auto* h = Common::Singleton<Core::FileSys::HandleTable>::Instance();
    auto* file = h->GetFile(fd);
    if (file == nullptr) {
        *__Error() = POSIX_EBADF;
        return -1;
    }

    std::scoped_lock lk{file->m_mutex};
    if (file->type == Core::FileSys::FileType::Device) {
        s64 result = file->device->read(buf, nbytes);
        if (result < 0) {
            ErrSceToPosix(result);
            return -1;
        }
        return result;
    } else if (file->type == Core::FileSys::FileType::Directory) {
        s64 result = file->directory->read(buf, nbytes);
        if (result < 0) {
            ErrSceToPosix(result);
            return -1;
        }
        return result;
    } else if (file->type == Core::FileSys::FileType::Socket) {
        // Socket functions handle errnos internally.
        return file->socket->ReceivePacket(buf, nbytes, 0, nullptr, 0);
    }

    s64 readfile_ret = ReadFile(file->f, buf, nbytes);
    if (readfile_ret < 0) {
        SetPosixErrno(errno);
        return -1;
    }
    return readfile_ret;
}

s64 PS4_SYSV_ABI posix_read(s32 fd, void* buf, u64 nbytes) {
    return read(fd, buf, nbytes);
}

s64 PS4_SYSV_ABI sceKernelRead(s32 fd, void* buf, u64 nbytes) {
    s64 result = read(fd, buf, nbytes);
    if (result < 0) {
        LOG_ERROR(Kernel_Fs, "error = {}", *__Error());
        return ErrnoToSceKernelError(*__Error());
    }
    return result;
}

s32 PS4_SYSV_ABI posix_mkdir(const char* path, u16 mode) {
    LOG_INFO(Kernel_Fs, "path = {} mode = {}", path, mode);
    if (path == nullptr) {
        *__Error() = POSIX_ENOTDIR;
        return -1;
    }
    auto* mnt = Common::Singleton<Core::FileSys::MntPoints>::Instance();

    bool ro = false;
    const auto dir_name = mnt->GetHostPath(path, &ro);

    if (NativeFS::Exists(dir_name)) {
        *__Error() = POSIX_EEXIST;
        return -1;
    }

    if (ro) {
        *__Error() = POSIX_EROFS;
        return -1;
    }

    // CUSA02456: path = /aotl after sceSaveDataMount(mode = 1)
    std::error_code ec;
    if (dir_name.empty() || !NativeFS::CreateDirectory(dir_name, ec)) {
        *__Error() = POSIX_EIO;
        return -1;
    }

    if (!NativeFS::Exists(dir_name)) {
        *__Error() = POSIX_ENOENT;
        return -1;
    }
    return ORBIS_OK;
}

s32 PS4_SYSV_ABI sceKernelMkdir(const char* path, u16 mode) {
    s32 result = posix_mkdir(path, mode);
    if (result < 0) {
        LOG_ERROR(Kernel_Fs, "error = {}", *__Error());
        return ErrnoToSceKernelError(*__Error());
    }
    return result;
}

s32 PS4_SYSV_ABI posix_rmdir(const char* path) {
    auto* mnt = Common::Singleton<Core::FileSys::MntPoints>::Instance();
    bool ro = false;

    const std::filesystem::path dir_name = mnt->GetHostPath(path, &ro);

    if (ro) {
        *__Error() = POSIX_EROFS;
        return -1;
    }

    if (dir_name.empty() || !NativeFS::IsDirectory(dir_name)) {
        *__Error() = POSIX_ENOTDIR;
        return -1;
    }

    if (!NativeFS::Exists(dir_name)) {
        *__Error() = POSIX_ENOENT;
        return -1;
    }

    std::error_code ec;
    s32 result = std::filesystem::remove_all(dir_name, ec);

    if (ec) {
        *__Error() = POSIX_EIO;
        return -1;
    }
    return ORBIS_OK;
}

s32 PS4_SYSV_ABI sceKernelRmdir(const char* path) {
    s32 result = posix_rmdir(path);
    if (result < 0) {
        LOG_ERROR(Kernel_Fs, "error = {}", *__Error());
        return ErrnoToSceKernelError(*__Error());
    }
    return result;
}

s32 PS4_SYSV_ABI posix_stat(const char* path, OrbisKernelStat* sb) {
    LOG_DEBUG(Kernel_Fs, "(PARTIAL) path = {}", path);
    auto* mnt = Common::Singleton<Core::FileSys::MntPoints>::Instance();
    const auto path_name = mnt->GetHostPath(path);
    std::memset(sb, 0, sizeof(OrbisKernelStat));
    const bool is_dir = NativeFS::IsDirectory(path_name);
    const bool is_file = std::filesystem::is_regular_file(path_name);
    if (!is_dir && !is_file) {
        *__Error() = POSIX_ENOENT;
        return -1;
    }
    if (NativeFS::IsDirectory(path_name)) {
        sb->st_mode = 0000777u | 0040000u;
        sb->st_size = 65536;
        sb->st_blksize = 65536;
        sb->st_blocks = 128;
        // TODO incomplete
    } else {
        sb->st_mode = 0000777u | 0100000u;
        sb->st_size = static_cast<s64>(std::filesystem::file_size(path_name));
        sb->st_blksize = 512;
        sb->st_blocks = (sb->st_size + 511) / 512;
        // TODO incomplete
    }

    return ORBIS_OK;
}

s32 PS4_SYSV_ABI sceKernelStat(const char* path, OrbisKernelStat* sb) {
    s32 result = posix_stat(path, sb);
    if (result < 0) {
        LOG_ERROR(Kernel_Fs, "error = {}", *__Error());
        return ErrnoToSceKernelError(*__Error());
    }
    return result;
}

s32 PS4_SYSV_ABI sceKernelCheckReachability(const char* path) {
    auto* mnt = Common::Singleton<Core::FileSys::MntPoints>::Instance();
    std::string_view guest_path{path};
    for (const auto& prefix : available_device | std::views::keys) {
        if (guest_path.starts_with(prefix)) {
            return ORBIS_OK;
        }
    }
    const auto path_name = mnt->GetHostPath(guest_path);
    if (!NativeFS::Exists(path_name)) {
        return ORBIS_KERNEL_ERROR_ENOENT;
    }
    return ORBIS_OK;
}

s32 PS4_SYSV_ABI fstat(s32 fd, OrbisKernelStat* sb) {
    LOG_DEBUG(Kernel_Fs, "(PARTIAL) fd = {}", fd);
    if (sb == nullptr) {
        *__Error() = POSIX_EFAULT;
        return -1;
    }
    auto* h = Common::Singleton<Core::FileSys::HandleTable>::Instance();
    auto* file = h->GetFile(fd);
    if (file == nullptr) {
        *__Error() = POSIX_EBADF;
        return -1;
    }
    std::memset(sb, 0, sizeof(OrbisKernelStat));

    switch (file->type) {
    case Core::FileSys::FileType::Device: {
        s32 result = file->device->fstat(sb);
        if (result < 0) {
            ErrSceToPosix(result);
            return -1;
        }
        return result;
    }
    case Core::FileSys::FileType::Regular: {
        sb->st_mode = 0000777u | 0100000u;
        sb->st_size = file->f.GetSize();
        sb->st_blksize = 512;
        sb->st_blocks = (sb->st_size + 511) / 512;
        // TODO incomplete
        break;
    }
    case Core::FileSys::FileType::Directory: {
        s32 result = file->directory->fstat(sb);
        if (result < 0) {
            ErrSceToPosix(result);
            return -1;
        }
        return result;
    }
    case Core::FileSys::FileType::Socket: {
        // Socket functions handle errnos internally
        return file->socket->fstat(sb);
    }
    default:
        UNREACHABLE();
    }
    return ORBIS_OK;
}

s32 PS4_SYSV_ABI posix_fstat(s32 fd, OrbisKernelStat* sb) {
    return fstat(fd, sb);
}

s32 PS4_SYSV_ABI sceKernelFstat(s32 fd, OrbisKernelStat* sb) {
    s32 result = fstat(fd, sb);
    if (result < 0) {
        LOG_ERROR(Kernel_Fs, "error = {}", *__Error());
        return ErrnoToSceKernelError(*__Error());
    }
    return result;
}

s32 PS4_SYSV_ABI posix_ftruncate(s32 fd, s64 length) {
    auto* h = Common::Singleton<Core::FileSys::HandleTable>::Instance();
    auto* file = h->GetFile(fd);

    if (file == nullptr) {
        *__Error() = POSIX_EBADF;
        return -1;
    }

    if (file->type == Core::FileSys::FileType::Device) {
        s32 result = file->device->ftruncate(length);
        if (result < 0) {
            ErrSceToPosix(result);
            return -1;
        }
        return result;
    }

    if (file->m_host_name.empty()) {
        *__Error() = POSIX_EACCES;
        return -1;
    }

    file->f.SetSize(length);
    return ORBIS_OK;
}

s32 PS4_SYSV_ABI sceKernelFtruncate(s32 fd, s64 length) {
    s32 result = posix_ftruncate(fd, length);
    if (result < 0) {
        LOG_ERROR(Kernel_Fs, "error = {}", *__Error());
        return ErrnoToSceKernelError(*__Error());
    }
    return result;
}

s32 PS4_SYSV_ABI posix_rename(const char* from, const char* to) {
    auto* mnt = Common::Singleton<Core::FileSys::MntPoints>::Instance();
    bool ro = false;
    const auto src_path = mnt->GetHostPath(from, &ro);
    if (!NativeFS::Exists(src_path)) {
        *__Error() = POSIX_ENOENT;
        return -1;
    }
    if (ro) {
        *__Error() = POSIX_EROFS;
        return -1;
    }
    const auto dst_path = mnt->GetHostPath(to, &ro);
    if (ro) {
        *__Error() = POSIX_EROFS;
        return -1;
    }
    const bool src_is_dir = NativeFS::IsDirectory(src_path);
    const bool dst_is_dir = NativeFS::IsDirectory(dst_path);
    if (src_is_dir && !dst_is_dir) {
        *__Error() = POSIX_ENOTDIR;
        return -1;
    }
    if (!src_is_dir && dst_is_dir) {
        *__Error() = POSIX_EISDIR;
        return -1;
    }
    if (dst_is_dir && !std::filesystem::is_empty(dst_path)) {
        *__Error() = POSIX_ENOTEMPTY;
        return -1;
    }

    // On Windows, std::filesystem::rename will error if the file has been opened before.
    std::filesystem::copy(src_path, dst_path, std::filesystem::copy_options::overwrite_existing);
    auto* h = Common::Singleton<Core::FileSys::HandleTable>::Instance();
    auto file = h->GetFile(src_path);
    if (file)
        file->f.Open(dst_path, Common::FS::FileAccessMode::Write, false);
    NativeFS::Remove(src_path);

    return ORBIS_OK;
}

s32 PS4_SYSV_ABI sceKernelRename(const char* from, const char* to) {
    s32 result = posix_rename(from, to);
    if (result < 0) {
        LOG_ERROR(Kernel_Fs, "error = {}", *__Error());
        return ErrnoToSceKernelError(*__Error());
    }
    return result;
}

s64 PS4_SYSV_ABI posix_preadv(s32 fd, OrbisKernelIovec* iov, s32 iovcnt, s64 offset) {
    if (offset < 0) {
        *__Error() = POSIX_EINVAL;
        return -1;
    }

    auto* h = Common::Singleton<Core::FileSys::HandleTable>::Instance();
    auto* file = h->GetFile(fd);
    if (file == nullptr) {
        *__Error() = POSIX_EBADF;
        return -1;
    }

    std::scoped_lock lk{file->m_mutex};
    if (file->type == Core::FileSys::FileType::Device) {
        s64 result = file->device->preadv(iov, iovcnt, offset);
        if (result < 0) {
            ErrSceToPosix(result);
            return -1;
        }
        return result;
    } else if (file->type == Core::FileSys::FileType::Directory) {
        s64 result = file->directory->preadv(iov, iovcnt, offset);
        if (result < 0) {
            ErrSceToPosix(result);
            return -1;
        }
        return result;
    }

    const s64 pos = file->f.Tell();
    SCOPE_EXIT {
        file->f.Seek(pos);
    };
    if (!file->f.Seek(offset)) {
        *__Error() = POSIX_EIO;
        return -1;
    }
    s64 total_read = 0;
    for (s32 i = 0; i < iovcnt; i++) {
        total_read += ReadFile(file->f, iov[i].iov_base, iov[i].iov_len);
    }
    return total_read;
}

s64 PS4_SYSV_ABI sceKernelPreadv(s32 fd, OrbisKernelIovec* iov, s32 iovcnt, s64 offset) {
    s64 result = posix_preadv(fd, iov, iovcnt, offset);
    if (result < 0) {
        LOG_ERROR(Kernel_Fs, "error = {}", *__Error());
        return ErrnoToSceKernelError(*__Error());
    }
    return result;
}

s64 PS4_SYSV_ABI posix_pread(s32 fd, void* buf, u64 nbytes, s64 offset) {
    OrbisKernelIovec iovec{buf, nbytes};
    return posix_preadv(fd, &iovec, 1, offset);
}

s64 PS4_SYSV_ABI sceKernelPread(s32 fd, void* buf, u64 nbytes, s64 offset) {
    OrbisKernelIovec iovec{buf, nbytes};
    return sceKernelPreadv(fd, &iovec, 1, offset);
}

s32 PS4_SYSV_ABI posix_fsync(s32 fd) {
    auto* h = Common::Singleton<Core::FileSys::HandleTable>::Instance();
    auto* file = h->GetFile(fd);
    if (file == nullptr) {
        *__Error() = POSIX_EBADF;
        return -1;
    }

    if (file->type == Core::FileSys::FileType::Device) {
        s32 result = file->device->fsync();
        if (result < 0) {
            ErrSceToPosix(result);
            return -1;
        }
        return result;
    }
    file->f.Flush();
    return ORBIS_OK;
}

s32 PS4_SYSV_ABI sceKernelFsync(s32 fd) {
    s32 result = posix_fsync(fd);
    if (result < 0) {
        LOG_ERROR(Kernel_Fs, "error = {}", *__Error());
        return ErrnoToSceKernelError(*__Error());
    }
    return result;
}

static s64 GetDents(s32 fd, char* buf, u64 nbytes, s64* basep) {
    if (buf == nullptr) {
        *__Error() = POSIX_EFAULT;
        return -1;
    }
    auto* h = Common::Singleton<Core::FileSys::HandleTable>::Instance();
    auto* file = h->GetFile(fd);
    if (file == nullptr) {
        *__Error() = POSIX_EBADF;
        return -1;
    }

    if (nbytes < 512) {
        *__Error() = POSIX_EINVAL;
        return -1;
    }

    switch (file->type) {
    case Core::FileSys::FileType::Directory: {
        s64 result = file->directory->getdents(buf, nbytes, basep);
        if (result < 0) {
            ErrSceToPosix(result);
            return -1;
        }
        return result;
    }
    case Core::FileSys::FileType::Device: {
        s64 result = file->device->getdents(buf, nbytes, basep);
        if (result < 0) {
            ErrSceToPosix(result);
            return -1;
        }
        return result;
    }
    default: {
        // Not directory or device
        *__Error() = POSIX_EINVAL;
        return -1;
    }
    }

    return ORBIS_OK;
}

s64 PS4_SYSV_ABI posix_getdents(s32 fd, char* buf, u64 nbytes) {
    return GetDents(fd, buf, nbytes, nullptr);
}

s64 PS4_SYSV_ABI sceKernelGetdents(s32 fd, char* buf, u64 nbytes) {
    s64 result = posix_getdents(fd, buf, nbytes);
    if (result < 0) {
        LOG_ERROR(Kernel_Fs, "error = {}", *__Error());
        return ErrnoToSceKernelError(*__Error());
    }
    return result;
}

s64 PS4_SYSV_ABI getdirentries(s32 fd, char* buf, u64 nbytes, s64* basep) {
    return GetDents(fd, buf, nbytes, basep);
}

s64 PS4_SYSV_ABI posix_getdirentries(s32 fd, char* buf, u64 nbytes, s64* basep) {
    return GetDents(fd, buf, nbytes, basep);
}

s64 PS4_SYSV_ABI sceKernelGetdirentries(s32 fd, char* buf, u64 nbytes, s64* basep) {
    s64 result = GetDents(fd, buf, nbytes, basep);
    if (result < 0) {
        LOG_ERROR(Kernel_Fs, "error = {}", *__Error());
        return ErrnoToSceKernelError(*__Error());
    }
    return result;
}

s64 PS4_SYSV_ABI posix_pwritev(s32 fd, const OrbisKernelIovec* iov, s32 iovcnt, s64 offset) {
    if (offset < 0) {
        *__Error() = POSIX_EINVAL;
        return -1;
    }

    auto* h = Common::Singleton<Core::FileSys::HandleTable>::Instance();
    auto* file = h->GetFile(fd);
    if (file == nullptr) {
        *__Error() = POSIX_EBADF;
        return -1;
    }

    std::scoped_lock lk{file->m_mutex};

    if (file->type == Core::FileSys::FileType::Device) {
        s64 result = file->device->pwritev(iov, iovcnt, offset);
        if (result < 0) {
            ErrSceToPosix(result);
            return -1;
        }
        return result;
    }
    const s64 pos = file->f.Tell();
    SCOPE_EXIT {
        file->f.Seek(pos);
    };
    if (!file->f.Seek(offset)) {
        *__Error() = POSIX_EIO;
        return -1;
    }
    s64 total_written = 0;
    for (s32 i = 0; i < iovcnt; i++) {
        total_written += file->f.WriteRaw<u8>(iov[i].iov_base, iov[i].iov_len);
    }
    return total_written;
}

s64 PS4_SYSV_ABI posix_pwrite(s32 fd, void* buf, u64 nbytes, s64 offset) {
    OrbisKernelIovec iovec{buf, nbytes};
    return posix_pwritev(fd, &iovec, 1, offset);
}

s64 PS4_SYSV_ABI sceKernelPwrite(s32 fd, void* buf, u64 nbytes, s64 offset) {
    s64 result = posix_pwrite(fd, buf, nbytes, offset);
    if (result < 0) {
        LOG_ERROR(Kernel_Fs, "error = {}", *__Error());
        return ErrnoToSceKernelError(*__Error());
    }
    return result;
}

s64 PS4_SYSV_ABI sceKernelPwritev(s32 fd, const OrbisKernelIovec* iov, s32 iovcnt, s64 offset) {
    s64 result = posix_pwritev(fd, iov, iovcnt, offset);
    if (result < 0) {
        LOG_ERROR(Kernel_Fs, "error = {}", *__Error());
        return ErrnoToSceKernelError(*__Error());
    }
    return result;
}

s32 PS4_SYSV_ABI posix_unlink(const char* path) {
    if (path == nullptr) {
        *__Error() = POSIX_EINVAL;
        return -1;
    }

    auto* h = Common::Singleton<Core::FileSys::HandleTable>::Instance();
    auto* mnt = Common::Singleton<Core::FileSys::MntPoints>::Instance();

    bool ro = false;
    const auto host_path = mnt->GetHostPath(path, &ro);
    if (host_path.empty()) {
        *__Error() = POSIX_ENOENT;
        return -1;
    }

    if (ro) {
        *__Error() = POSIX_EROFS;
        return -1;
    }

    if (NativeFS::IsDirectory(host_path)) {
        *__Error() = POSIX_EPERM;
        return -1;
    }

    auto* file = h->GetFile(host_path);
    if (file == nullptr) {
        // File to unlink hasn't been opened, manually open and unlink it.
        Common::FS::IOFile file(host_path, Common::FS::FileAccessMode::ReadExtended);
        file.Unlink();
    } else {
        file->f.Unlink();
    }

    LOG_INFO(Kernel_Fs, "Unlinked {}", path);
    return ORBIS_OK;
}

s32 PS4_SYSV_ABI sceKernelUnlink(const char* path) {
    s32 result = posix_unlink(path);
    if (result < 0) {
        LOG_ERROR(Kernel_Fs, "error = {}", *__Error());
        return ErrnoToSceKernelError(*__Error());
    }
    return result;
}

#ifdef _WIN32
#define __FD_SETSIZE 1024

typedef struct {
    unsigned long fds_bits[__FD_SETSIZE / (8 * sizeof(unsigned long))];
} fd_set_posix;

#define FD_SET_POSIX(fd, set)                                                                      \
    ((set)->fds_bits[(fd) / (8 * sizeof(unsigned long))] |=                                        \
     (1UL << ((fd) % (8 * sizeof(unsigned long)))))

#define FD_CLR_POSIX(fd, set)                                                                      \
    ((set)->fds_bits[(fd) / (8 * sizeof(unsigned long))] &=                                        \
     ~(1UL << ((fd) % (8 * sizeof(unsigned long)))))

#define FD_ISSET_POSIX(fd, set)                                                                    \
    (((set)->fds_bits[(fd) / (8 * sizeof(unsigned long))] &                                        \
      (1UL << ((fd) % (8 * sizeof(unsigned long))))) != 0)

#define FD_ZERO_POSIX(set) memset((set), 0, sizeof(fd_set_posix))

s32 PS4_SYSV_ABI posix_select(s32 nfds, fd_set_posix* readfds, fd_set_posix* writefds,
                              fd_set_posix* exceptfds, OrbisKernelTimeval* timeout) {
    LOG_DEBUG(Kernel_Fs, "nfds = {}, readfds = {}, writefds = {}, exceptfds = {}, timeout = {}",
              nfds, fmt::ptr(readfds), fmt::ptr(writefds), fmt::ptr(exceptfds), fmt::ptr(timeout));

    auto* h = Common::Singleton<Core::FileSys::HandleTable>::Instance();

    fd_set read_host = {}, write_host = {}, except_host = {};
    FD_ZERO(&read_host);
    FD_ZERO(&write_host);
    FD_ZERO(&except_host);

    fd_set_posix read_ready, write_ready, except_ready;
    FD_ZERO_POSIX(&read_ready);
    FD_ZERO_POSIX(&write_ready);
    FD_ZERO_POSIX(&except_ready);

    std::map<s32, s32> host_to_guest;
    s32 socket_max_fd = -1;

    for (s32 i = 0; i < nfds; ++i) {
        bool want_read = readfds && FD_ISSET_POSIX(i, readfds);
        bool want_write = writefds && FD_ISSET_POSIX(i, writefds);
        bool want_except = exceptfds && FD_ISSET_POSIX(i, exceptfds);
        if (!(want_read || want_write || want_except)) {
            continue;
        }

        auto* file = h->GetFile(i);
        if (!file || ((file->type == Core::FileSys::FileType::Regular && !file->f.IsOpen()) ||
                      (file->type == Core::FileSys::FileType::Socket && !file->is_opened))) {
            LOG_ERROR(Kernel_Fs, "fd {} is null or not opened", i);
            *__Error() = POSIX_EBADF;
            return -1;
        }

        s32 native_fd = -1;
        switch (file->type) {
        case Core::FileSys::FileType::Regular:
            native_fd = static_cast<s32>(file->f.GetFileMapping());
            break;
        case Core::FileSys::FileType::Socket: {
            auto sock = file->socket->Native();
            native_fd = sock ? static_cast<s32>(*sock) : -1;
            break;
        }
        case Core::FileSys::FileType::Device:
            native_fd = -1;
            break;
        default:
            UNREACHABLE();
            break;
        }

        if (file->type == Core::FileSys::FileType::Regular ||
            file->type == Core::FileSys::FileType::Device) {
            // Disk files always ready
            if (want_read) {
                FD_SET_POSIX(i, &read_ready);
            }
            if (want_write) {
                FD_SET_POSIX(i, &write_ready);
            }
            // exceptfds not supported on regular files
        } else if (file->type == Core::FileSys::FileType::Socket) {
            if (want_read) {
                FD_SET(native_fd, &read_host);
            }
            if (want_write) {
                FD_SET(native_fd, &write_host);
            }
            if (want_except) {
                FD_SET(native_fd, &except_host);
            }
            socket_max_fd = std::max(socket_max_fd, native_fd);
        }

        if (native_fd == -1) {
            continue;
        }

        host_to_guest[native_fd] = i;
    }

    LOG_DEBUG(Kernel_Fs,
              "Before select(): read_host.fd_count = {}, write_host.fd_count = {}, "
              "except_host.fd_count = {}",
              read_host.fd_count, write_host.fd_count, except_host.fd_count);

    if (read_host.fd_count == 0 && write_host.fd_count == 0 && except_host.fd_count == 0) {
        LOG_WARNING(Kernel_Fs, "No sockets in fd_sets, select() will return immediately");
    }

    if (readfds) {
        FD_ZERO_POSIX(readfds);
    }
    if (writefds) {
        FD_ZERO_POSIX(writefds);
    }
    if (exceptfds) {
        FD_ZERO_POSIX(exceptfds);
    }

    s32 result = 0;
    if (socket_max_fd != -1) {
        timeval tv = {};
        timeval* tv_ptr = nullptr;
        if (timeout) {
            tv.tv_sec = timeout->tv_sec;
            tv.tv_usec = timeout->tv_usec;
            tv_ptr = &tv;
        }
        result = select(0, read_host.fd_count > 0 ? &read_host : nullptr,
                        write_host.fd_count > 0 ? &write_host : nullptr,
                        except_host.fd_count > 0 ? &except_host : nullptr, tv_ptr);
        if (result == SOCKET_ERROR) {
            s32 err = WSAGetLastError();
            LOG_ERROR(Kernel_Fs, "select() failed with error {}", err);
            switch (err) {
            case WSAEFAULT:
                *__Error() = POSIX_EFAULT;
                break;
            case WSAEINVAL:
                *__Error() = POSIX_EINVAL;
                break;
            case WSAENOBUFS:
                *__Error() = POSIX_ENOBUFS;
                break;
            default:
                LOG_ERROR(Kernel_Fs, "Unhandled error case {}", err);
                break;
            }
            return -1;
        }

        for (s32 i = 0; i < read_host.fd_count; ++i) {
            s32 fd = static_cast<s32>(read_host.fd_array[i]);
            FD_SET_POSIX(host_to_guest[fd], readfds);
        }
        for (s32 i = 0; i < write_host.fd_count; ++i) {
            s32 fd = static_cast<s32>(write_host.fd_array[i]);
            FD_SET_POSIX(host_to_guest[fd], writefds);
        }
        for (s32 i = 0; i < except_host.fd_count; ++i) {
            s32 fd = static_cast<s32>(except_host.fd_array[i]);
            FD_SET_POSIX(host_to_guest[fd], exceptfds);
        }
    }

    // Add regular/device files ready count
    s32 disk_ready = 0;
    for (s32 i = 0; i < nfds; ++i) {
        if (FD_ISSET_POSIX(i, &read_ready)) {
            FD_SET_POSIX(i, readfds);
            disk_ready++;
        }
        if (FD_ISSET_POSIX(i, &write_ready)) {
            FD_SET_POSIX(i, writefds);
            disk_ready++;
        }
    }

    return result + disk_ready;
}
#else
s32 PS4_SYSV_ABI posix_select(s32 nfds, fd_set* readfds, fd_set* writefds, fd_set* exceptfds,
                              OrbisKernelTimeval* timeout) {
    LOG_DEBUG(Kernel_Fs, "nfds = {}, readfds = {}, writefds = {}, exceptfds = {}, timeout = {}",
              nfds, fmt::ptr(readfds), fmt::ptr(writefds), fmt::ptr(exceptfds), fmt::ptr(timeout));

    auto* h = Common::Singleton<Core::FileSys::HandleTable>::Instance();
    fd_set read_host, write_host, except_host;
    FD_ZERO(&read_host);
    FD_ZERO(&write_host);
    FD_ZERO(&except_host);

    std::map<s32, s32> host_to_guest;
    s32 max_fd = -1;

    for (s32 i = 0; i < nfds; ++i) {
        auto read = readfds && FD_ISSET(i, readfds);
        auto write = writefds && FD_ISSET(i, writefds);
        auto except = exceptfds && FD_ISSET(i, exceptfds);
        if (read || write || except) {
            auto* file = h->GetFile(i);
            if (file == nullptr ||
                ((file->type == Core::FileSys::FileType::Regular && !file->f.IsOpen()) ||
                 (file->type == Core::FileSys::FileType::Socket && !file->is_opened))) {
                LOG_ERROR(Kernel_Fs, "fd {} is null or not opened", i);
                *__Error() = POSIX_EBADF;
                return -1;
            }

            s32 native_fd = [&] {
                switch (file->type) {
                case Core::FileSys::FileType::Regular:
                    return static_cast<s32>(file->f.GetNativeFileDescriptor());
                case Core::FileSys::FileType::Device:
                    return -1;
                case Core::FileSys::FileType::Socket: {
                    auto sock = file->socket->Native();
                    // until P2P sockets contain a proper socket
                    return sock ? static_cast<s32>(*sock) : -1;
                }
                default:
                    UNREACHABLE();
                }
            }();
            if (native_fd == -1) {
                continue;
            }
            host_to_guest.emplace(native_fd, i);

            max_fd = std::max(max_fd, native_fd);

            if (read) {
                FD_SET(native_fd, &read_host);
            }
            if (write) {
                FD_SET(native_fd, &write_host);
            }
            if (except) {
                FD_SET(native_fd, &except_host);
            }
        }
    }

    if (max_fd == -1) {
        LOG_WARNING(Kernel_Fs, "all requested file descriptors are unsupported");
        return 0;
    }

    s32 ret = select(max_fd + 1, &read_host, &write_host, &except_host, (timeval*)timeout);

    if (ret > 0) {
        if (readfds) {
            FD_ZERO(readfds);
        }
        if (writefds) {
            FD_ZERO(writefds);
        }
        if (exceptfds) {
            FD_ZERO(exceptfds);
        }

        for (s32 i = 0; i < max_fd + 1; ++i) {
            if (readfds && FD_ISSET(i, &read_host)) {
                FD_SET(host_to_guest[i], readfds);
            }
            if (writefds && FD_ISSET(i, &write_host)) {
                FD_SET(host_to_guest[i], writefds);
            }
            if (exceptfds && FD_ISSET(i, &except_host)) {
                FD_SET(host_to_guest[i], exceptfds);
            }
        }
    }
    if (ret < 0) {
        s32 error = errno;
        LOG_ERROR(Kernel_Fs, "native select call failed with {} ({})", error,
                  Common::NativeErrorToString(error));
        SetPosixErrno(error);
    }

    return ret;
}
#endif

void RegisterFileSystem(Core::Loader::SymbolsResolver* sym) {
    LIB_FUNCTION("6c3rCVE-fTU", "libkernel", 1, "libkernel", 1, 1, open);
    LIB_FUNCTION("wuCroIGjt2g", "libScePosix", 1, "libkernel", 1, 1, posix_open);
    LIB_FUNCTION("wuCroIGjt2g", "libkernel", 1, "libkernel", 1, 1, posix_open);
    LIB_FUNCTION("1G3lF1Gg1k8", "libkernel", 1, "libkernel", 1, 1, sceKernelOpen);
    LIB_FUNCTION("NNtFaKJbPt0", "libkernel", 1, "libkernel", 1, 1, close);
    LIB_FUNCTION("bY-PO6JhzhQ", "libScePosix", 1, "libkernel", 1, 1, posix_close);
    LIB_FUNCTION("bY-PO6JhzhQ", "libkernel", 1, "libkernel", 1, 1, posix_close);
    LIB_FUNCTION("UK2Tl2DWUns", "libkernel", 1, "libkernel", 1, 1, sceKernelClose);
    LIB_FUNCTION("FxVZqBAA7ks", "libkernel", 1, "libkernel", 1, 1, write);
    LIB_FUNCTION("FN4gaPmuFV8", "libScePosix", 1, "libkernel", 1, 1, posix_write);
    LIB_FUNCTION("FN4gaPmuFV8", "libkernel", 1, "libkernel", 1, 1, posix_write);
    LIB_FUNCTION("4wSze92BhLI", "libkernel", 1, "libkernel", 1, 1, sceKernelWrite);
    LIB_FUNCTION("+WRlkKjZvag", "libkernel", 1, "libkernel", 1, 1, readv);
    LIB_FUNCTION("YSHRBRLn2pI", "libkernel", 1, "libkernel", 1, 1, writev);
    LIB_FUNCTION("kAt6VDbHmro", "libkernel", 1, "libkernel", 1, 1, sceKernelWritev);
    LIB_FUNCTION("Oy6IpwgtYOk", "libScePosix", 1, "libkernel", 1, 1, posix_lseek);
    LIB_FUNCTION("Oy6IpwgtYOk", "libkernel", 1, "libkernel", 1, 1, posix_lseek);
    LIB_FUNCTION("oib76F-12fk", "libkernel", 1, "libkernel", 1, 1, sceKernelLseek);
    LIB_FUNCTION("DRuBt2pvICk", "libkernel", 1, "libkernel", 1, 1, read);
    LIB_FUNCTION("AqBioC2vF3I", "libScePosix", 1, "libkernel", 1, 1, posix_read);
    LIB_FUNCTION("AqBioC2vF3I", "libkernel", 1, "libkernel", 1, 1, posix_read);
    LIB_FUNCTION("Cg4srZ6TKbU", "libkernel", 1, "libkernel", 1, 1, sceKernelRead);
    LIB_FUNCTION("JGMio+21L4c", "libScePosix", 1, "libkernel", 1, 1, posix_mkdir);
    LIB_FUNCTION("JGMio+21L4c", "libkernel", 1, "libkernel", 1, 1, posix_mkdir);
    LIB_FUNCTION("1-LFLmRFxxM", "libkernel", 1, "libkernel", 1, 1, sceKernelMkdir);
    LIB_FUNCTION("c7ZnT7V1B98", "libScePosix", 1, "libkernel", 1, 1, posix_rmdir);
    LIB_FUNCTION("c7ZnT7V1B98", "libkernel", 1, "libkernel", 1, 1, posix_rmdir);
    LIB_FUNCTION("naInUjYt3so", "libkernel", 1, "libkernel", 1, 1, sceKernelRmdir);
    LIB_FUNCTION("E6ao34wPw+U", "libScePosix", 1, "libkernel", 1, 1, posix_stat);
    LIB_FUNCTION("E6ao34wPw+U", "libkernel", 1, "libkernel", 1, 1, posix_stat);
    LIB_FUNCTION("eV9wAD2riIA", "libkernel", 1, "libkernel", 1, 1, sceKernelStat);
    LIB_FUNCTION("uWyW3v98sU4", "libkernel", 1, "libkernel", 1, 1, sceKernelCheckReachability);
    LIB_FUNCTION("mqQMh1zPPT8", "libScePosix", 1, "libkernel", 1, 1, posix_fstat);
    LIB_FUNCTION("mqQMh1zPPT8", "libkernel", 1, "libkernel", 1, 1, posix_fstat);
    LIB_FUNCTION("kBwCPsYX-m4", "libkernel", 1, "libkernel", 1, 1, sceKernelFstat);
    LIB_FUNCTION("ih4CD9-gghM", "libkernel", 1, "libkernel", 1, 1, posix_ftruncate);
    LIB_FUNCTION("VW3TVZiM4-E", "libkernel", 1, "libkernel", 1, 1, sceKernelFtruncate);
    LIB_FUNCTION("NN01qLRhiqU", "libScePosix", 1, "libkernel", 1, 1, posix_rename);
    LIB_FUNCTION("NN01qLRhiqU", "libkernel", 1, "libkernel", 1, 1, posix_rename);
    LIB_FUNCTION("52NcYU9+lEo", "libkernel", 1, "libkernel", 1, 1, sceKernelRename);
    LIB_FUNCTION("yTj62I7kw4s", "libkernel", 1, "libkernel", 1, 1, sceKernelPreadv);
    LIB_FUNCTION("ezv-RSBNKqI", "libScePosix", 1, "libkernel", 1, 1, posix_pread);
    LIB_FUNCTION("ezv-RSBNKqI", "libkernel", 1, "libkernel", 1, 1, posix_pread);
    LIB_FUNCTION("+r3rMFwItV4", "libkernel", 1, "libkernel", 1, 1, sceKernelPread);
    LIB_FUNCTION("juWbTNM+8hw", "libScePosix", 1, "libkernel", 1, 1, posix_fsync);
    LIB_FUNCTION("juWbTNM+8hw", "libkernel", 1, "libkernel", 1, 1, posix_fsync);
    LIB_FUNCTION("fTx66l5iWIA", "libkernel", 1, "libkernel", 1, 1, sceKernelFsync);
    LIB_FUNCTION("j2AIqSqJP0w", "libkernel", 1, "libkernel", 1, 1, sceKernelGetdents);
    LIB_FUNCTION("sfKygSjIbI8", "libkernel", 1, "libkernel", 1, 1, getdirentries);
    LIB_FUNCTION("taRWhTJFTgE", "libkernel", 1, "libkernel", 1, 1, sceKernelGetdirentries);
    LIB_FUNCTION("C2kJ-byS5rM", "libkernel", 1, "libkernel", 1, 1, posix_pwrite);
    LIB_FUNCTION("FCcmRZhWtOk", "libScePosix", 1, "libkernel", 1, 1, posix_pwritev);
    LIB_FUNCTION("FCcmRZhWtOk", "libkernel", 1, "libkernel", 1, 1, posix_pwritev);
    LIB_FUNCTION("nKWi-N2HBV4", "libkernel", 1, "libkernel", 1, 1, sceKernelPwrite);
    LIB_FUNCTION("mBd4AfLP+u8", "libkernel", 1, "libkernel", 1, 1, sceKernelPwritev);
    LIB_FUNCTION("AUXVxWeJU-A", "libkernel", 1, "libkernel", 1, 1, sceKernelUnlink);
    LIB_FUNCTION("T8fER+tIGgk", "libScePosix", 1, "libkernel", 1, 1, posix_select);
    LIB_FUNCTION("T8fER+tIGgk", "libkernel", 1, "libkernel", 1, 1, posix_select);
}

} // namespace Libraries::Kernel<|MERGE_RESOLUTION|>--- conflicted
+++ resolved
@@ -190,48 +190,14 @@
         }
     }
 
-<<<<<<< HEAD
     // handle opening
     if (directory) {
-        // Populate directory contents
-        mnt->IterateDirectory(file->m_guest_name,
-                              [&file](const auto& ent_path, const auto ent_is_file) {
-                                  auto& dir_entry = file->dirents.emplace_back();
-                                  dir_entry.name = ent_path.filename().string();
-                                  dir_entry.isFile = ent_is_file;
-                              });
-        file->dirents_index = 0;
-
-        e = file->f.Open(file->m_host_name, flags);
-
-        if (e == EACCES) {
-            // Hack to bypass some platform limitations, ignore the error and continue as
-            // normal.
-            LOG_WARNING(Kernel_Fs, "Opening directories is not fully supported on this platform");
-            e = 0;
-=======
-        if (write || rdwr) {
-            // Cannot open directories with any type of write access
-            h->DeleteHandle(handle);
-            *__Error() = POSIX_EISDIR;
-            return -1;
-        }
-
-        if (truncate) {
-            // Cannot open directories with truncate
-            h->DeleteHandle(handle);
-            *__Error() = POSIX_EISDIR;
-            return -1;
-        }
-
-        file->type = Core::FileSys::FileType::Directory;
         file->is_opened = true;
         if (file->m_guest_name.starts_with("/app0")) {
             // TODO: Properly identify type for paths like "/app0/.."
             file->directory = Core::Directories::PfsDirectory::Create(file->m_guest_name);
         } else {
             file->directory = Core::Directories::NormalDirectory::Create(file->m_guest_name);
->>>>>>> 59f00dc0
         }
     } else {
         file->type = Core::FileSys::FileType::Regular;
