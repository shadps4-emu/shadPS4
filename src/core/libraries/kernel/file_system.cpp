--- conflicted
+++ resolved
@@ -362,17 +362,13 @@
         }
         return result;
     }
-<<<<<<< HEAD
 
     if (file->f.IsWriteOnly()) {
         *__Error() = POSIX_EBADF;
         return -1;
     }
 
-    size_t total_read = 0;
-=======
     s64 total_read = 0;
->>>>>>> 74c0ea84
     for (s32 i = 0; i < iovcnt; i++) {
         total_read += ReadFile(file->f, iov[i].iov_base, iov[i].iov_len);
     }
