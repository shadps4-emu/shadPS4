--- conflicted
+++ resolved
@@ -244,9 +244,6 @@
     return ORBIS_OK;
 }
 
-<<<<<<< HEAD
-void RegisterLib(Core::Loader::SymbolsResolver* sym) {
-=======
 s32 PS4_SYSV_ABI sceKernelGetSystemSwVersion(SwVersionStruct* ret) {
     if (ret == nullptr) {
         return ORBIS_OK; // but why?
@@ -260,8 +257,7 @@
     return ORBIS_OK;
 }
 
-void RegisterKernel(Core::Loader::SymbolsResolver* sym) {
->>>>>>> cf8a6efd
+void RegisterLib(Core::Loader::SymbolsResolver* sym) {
     service_thread = std::jthread{KernelServiceThread};
 
     Libraries::Kernel::RegisterFileSystem(sym);
