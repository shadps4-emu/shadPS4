--- conflicted
+++ resolved
@@ -257,14 +257,6 @@
     return entry_params.argv;
 }
 
-<<<<<<< HEAD
-s32 PS4_SYSV_ABI get_authinfo(u64 tid, AuthInfoData* p2) {
-    LOG_WARNING(Lib_Kernel, "(STUBBED) called, pid: {:#x}", tid);
-    if (g_curthread->tid != tid) {
-        *Kernel::__Error() = POSIX_ESRCH;
-        return -1;
-    }
-=======
 s32 PS4_SYSV_ABI get_authinfo(int pid, AuthInfoData* p2) {
     LOG_WARNING(Lib_Kernel, "(STUBBED) called, pid: {}", pid);
     if ((pid != 0) && (pid != GLOBAL_PID)) {
@@ -273,7 +265,6 @@
     }
 
     *p2 = {};
->>>>>>> 08fe66a9
     p2->caps[0] = 0x2000000000000000;
     return ORBIS_OK;
 }
