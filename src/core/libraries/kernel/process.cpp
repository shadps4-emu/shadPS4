// SPDX-FileCopyrightText: Copyright 2025 shadPS4 Emulator Project
// SPDX-License-Identifier: GPL-2.0-or-later

#include "common/config.h"
#include "common/elf_info.h"
#include "common/logging/log.h"
#include "core/file_sys/fs.h"
#include "core/libraries/kernel/orbis_error.h"
#include "core/libraries/kernel/process.h"
#include "core/libraries/libs.h"
#include "core/linker.h"

namespace Libraries::Kernel {

s32 PS4_SYSV_ABI sceKernelIsInSandbox() {
    return 1;
}

s32 PS4_SYSV_ABI sceKernelIsNeoMode() {
    return Config::isNeoModeConsole() &&
           Common::ElfInfo::Instance().GetPSFAttributes().support_neo_mode;
}

s32 PS4_SYSV_ABI sceKernelGetCompiledSdkVersion(s32* ver) {
    s32 version = Common::ElfInfo::Instance().RawFirmwareVer();
    *ver = version;
    return (version >= 0) ? ORBIS_OK : ORBIS_KERNEL_ERROR_EINVAL;
}

s32 PS4_SYSV_ABI sceKernelGetCpumode() {
    return 0;
}

void* PS4_SYSV_ABI sceKernelGetProcParam() {
    auto* linker = Common::Singleton<Core::Linker>::Instance();
    return linker->GetProcParam();
}

s32 PS4_SYSV_ABI sceKernelLoadStartModule(const char* moduleFileName, u64 args, const void* argp,
                                          u32 flags, const void* pOpt, s32* pRes) {
    LOG_INFO(Lib_Kernel, "called filename = {}, args = {}", moduleFileName, args);
    ASSERT(flags == 0);

    auto* mnt = Common::Singleton<Core::FileSys::MntPoints>::Instance();
    auto* linker = Common::Singleton<Core::Linker>::Instance();

    std::filesystem::path path;
    std::string guest_path(moduleFileName);

    s32 handle = -1;

    if (guest_path[0] == '/') {
        // try load /system/common/lib/ +path
        // try load /system/priv/lib/   +path
        path = mnt->GetHostPath(guest_path);
        handle = linker->LoadAndStartModule(path, args, argp, pRes);
        if (handle != -1)
            return handle;
    } else {
        if (!guest_path.contains('/')) {
            path = mnt->GetHostPath("/app0/" + guest_path);
            handle = linker->LoadAndStartModule(path, args, argp, pRes);
            if (handle != -1)
                return handle;
            // if ((flags & 0x10000) != 0)
            //  try load /system/priv/lib/   +basename
            //  try load /system/common/lib/ +basename
        } else {
            path = mnt->GetHostPath(guest_path);
            handle = linker->LoadAndStartModule(path, args, argp, pRes);
            if (handle != -1)
                return handle;
        }
    }

    return ORBIS_KERNEL_ERROR_ENOENT;
}

s32 PS4_SYSV_ABI sceKernelDlsym(s32 handle, const char* symbol, void** addrp) {
    auto* linker = Common::Singleton<Core::Linker>::Instance();
    auto* module = linker->GetModule(handle);
    if (module == nullptr) {
        return ORBIS_KERNEL_ERROR_ESRCH;
    }
    *addrp = module->FindByName(symbol);
    if (*addrp == nullptr) {
        return ORBIS_KERNEL_ERROR_ESRCH;
    }
    return ORBIS_OK;
}

s32 PS4_SYSV_ABI sceKernelGetModuleInfoForUnwind(VAddr addr, s32 flags,
                                                 OrbisModuleInfoForUnwind* info) {
    if (flags >= 3) {
        std::memset(info, 0, sizeof(OrbisModuleInfoForUnwind));
        return ORBIS_KERNEL_ERROR_EINVAL;
    }
    if (!info) {
        return ORBIS_KERNEL_ERROR_EFAULT;
    }
    if (info->st_size < sizeof(OrbisModuleInfoForUnwind)) {
        return ORBIS_KERNEL_ERROR_EINVAL;
    }

    // Find module that contains specified address.
    LOG_INFO(Lib_Kernel, "called addr = {:#x}, flags = {:#x}", addr, flags);
    auto* linker = Common::Singleton<Core::Linker>::Instance();
    auto* module = linker->FindByAddress(addr);
    if (!module) {
        return ORBIS_KERNEL_ERROR_ESRCH;
    }
    const auto mod_info = module->GetModuleInfoEx();

    // Fill in module info.
    std::memset(info, 0, sizeof(OrbisModuleInfoForUnwind));
    info->name = mod_info.name;
    info->eh_frame_hdr_addr = mod_info.eh_frame_hdr_addr;
    info->eh_frame_addr = mod_info.eh_frame_addr;
    info->eh_frame_size = mod_info.eh_frame_size;
    info->seg0_addr = mod_info.segments[0].address;
    info->seg0_size = mod_info.segments[0].size;
    return ORBIS_OK;
}

s32 PS4_SYSV_ABI sceKernelGetModuleInfoFromAddr(VAddr addr, s32 flags,
                                                Core::OrbisKernelModuleInfoEx* info) {
    if (flags >= 3) {
        std::memset(info, 0, sizeof(Core::OrbisKernelModuleInfoEx));
        return ORBIS_KERNEL_ERROR_EINVAL;
    }
    if (info == nullptr) {
        return ORBIS_KERNEL_ERROR_EFAULT;
    }

    LOG_INFO(Lib_Kernel, "called addr = {:#x}, flags = {:#x}", addr, flags);
    auto* linker = Common::Singleton<Core::Linker>::Instance();
    auto* module = linker->FindByAddress(addr);
    if (!module) {
        return ORBIS_KERNEL_ERROR_ESRCH;
    }

    *info = module->GetModuleInfoEx();
    return ORBIS_OK;
}

s32 PS4_SYSV_ABI sceKernelGetModuleInfo(s32 handle, Core::OrbisKernelModuleInfo* info) {
    if (info == nullptr) {
        return ORBIS_KERNEL_ERROR_EFAULT;
    }
    if (info->st_size != sizeof(Core::OrbisKernelModuleInfo)) {
        return ORBIS_KERNEL_ERROR_EINVAL;
    }

    auto* linker = Common::Singleton<Core::Linker>::Instance();
    auto* module = linker->GetModule(handle);
    if (module == nullptr) {
        return ORBIS_KERNEL_ERROR_ESRCH;
    }
    *info = module->GetModuleInfo();
    return ORBIS_OK;
}

s32 PS4_SYSV_ABI sceKernelGetModuleInfoInternal(s32 handle, Core::OrbisKernelModuleInfoEx* info) {
    if (info == nullptr) {
        return ORBIS_KERNEL_ERROR_EFAULT;
    }
    if (info->st_size != sizeof(Core::OrbisKernelModuleInfoEx)) {
        return ORBIS_KERNEL_ERROR_EINVAL;
    }

    auto* linker = Common::Singleton<Core::Linker>::Instance();
    auto* module = linker->GetModule(handle);
    if (module == nullptr) {
        return ORBIS_KERNEL_ERROR_ESRCH;
    }
    *info = module->GetModuleInfoEx();
    return ORBIS_OK;
}

s32 PS4_SYSV_ABI sceKernelGetModuleList(s32* handles, u64 num_array, u64* out_count) {
    if (handles == nullptr || out_count == nullptr) {
        return ORBIS_KERNEL_ERROR_EFAULT;
    }

    auto* linker = Common::Singleton<Core::Linker>::Instance();
    u64 count = 0;
    auto* module = linker->GetModule(count);
    while (module != nullptr && count < num_array) {
        handles[count] = count;
        count++;
        module = linker->GetModule(count);
    }

    if (count == num_array && module != nullptr) {
        return ORBIS_KERNEL_ERROR_ENOMEM;
    }

    *out_count = count;
    return ORBIS_OK;
}

s32 PS4_SYSV_ABI exit(s32 status) {
    UNREACHABLE_MSG("Exiting with status code {}", status);
    return 0;
}

void RegisterProcess(Core::Loader::SymbolsResolver* sym) {
<<<<<<< HEAD
    LIB_FUNCTION("WB66evu8bsU", "libkernel", 1, "libkernel", sceKernelGetCompiledSdkVersion);
    LIB_FUNCTION("WslcK1FQcGI", "libkernel", 1, "libkernel", sceKernelIsNeoMode);
    LIB_FUNCTION("VOx8NGmHXTs", "libkernel", 1, "libkernel", sceKernelGetCpumode);
    LIB_FUNCTION("959qrazPIrg", "libkernel", 1, "libkernel", sceKernelGetProcParam);
    LIB_FUNCTION("wzvqT4UqKX8", "libkernel", 1, "libkernel", sceKernelLoadStartModule);
    LIB_FUNCTION("LwG8g3niqwA", "libkernel", 1, "libkernel", sceKernelDlsym);
    LIB_FUNCTION("RpQJJVKTiFM", "libkernel", 1, "libkernel", sceKernelGetModuleInfoForUnwind);
    LIB_FUNCTION("f7KBOafysXo", "libkernel", 1, "libkernel", sceKernelGetModuleInfoFromAddr);
    LIB_FUNCTION("kUpgrXIrz7Q", "libkernel", 1, "libkernel", sceKernelGetModuleInfo);
    LIB_FUNCTION("HZO7xOos4xc", "libkernel", 1, "libkernel", sceKernelGetModuleInfoInternal);
    LIB_FUNCTION("IuxnUuXk6Bg", "libkernel", 1, "libkernel", sceKernelGetModuleList);
    LIB_FUNCTION("6Z83sYWFlA8", "libkernel", 1, "libkernel", exit);
=======
    LIB_FUNCTION("xeu-pV8wkKs", "libkernel", 1, "libkernel", 1, 1, sceKernelIsInSandbox);
    LIB_FUNCTION("WB66evu8bsU", "libkernel", 1, "libkernel", 1, 1, sceKernelGetCompiledSdkVersion);
    LIB_FUNCTION("WslcK1FQcGI", "libkernel", 1, "libkernel", 1, 1, sceKernelIsNeoMode);
    LIB_FUNCTION("VOx8NGmHXTs", "libkernel", 1, "libkernel", 1, 1, sceKernelGetCpumode);
    LIB_FUNCTION("959qrazPIrg", "libkernel", 1, "libkernel", 1, 1, sceKernelGetProcParam);
    LIB_FUNCTION("wzvqT4UqKX8", "libkernel", 1, "libkernel", 1, 1, sceKernelLoadStartModule);
    LIB_FUNCTION("LwG8g3niqwA", "libkernel", 1, "libkernel", 1, 1, sceKernelDlsym);
    LIB_FUNCTION("RpQJJVKTiFM", "libkernel", 1, "libkernel", 1, 1, sceKernelGetModuleInfoForUnwind);
    LIB_FUNCTION("f7KBOafysXo", "libkernel", 1, "libkernel", 1, 1, sceKernelGetModuleInfoFromAddr);
    LIB_FUNCTION("kUpgrXIrz7Q", "libkernel", 1, "libkernel", 1, 1, sceKernelGetModuleInfo);
    LIB_FUNCTION("HZO7xOos4xc", "libkernel", 1, "libkernel", 1, 1, sceKernelGetModuleInfoInternal);
    LIB_FUNCTION("IuxnUuXk6Bg", "libkernel", 1, "libkernel", 1, 1, sceKernelGetModuleList);
    LIB_FUNCTION("6Z83sYWFlA8", "libkernel", 1, "libkernel", 1, 1, exit);
>>>>>>> d8e52c59
}

} // namespace Libraries::Kernel<|MERGE_RESOLUTION|>--- conflicted
+++ resolved
@@ -205,7 +205,7 @@
 }
 
 void RegisterProcess(Core::Loader::SymbolsResolver* sym) {
-<<<<<<< HEAD
+    LIB_FUNCTION("xeu-pV8wkKs", "libkernel", 1, "libkernel", sceKernelIsInSandbox);
     LIB_FUNCTION("WB66evu8bsU", "libkernel", 1, "libkernel", sceKernelGetCompiledSdkVersion);
     LIB_FUNCTION("WslcK1FQcGI", "libkernel", 1, "libkernel", sceKernelIsNeoMode);
     LIB_FUNCTION("VOx8NGmHXTs", "libkernel", 1, "libkernel", sceKernelGetCpumode);
@@ -218,21 +218,6 @@
     LIB_FUNCTION("HZO7xOos4xc", "libkernel", 1, "libkernel", sceKernelGetModuleInfoInternal);
     LIB_FUNCTION("IuxnUuXk6Bg", "libkernel", 1, "libkernel", sceKernelGetModuleList);
     LIB_FUNCTION("6Z83sYWFlA8", "libkernel", 1, "libkernel", exit);
-=======
-    LIB_FUNCTION("xeu-pV8wkKs", "libkernel", 1, "libkernel", 1, 1, sceKernelIsInSandbox);
-    LIB_FUNCTION("WB66evu8bsU", "libkernel", 1, "libkernel", 1, 1, sceKernelGetCompiledSdkVersion);
-    LIB_FUNCTION("WslcK1FQcGI", "libkernel", 1, "libkernel", 1, 1, sceKernelIsNeoMode);
-    LIB_FUNCTION("VOx8NGmHXTs", "libkernel", 1, "libkernel", 1, 1, sceKernelGetCpumode);
-    LIB_FUNCTION("959qrazPIrg", "libkernel", 1, "libkernel", 1, 1, sceKernelGetProcParam);
-    LIB_FUNCTION("wzvqT4UqKX8", "libkernel", 1, "libkernel", 1, 1, sceKernelLoadStartModule);
-    LIB_FUNCTION("LwG8g3niqwA", "libkernel", 1, "libkernel", 1, 1, sceKernelDlsym);
-    LIB_FUNCTION("RpQJJVKTiFM", "libkernel", 1, "libkernel", 1, 1, sceKernelGetModuleInfoForUnwind);
-    LIB_FUNCTION("f7KBOafysXo", "libkernel", 1, "libkernel", 1, 1, sceKernelGetModuleInfoFromAddr);
-    LIB_FUNCTION("kUpgrXIrz7Q", "libkernel", 1, "libkernel", 1, 1, sceKernelGetModuleInfo);
-    LIB_FUNCTION("HZO7xOos4xc", "libkernel", 1, "libkernel", 1, 1, sceKernelGetModuleInfoInternal);
-    LIB_FUNCTION("IuxnUuXk6Bg", "libkernel", 1, "libkernel", 1, 1, sceKernelGetModuleList);
-    LIB_FUNCTION("6Z83sYWFlA8", "libkernel", 1, "libkernel", 1, 1, exit);
->>>>>>> d8e52c59
 }
 
 } // namespace Libraries::Kernel