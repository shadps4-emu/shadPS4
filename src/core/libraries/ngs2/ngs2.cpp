--- conflicted
+++ resolved
@@ -519,8 +519,7 @@
     return ORBIS_OK;
 }
 
-<<<<<<< HEAD
-void RegisterlibSceNgs2(Core::Loader::SymbolsResolver* sym) {
+void RegisterLib(Core::Loader::SymbolsResolver* sym) {
     LIB_FUNCTION("3pCNbVM11UA", "libSceNgs2", 1, "libSceNgs2", sceNgs2CalcWaveformBlock);
     LIB_FUNCTION("6qN1zaEZuN0", "libSceNgs2", 1, "libSceNgs2", sceNgs2CustomRackGetModuleInfo);
     LIB_FUNCTION("Kg1MA5j7KFk", "libSceNgs2", 1, "libSceNgs2", sceNgs2FftInit);
@@ -587,81 +586,6 @@
     LIB_FUNCTION("rEh728kXk3w", "libSceNgs2", 1, "libSceNgs2", sceNgs2VoiceGetStateFlags);
     LIB_FUNCTION("9eic4AmjGVI", "libSceNgs2", 1, "libSceNgs2", sceNgs2VoiceQueryInfo);
     LIB_FUNCTION("AbYvTOZ8Pts", "libSceNgs2", 1, "libSceNgs2", sceNgs2VoiceRunCommands);
-=======
-void RegisterLib(Core::Loader::SymbolsResolver* sym) {
-    LIB_FUNCTION("3pCNbVM11UA", "libSceNgs2", 1, "libSceNgs2", 1, 1, sceNgs2CalcWaveformBlock);
-    LIB_FUNCTION("6qN1zaEZuN0", "libSceNgs2", 1, "libSceNgs2", 1, 1,
-                 sceNgs2CustomRackGetModuleInfo);
-    LIB_FUNCTION("Kg1MA5j7KFk", "libSceNgs2", 1, "libSceNgs2", 1, 1, sceNgs2FftInit);
-    LIB_FUNCTION("D8eCqBxSojA", "libSceNgs2", 1, "libSceNgs2", 1, 1, sceNgs2FftProcess);
-    LIB_FUNCTION("-YNfTO6KOMY", "libSceNgs2", 1, "libSceNgs2", 1, 1, sceNgs2FftQuerySize);
-    LIB_FUNCTION("eF8yRCC6W64", "libSceNgs2", 1, "libSceNgs2", 1, 1, sceNgs2GeomApply);
-    LIB_FUNCTION("1WsleK-MTkE", "libSceNgs2", 1, "libSceNgs2", 1, 1, sceNgs2GeomCalcListener);
-    LIB_FUNCTION("7Lcfo8SmpsU", "libSceNgs2", 1, "libSceNgs2", 1, 1, sceNgs2GeomResetListenerParam);
-    LIB_FUNCTION("0lbbayqDNoE", "libSceNgs2", 1, "libSceNgs2", 1, 1, sceNgs2GeomResetSourceParam);
-    LIB_FUNCTION("ekGJmmoc8j4", "libSceNgs2", 1, "libSceNgs2", 1, 1, sceNgs2GetWaveformFrameInfo);
-    LIB_FUNCTION("BcoPfWfpvVI", "libSceNgs2", 1, "libSceNgs2", 1, 1,
-                 sceNgs2JobSchedulerResetOption);
-    LIB_FUNCTION("EEemGEQCjO8", "libSceNgs2", 1, "libSceNgs2", 1, 1, sceNgs2ModuleArrayEnumItems);
-    LIB_FUNCTION("TaoNtmMKkXQ", "libSceNgs2", 1, "libSceNgs2", 1, 1, sceNgs2ModuleEnumConfigs);
-    LIB_FUNCTION("ve6bZi+1sYQ", "libSceNgs2", 1, "libSceNgs2", 1, 1, sceNgs2ModuleQueueEnumItems);
-    LIB_FUNCTION("gbMKV+8Enuo", "libSceNgs2", 1, "libSceNgs2", 1, 1, sceNgs2PanGetVolumeMatrix);
-    LIB_FUNCTION("xa8oL9dmXkM", "libSceNgs2", 1, "libSceNgs2", 1, 1, sceNgs2PanInit);
-    LIB_FUNCTION("hyVLT2VlOYk", "libSceNgs2", 1, "libSceNgs2", 1, 1, sceNgs2ParseWaveformData);
-    LIB_FUNCTION("iprCTXPVWMI", "libSceNgs2", 1, "libSceNgs2", 1, 1, sceNgs2ParseWaveformFile);
-    LIB_FUNCTION("t9T0QM17Kvo", "libSceNgs2", 1, "libSceNgs2", 1, 1, sceNgs2ParseWaveformUser);
-    LIB_FUNCTION("cLV4aiT9JpA", "libSceNgs2", 1, "libSceNgs2", 1, 1, sceNgs2RackCreate);
-    LIB_FUNCTION("U546k6orxQo", "libSceNgs2", 1, "libSceNgs2", 1, 1,
-                 sceNgs2RackCreateWithAllocator);
-    LIB_FUNCTION("lCqD7oycmIM", "libSceNgs2", 1, "libSceNgs2", 1, 1, sceNgs2RackDestroy);
-    LIB_FUNCTION("M4LYATRhRUE", "libSceNgs2", 1, "libSceNgs2", 1, 1, sceNgs2RackGetInfo);
-    LIB_FUNCTION("Mn4XNDg03XY", "libSceNgs2", 1, "libSceNgs2", 1, 1, sceNgs2RackGetUserData);
-    LIB_FUNCTION("MwmHz8pAdAo", "libSceNgs2", 1, "libSceNgs2", 1, 1, sceNgs2RackGetVoiceHandle);
-    LIB_FUNCTION("MzTa7VLjogY", "libSceNgs2", 1, "libSceNgs2", 1, 1, sceNgs2RackLock);
-    LIB_FUNCTION("0eFLVCfWVds", "libSceNgs2", 1, "libSceNgs2", 1, 1, sceNgs2RackQueryBufferSize);
-    LIB_FUNCTION("TZqb8E-j3dY", "libSceNgs2", 1, "libSceNgs2", 1, 1, sceNgs2RackQueryInfo);
-    LIB_FUNCTION("MI2VmBx2RbM", "libSceNgs2", 1, "libSceNgs2", 1, 1, sceNgs2RackRunCommands);
-    LIB_FUNCTION("JNTMIaBIbV4", "libSceNgs2", 1, "libSceNgs2", 1, 1, sceNgs2RackSetUserData);
-    LIB_FUNCTION("++YZ7P9e87U", "libSceNgs2", 1, "libSceNgs2", 1, 1, sceNgs2RackUnlock);
-    LIB_FUNCTION("uBIN24Tv2MI", "libSceNgs2", 1, "libSceNgs2", 1, 1, sceNgs2ReportRegisterHandler);
-    LIB_FUNCTION("nPzb7Ly-VjE", "libSceNgs2", 1, "libSceNgs2", 1, 1,
-                 sceNgs2ReportUnregisterHandler);
-    LIB_FUNCTION("koBbCMvOKWw", "libSceNgs2", 1, "libSceNgs2", 1, 1, sceNgs2SystemCreate);
-    LIB_FUNCTION("mPYgU4oYpuY", "libSceNgs2", 1, "libSceNgs2", 1, 1,
-                 sceNgs2SystemCreateWithAllocator);
-    LIB_FUNCTION("u-WrYDaJA3k", "libSceNgs2", 1, "libSceNgs2", 1, 1, sceNgs2SystemDestroy);
-    LIB_FUNCTION("vubFP0T6MP0", "libSceNgs2", 1, "libSceNgs2", 1, 1, sceNgs2SystemEnumHandles);
-    LIB_FUNCTION("U-+7HsswcIs", "libSceNgs2", 1, "libSceNgs2", 1, 1, sceNgs2SystemEnumRackHandles);
-    LIB_FUNCTION("vU7TQ62pItw", "libSceNgs2", 1, "libSceNgs2", 1, 1, sceNgs2SystemGetInfo);
-    LIB_FUNCTION("4lFaRxd-aLs", "libSceNgs2", 1, "libSceNgs2", 1, 1, sceNgs2SystemGetUserData);
-    LIB_FUNCTION("gThZqM5PYlQ", "libSceNgs2", 1, "libSceNgs2", 1, 1, sceNgs2SystemLock);
-    LIB_FUNCTION("pgFAiLR5qT4", "libSceNgs2", 1, "libSceNgs2", 1, 1, sceNgs2SystemQueryBufferSize);
-    LIB_FUNCTION("3oIK7y7O4k0", "libSceNgs2", 1, "libSceNgs2", 1, 1, sceNgs2SystemQueryInfo)
-    LIB_FUNCTION("i0VnXM-C9fc", "libSceNgs2", 1, "libSceNgs2", 1, 1, sceNgs2SystemRender);
-    LIB_FUNCTION("AQkj7C0f3PY", "libSceNgs2", 1, "libSceNgs2", 1, 1, sceNgs2SystemResetOption);
-    LIB_FUNCTION("gXiormHoZZ4", "libSceNgs2", 1, "libSceNgs2", 1, 1, sceNgs2SystemRunCommands);
-    LIB_FUNCTION("l4Q2dWEH6UM", "libSceNgs2", 1, "libSceNgs2", 1, 1, sceNgs2SystemSetGrainSamples);
-    LIB_FUNCTION("Wdlx0ZFTV9s", "libSceNgs2", 1, "libSceNgs2", 1, 1, sceNgs2SystemSetLoudThreshold);
-    LIB_FUNCTION("-tbc2SxQD60", "libSceNgs2", 1, "libSceNgs2", 1, 1, sceNgs2SystemSetSampleRate);
-    LIB_FUNCTION("GZB2v0XnG0k", "libSceNgs2", 1, "libSceNgs2", 1, 1, sceNgs2SystemSetUserData);
-    LIB_FUNCTION("JXRC5n0RQls", "libSceNgs2", 1, "libSceNgs2", 1, 1, sceNgs2SystemUnlock);
-    LIB_FUNCTION("sU2St3agdjg", "libSceNgs2", 1, "libSceNgs2", 1, 1, sceNgs2StreamCreate);
-    LIB_FUNCTION("I+RLwaauggA", "libSceNgs2", 1, "libSceNgs2", 1, 1,
-                 sceNgs2StreamCreateWithAllocator);
-    LIB_FUNCTION("bfoMXnTRtwE", "libSceNgs2", 1, "libSceNgs2", 1, 1, sceNgs2StreamDestroy);
-    LIB_FUNCTION("dxulc33msHM", "libSceNgs2", 1, "libSceNgs2", 1, 1, sceNgs2StreamQueryBufferSize);
-    LIB_FUNCTION("rfw6ufRsmow", "libSceNgs2", 1, "libSceNgs2", 1, 1, sceNgs2StreamQueryInfo);
-    LIB_FUNCTION("q+2W8YdK0F8", "libSceNgs2", 1, "libSceNgs2", 1, 1, sceNgs2StreamResetOption);
-    LIB_FUNCTION("qQHCi9pjDps", "libSceNgs2", 1, "libSceNgs2", 1, 1, sceNgs2StreamRunCommands);
-    LIB_FUNCTION("uu94irFOGpA", "libSceNgs2", 1, "libSceNgs2", 1, 1, sceNgs2VoiceControl);
-    LIB_FUNCTION("jjBVvPN9964", "libSceNgs2", 1, "libSceNgs2", 1, 1, sceNgs2VoiceGetMatrixInfo);
-    LIB_FUNCTION("W-Z8wWMBnhk", "libSceNgs2", 1, "libSceNgs2", 1, 1, sceNgs2VoiceGetOwner);
-    LIB_FUNCTION("WCayTgob7-o", "libSceNgs2", 1, "libSceNgs2", 1, 1, sceNgs2VoiceGetPortInfo);
-    LIB_FUNCTION("-TOuuAQ-buE", "libSceNgs2", 1, "libSceNgs2", 1, 1, sceNgs2VoiceGetState);
-    LIB_FUNCTION("rEh728kXk3w", "libSceNgs2", 1, "libSceNgs2", 1, 1, sceNgs2VoiceGetStateFlags);
-    LIB_FUNCTION("9eic4AmjGVI", "libSceNgs2", 1, "libSceNgs2", 1, 1, sceNgs2VoiceQueryInfo);
-    LIB_FUNCTION("AbYvTOZ8Pts", "libSceNgs2", 1, "libSceNgs2", 1, 1, sceNgs2VoiceRunCommands);
->>>>>>> 0e7e100a
 };
 
 } // namespace Libraries::Ngs2