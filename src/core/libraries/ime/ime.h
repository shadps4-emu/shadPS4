--- conflicted
+++ resolved
@@ -59,15 +59,9 @@
     OrbisImeEnterLabel enter_label;
     OrbisImeInputMethod input_method;
     OrbisImeTextFilter filter;
-<<<<<<< HEAD
     OrbisImeOption option;
     u32 maxTextLength;
     char16_t* inputTextBuffer;
-=======
-    u32 option;
-    u32 max_text_length;
-    char16_t* input_text_buffer;
->>>>>>> f0b75289
     float posx;
     float posy;
     OrbisImeHorizontalAlignment horizontal_alignment;
