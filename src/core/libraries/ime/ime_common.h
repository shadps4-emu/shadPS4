// SPDX-FileCopyrightText: Copyright 2024 shadPS4 Emulator Project
// SPDX-License-Identifier: GPL-2.0-or-later

#pragma once

#include "common/types.h"
#include "core/libraries/rtc/rtc.h"

enum class OrbisImeType : u32 {
    Default = 0,
    BasicLatin = 1,
    Url = 2,
    Mail = 3,
    Number = 4,
};

enum class OrbisImeHorizontalAlignment : u32 {
    Left = 0,
    Center = 1,
    Right = 2,
};

enum class OrbisImeVerticalAlignment : u32 {
    Top = 0,
    Center = 1,
    Bottom = 2,
};

enum class OrbisImeEnterLabel : u32 {
    Default = 0,
    Send = 1,
    Search = 2,
    Go = 3,
};

enum class OrbisImeInputMethod : u32 {
    Default = 0,
};

enum class OrbisImeEventId : u32 {
    Open = 0,
    UpdateText = 1,
    UpdateCaret = 2,
    PressClose = 4,
    PressEnter = 5,
    Abort = 6,
    CandidateListStart = 7,
    CandidateListEnd = 8,
    CandidateWord = 9,
    CandidateIndex = 10,
    CandidateDone = 11,
    CandidateCancel = 12,
    ChangeDevice = 14,
    ChangeInputMethodState = 18,

    KeyboardOpen = 256,
    KeyboardKeycodeDoen = 257,
    KeyboardKeycodeUp = 258,
    KeyboardKeycodeRepeat = 259,
    KeyboardConnection = 260,
    KeyboardDisconnection = 261,
    KeyboardAbort = 262,
};

enum class OrbisImeKeyboardType : u32 {
    NONE = 0,
    DANISH = 1,
    GERMAN = 2,
    GERMAN_SW = 3,
    ENGLISH_US = 4,
    ENGLISH_GB = 5,
    SPANISH = 6,
    SPANISH_LA = 7,
    FINNISH = 8,
    FRENCH = 9,
    FRENCH_BR = 10,
    FRENCH_CA = 11,
    FRENCH_SW = 12,
    ITALIAN = 13,
    DUTCH = 14,
    NORWEGIAN = 15,
    POLISH = 16,
    PORTUGUESE_BR = 17,
    PORTUGUESE_PT = 18,
    RUSSIAN = 19,
    SWEDISH = 20,
    TURKISH = 21,
    JAPANESE_ROMAN = 22,
    JAPANESE_KANA = 23,
    KOREAN = 24,
    SM_CHINESE = 25,
    TR_CHINESE_ZY = 26,
    TR_CHINESE_PY_HK = 27,
    TR_CHINESE_PY_TW = 28,
    TR_CHINESE_CG = 29,
    ARABIC_AR = 30,
    THAI = 31,
    CZECH = 32,
    GREEK = 33,
    INDONESIAN = 34,
    VIETNAMESE = 35,
    ROMANIAN = 36,
    HUNGARIAN = 37,
};

enum class OrbisImeDeviceType : u32 {
    None = 0,
    Controller = 1,
    ExtKeyboard = 2,
    RemoteOsk = 3,
};

struct OrbisImeRect {
    f32 x;
    f32 y;
    u32 width;
    u32 height;
};

struct OrbisImeTextAreaProperty {
    u32 mode; // OrbisImeTextAreaMode
    u32 index;
    s32 length;
};

struct OrbisImeEditText {
    char16_t* str;
    u32 caret_index;
    u32 area_num;
    OrbisImeTextAreaProperty text_area[4];
};

struct OrbisImeKeycode {
    u16 keycode;
    char16_t character;
    u32 status;
    OrbisImeKeyboardType type;
    s32 user_id;
    u32 resource_id;
    Libraries::Rtc::OrbisRtcTick timestamp;
};

struct OrbisImeKeyboardResourceIdArray {
    s32 userId;
<<<<<<< HEAD
    u32 resourceId[5];
=======
    u32 resource_id[6];
>>>>>>> f0b75289
};

enum class OrbisImeCaretMovementDirection : u32 {
    Still = 0,
    Left = 1,
    Right = 2,
    Up = 3,
    Down = 4,
    Home = 5,
    End = 6,
    PageUp = 7,
    PageDown = 8,
    Top = 9,
    Bottom = 10,
};

union OrbisImeEventParam {
    OrbisImeRect rect;
    OrbisImeEditText text;
    OrbisImeCaretMovementDirection caret_move;
    OrbisImeKeycode keycode;
    OrbisImeKeyboardResourceIdArray resource_id_array;
    char16_t* candidate_word;
    s32 candidate_index;
    OrbisImeDeviceType device_type;
    u32 input_method_state;
    s8 reserved[64];
};

struct OrbisImeEvent {
    OrbisImeEventId id;
    OrbisImeEventParam param;
};

using OrbisImeTextFilter = PS4_SYSV_ABI int (*)(char16_t* outText, u32* outTextLength,
                                                const char16_t* srcText, u32 srcTextLength);

using OrbisImeEventHandler = PS4_SYSV_ABI void (*)(void* arg, const OrbisImeEvent* e);
<|MERGE_RESOLUTION|>--- conflicted
+++ resolved
@@ -1,187 +1,183 @@
-// SPDX-FileCopyrightText: Copyright 2024 shadPS4 Emulator Project
-// SPDX-License-Identifier: GPL-2.0-or-later
-
-#pragma once
-
-#include "common/types.h"
-#include "core/libraries/rtc/rtc.h"
-
-enum class OrbisImeType : u32 {
-    Default = 0,
-    BasicLatin = 1,
-    Url = 2,
-    Mail = 3,
-    Number = 4,
-};
-
-enum class OrbisImeHorizontalAlignment : u32 {
-    Left = 0,
-    Center = 1,
-    Right = 2,
-};
-
-enum class OrbisImeVerticalAlignment : u32 {
-    Top = 0,
-    Center = 1,
-    Bottom = 2,
-};
-
-enum class OrbisImeEnterLabel : u32 {
-    Default = 0,
-    Send = 1,
-    Search = 2,
-    Go = 3,
-};
-
-enum class OrbisImeInputMethod : u32 {
-    Default = 0,
-};
-
-enum class OrbisImeEventId : u32 {
-    Open = 0,
-    UpdateText = 1,
-    UpdateCaret = 2,
-    PressClose = 4,
-    PressEnter = 5,
-    Abort = 6,
-    CandidateListStart = 7,
-    CandidateListEnd = 8,
-    CandidateWord = 9,
-    CandidateIndex = 10,
-    CandidateDone = 11,
-    CandidateCancel = 12,
-    ChangeDevice = 14,
-    ChangeInputMethodState = 18,
-
-    KeyboardOpen = 256,
-    KeyboardKeycodeDoen = 257,
-    KeyboardKeycodeUp = 258,
-    KeyboardKeycodeRepeat = 259,
-    KeyboardConnection = 260,
-    KeyboardDisconnection = 261,
-    KeyboardAbort = 262,
-};
-
-enum class OrbisImeKeyboardType : u32 {
-    NONE = 0,
-    DANISH = 1,
-    GERMAN = 2,
-    GERMAN_SW = 3,
-    ENGLISH_US = 4,
-    ENGLISH_GB = 5,
-    SPANISH = 6,
-    SPANISH_LA = 7,
-    FINNISH = 8,
-    FRENCH = 9,
-    FRENCH_BR = 10,
-    FRENCH_CA = 11,
-    FRENCH_SW = 12,
-    ITALIAN = 13,
-    DUTCH = 14,
-    NORWEGIAN = 15,
-    POLISH = 16,
-    PORTUGUESE_BR = 17,
-    PORTUGUESE_PT = 18,
-    RUSSIAN = 19,
-    SWEDISH = 20,
-    TURKISH = 21,
-    JAPANESE_ROMAN = 22,
-    JAPANESE_KANA = 23,
-    KOREAN = 24,
-    SM_CHINESE = 25,
-    TR_CHINESE_ZY = 26,
-    TR_CHINESE_PY_HK = 27,
-    TR_CHINESE_PY_TW = 28,
-    TR_CHINESE_CG = 29,
-    ARABIC_AR = 30,
-    THAI = 31,
-    CZECH = 32,
-    GREEK = 33,
-    INDONESIAN = 34,
-    VIETNAMESE = 35,
-    ROMANIAN = 36,
-    HUNGARIAN = 37,
-};
-
-enum class OrbisImeDeviceType : u32 {
-    None = 0,
-    Controller = 1,
-    ExtKeyboard = 2,
-    RemoteOsk = 3,
-};
-
-struct OrbisImeRect {
-    f32 x;
-    f32 y;
-    u32 width;
-    u32 height;
-};
-
-struct OrbisImeTextAreaProperty {
-    u32 mode; // OrbisImeTextAreaMode
-    u32 index;
-    s32 length;
-};
-
-struct OrbisImeEditText {
-    char16_t* str;
-    u32 caret_index;
-    u32 area_num;
-    OrbisImeTextAreaProperty text_area[4];
-};
-
-struct OrbisImeKeycode {
-    u16 keycode;
-    char16_t character;
-    u32 status;
-    OrbisImeKeyboardType type;
-    s32 user_id;
-    u32 resource_id;
-    Libraries::Rtc::OrbisRtcTick timestamp;
-};
-
-struct OrbisImeKeyboardResourceIdArray {
-    s32 userId;
-<<<<<<< HEAD
-    u32 resourceId[5];
-=======
-    u32 resource_id[6];
->>>>>>> f0b75289
-};
-
-enum class OrbisImeCaretMovementDirection : u32 {
-    Still = 0,
-    Left = 1,
-    Right = 2,
-    Up = 3,
-    Down = 4,
-    Home = 5,
-    End = 6,
-    PageUp = 7,
-    PageDown = 8,
-    Top = 9,
-    Bottom = 10,
-};
-
-union OrbisImeEventParam {
-    OrbisImeRect rect;
-    OrbisImeEditText text;
-    OrbisImeCaretMovementDirection caret_move;
-    OrbisImeKeycode keycode;
-    OrbisImeKeyboardResourceIdArray resource_id_array;
-    char16_t* candidate_word;
-    s32 candidate_index;
-    OrbisImeDeviceType device_type;
-    u32 input_method_state;
-    s8 reserved[64];
-};
-
-struct OrbisImeEvent {
-    OrbisImeEventId id;
-    OrbisImeEventParam param;
-};
-
-using OrbisImeTextFilter = PS4_SYSV_ABI int (*)(char16_t* outText, u32* outTextLength,
-                                                const char16_t* srcText, u32 srcTextLength);
-
-using OrbisImeEventHandler = PS4_SYSV_ABI void (*)(void* arg, const OrbisImeEvent* e);
+// SPDX-FileCopyrightText: Copyright 2024 shadPS4 Emulator Project
+// SPDX-License-Identifier: GPL-2.0-or-later
+
+#pragma once
+
+#include "common/types.h"
+#include "core/libraries/rtc/rtc.h"
+
+enum class OrbisImeType : u32 {
+    Default = 0,
+    BasicLatin = 1,
+    Url = 2,
+    Mail = 3,
+    Number = 4,
+};
+
+enum class OrbisImeHorizontalAlignment : u32 {
+    Left = 0,
+    Center = 1,
+    Right = 2,
+};
+
+enum class OrbisImeVerticalAlignment : u32 {
+    Top = 0,
+    Center = 1,
+    Bottom = 2,
+};
+
+enum class OrbisImeEnterLabel : u32 {
+    Default = 0,
+    Send = 1,
+    Search = 2,
+    Go = 3,
+};
+
+enum class OrbisImeInputMethod : u32 {
+    Default = 0,
+};
+
+enum class OrbisImeEventId : u32 {
+    Open = 0,
+    UpdateText = 1,
+    UpdateCaret = 2,
+    PressClose = 4,
+    PressEnter = 5,
+    Abort = 6,
+    CandidateListStart = 7,
+    CandidateListEnd = 8,
+    CandidateWord = 9,
+    CandidateIndex = 10,
+    CandidateDone = 11,
+    CandidateCancel = 12,
+    ChangeDevice = 14,
+    ChangeInputMethodState = 18,
+
+    KeyboardOpen = 256,
+    KeyboardKeycodeDoen = 257,
+    KeyboardKeycodeUp = 258,
+    KeyboardKeycodeRepeat = 259,
+    KeyboardConnection = 260,
+    KeyboardDisconnection = 261,
+    KeyboardAbort = 262,
+};
+
+enum class OrbisImeKeyboardType : u32 {
+    NONE = 0,
+    DANISH = 1,
+    GERMAN = 2,
+    GERMAN_SW = 3,
+    ENGLISH_US = 4,
+    ENGLISH_GB = 5,
+    SPANISH = 6,
+    SPANISH_LA = 7,
+    FINNISH = 8,
+    FRENCH = 9,
+    FRENCH_BR = 10,
+    FRENCH_CA = 11,
+    FRENCH_SW = 12,
+    ITALIAN = 13,
+    DUTCH = 14,
+    NORWEGIAN = 15,
+    POLISH = 16,
+    PORTUGUESE_BR = 17,
+    PORTUGUESE_PT = 18,
+    RUSSIAN = 19,
+    SWEDISH = 20,
+    TURKISH = 21,
+    JAPANESE_ROMAN = 22,
+    JAPANESE_KANA = 23,
+    KOREAN = 24,
+    SM_CHINESE = 25,
+    TR_CHINESE_ZY = 26,
+    TR_CHINESE_PY_HK = 27,
+    TR_CHINESE_PY_TW = 28,
+    TR_CHINESE_CG = 29,
+    ARABIC_AR = 30,
+    THAI = 31,
+    CZECH = 32,
+    GREEK = 33,
+    INDONESIAN = 34,
+    VIETNAMESE = 35,
+    ROMANIAN = 36,
+    HUNGARIAN = 37,
+};
+
+enum class OrbisImeDeviceType : u32 {
+    None = 0,
+    Controller = 1,
+    ExtKeyboard = 2,
+    RemoteOsk = 3,
+};
+
+struct OrbisImeRect {
+    f32 x;
+    f32 y;
+    u32 width;
+    u32 height;
+};
+
+struct OrbisImeTextAreaProperty {
+    u32 mode; // OrbisImeTextAreaMode
+    u32 index;
+    s32 length;
+};
+
+struct OrbisImeEditText {
+    char16_t* str;
+    u32 caret_index;
+    u32 area_num;
+    OrbisImeTextAreaProperty text_area[4];
+};
+
+struct OrbisImeKeycode {
+    u16 keycode;
+    char16_t character;
+    u32 status;
+    OrbisImeKeyboardType type;
+    s32 user_id;
+    u32 resource_id;
+    Libraries::Rtc::OrbisRtcTick timestamp;
+};
+
+struct OrbisImeKeyboardResourceIdArray {
+    s32 userId;
+    u32 resourceId[5];
+};
+
+enum class OrbisImeCaretMovementDirection : u32 {
+    Still = 0,
+    Left = 1,
+    Right = 2,
+    Up = 3,
+    Down = 4,
+    Home = 5,
+    End = 6,
+    PageUp = 7,
+    PageDown = 8,
+    Top = 9,
+    Bottom = 10,
+};
+
+union OrbisImeEventParam {
+    OrbisImeRect rect;
+    OrbisImeEditText text;
+    OrbisImeCaretMovementDirection caret_move;
+    OrbisImeKeycode keycode;
+    OrbisImeKeyboardResourceIdArray resource_id_array;
+    char16_t* candidate_word;
+    s32 candidate_index;
+    OrbisImeDeviceType device_type;
+    u32 input_method_state;
+    s8 reserved[64];
+};
+
+struct OrbisImeEvent {
+    OrbisImeEventId id;
+    OrbisImeEventParam param;
+};
+
+using OrbisImeTextFilter = PS4_SYSV_ABI int (*)(char16_t* outText, u32* outTextLength,
+                                                const char16_t* srcText, u32 srcTextLength);
+
+using OrbisImeEventHandler = PS4_SYSV_ABI void (*)(void* arg, const OrbisImeEvent* e);