--- conflicted
+++ resolved
@@ -230,14 +230,8 @@
 }
 
 Error PS4_SYSV_ABI sceImeDialogInit(OrbisImeDialogParam* param, OrbisImeParamExtended* extended) {
-<<<<<<< HEAD
-
-    DumpImeDialogParam(param, extended);
-
-=======
     LOG_INFO(Lib_ImeDialog, ">> sceImeDialogInit: entering, param={}, extended={}",
              static_cast<void*>(param), static_cast<void*>(extended));
->>>>>>> b403e1be
     if (g_ime_dlg_status != OrbisImeDialogStatus::None) {
         LOG_ERROR(Lib_ImeDialog, "sceImeDialogInit: busy (status=%u)", (u32)g_ime_dlg_status);
         return Error::BUSY;
@@ -308,14 +302,9 @@
         }
     }
 
-<<<<<<< HEAD
-    if (param->max_text_length > ORBIS_IME_DIALOG_MAX_TEXT_LENGTH) {
-        LOG_INFO(Lib_ImeDialog, "Invalid param->maxTextLength ({})", param->max_text_length);
-=======
     if (param->max_text_length == 0 || param->max_text_length > ORBIS_IME_MAX_TEXT_LENGTH) {
         LOG_ERROR(Lib_ImeDialog, "sceImeDialogInit: invalid max_text_length=%u",
                   param->max_text_length);
->>>>>>> b403e1be
         return Error::INVALID_MAX_TEXT_LENGTH;
     }
 
