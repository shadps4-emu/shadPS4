// SPDX-FileCopyrightText: Copyright 2024 shadPS4 Emulator Project
// SPDX-License-Identifier: GPL-2.0-or-later

#pragma once

#include "common/enum.h"
#include "common/types.h"
#include "ime_common.h"

namespace Core::Loader {
class SymbolsResolver;
}

namespace Libraries::ImeDialog {

<<<<<<< HEAD
constexpr u32 ORBIS_IME_DIALOG_MAX_TEXT_LENGTH = 0x3FF; // 0x78;
=======
constexpr u32 ORBIS_IME_DIALOG_MAX_TEXT_LENGTH = 2048;
>>>>>>> 81fa9b7f

enum class Error : u32 {
    OK = 0x0,
    BUSY = 0x80bc0001,
    NOT_OPENED = 0x80bc0002,
    NO_MEMORY = 0x80bc0003,
    CONNECTION_FAILED = 0x80bc0004,
    TOO_MANY_REQUESTS = 0x80bc0005,
    INVALID_TEXT = 0x80bc0006,
    EVENT_OVERFLOW = 0x80bc0007,
    NOT_ACTIVE = 0x80bc0008,
    IME_SUSPENDING = 0x80bc0009,
    DEVICE_IN_USE = 0x80bc000a,
    INVALID_USER_ID = 0x80bc0010,
    INVALID_TYPE = 0x80bc0011,
    INVALID_SUPPORTED_LANGUAGES = 0x80bc0012,
    INVALID_ENTER_LABEL = 0x80bc0013,
    INVALID_INPUT_METHOD = 0x80bc0014,
    INVALID_OPTION = 0x80bc0015,
    INVALID_MAX_TEXT_LENGTH = 0x80bc0016,
    INVALID_INPUT_TEXT_BUFFER = 0x80bc0017,
    INVALID_POSX = 0x80bc0018,
    INVALID_POSY = 0x80bc0019,
    INVALID_HORIZONTALIGNMENT = 0x80bc001a,
    INVALID_VERTICALALIGNMENT = 0x80bc001b,
    INVALID_EXTENDED = 0x80bc001c,
    INVALID_KEYBOARD_TYPE = 0x80bc001d,
    INVALID_WORK = 0x80bc0020,
    INVALID_ARG = 0x80bc0021,
    INVALID_HANDLER = 0x80bc0022,
    NO_RESOURCE_ID = 0x80bc0023,
    INVALID_MODE = 0x80bc0024,
    INVALID_PARAM = 0x80bc0030,
    INVALID_ADDRESS = 0x80bc0031,
    INVALID_RESERVED = 0x80bc0032,
    INVALID_TIMING = 0x80bc0033,
    INTERNAL = 0x80bc00ff,
    DIALOG_INVALID_TITLE = 0x80bc0101,
    DIALOG_NOT_RUNNING = 0x80bc0105,
    DIALOG_NOT_FINISHED = 0x80bc0106,
    DIALOG_NOT_IN_USE = 0x80bc0107,
};

enum class OrbisImeDialogStatus : u32 {
    None = 0,
    Running = 1,
    Finished = 2,
};

enum class OrbisImeDialogEndStatus : u32 {
    Ok = 0,
    UserCanceled = 1,
    Aborted = 2,
};

enum class OrbisImeDialogOption : u32 {
    Default = 0,
    Multiline = 1,
    NoAutoCorrection = 2,
    NoAutoCompletion = 4,
    // TODO: Document missing options
    LargeResolution = 1024,
};
DECLARE_ENUM_FLAG_OPERATORS(OrbisImeDialogOption)

enum class OrbisImePanelPriority : u32 {
    Default = 0,
    Alphabet = 1,
    Symbol = 2,
    Accent = 3,
};

struct OrbisImeColor {
    u8 r;
    u8 g;
    u8 b;
    u8 a;
};

struct OrbisImeDialogResult {
    OrbisImeDialogEndStatus endstatus;
    s32 reserved[12];
};

struct OrbisImeKeycode {
    u16 keycode;
    char16_t character;
    u32 status;
    OrbisImeKeyboardType type;
    s32 user_id;
    u32 resource_id;
    u64 timestamp;
};

using OrbisImeExtKeyboardFilter = PS4_SYSV_ABI int (*)(const OrbisImeKeycode* srcKeycode,
                                                       u16* outKeycode, u32* outStatus,
                                                       void* reserved);

struct OrbisImeDialogParam {
    s32 user_id;
    OrbisImeType type;
    u64 supported_languages;
    OrbisImeEnterLabel enter_label;
    OrbisImeInputMethod input_method;
    OrbisImeTextFilter filter;
    OrbisImeDialogOption option;
    u32 max_text_length;
    char16_t* input_text_buffer;
    float posx;
    float posy;
    OrbisImeHorizontalAlignment horizontal_alignment;
    OrbisImeVerticalAlignment vertical_alignment;
    const char16_t* placeholder;
    const char16_t* title;
    s8 reserved[16];
};

struct OrbisImeParamExtended {
    u32 option; // OrbisImeDialogOptionExtended
    OrbisImeColor color_base;
    OrbisImeColor color_line;
    OrbisImeColor color_text_field;
    OrbisImeColor color_preedit;
    OrbisImeColor color_button_default;
    OrbisImeColor color_button_function;
    OrbisImeColor color_button_symbol;
    OrbisImeColor color_text;
    OrbisImeColor color_special;
    OrbisImePanelPriority priority;
    char* additional_dictionary_path;
    OrbisImeExtKeyboardFilter ext_keyboard_filter;
    uint32_t disable_device;
    uint32_t ext_keyboard_mode;
    int8_t reserved[60];
};

Error PS4_SYSV_ABI sceImeDialogAbort();
Error PS4_SYSV_ABI sceImeDialogForceClose();
Error PS4_SYSV_ABI sceImeDialogForTestFunction();
int PS4_SYSV_ABI sceImeDialogGetCurrentStarState();
int PS4_SYSV_ABI sceImeDialogGetPanelPositionAndForm();
Error PS4_SYSV_ABI sceImeDialogGetPanelSize(const OrbisImeDialogParam* param, u32* width,
                                            u32* height);
int PS4_SYSV_ABI sceImeDialogGetPanelSizeExtended();
Error PS4_SYSV_ABI sceImeDialogGetResult(OrbisImeDialogResult* result);
OrbisImeDialogStatus PS4_SYSV_ABI sceImeDialogGetStatus();
Error PS4_SYSV_ABI sceImeDialogInit(OrbisImeDialogParam* param, OrbisImeParamExtended* extended);
int PS4_SYSV_ABI sceImeDialogInitInternal();
int PS4_SYSV_ABI sceImeDialogInitInternal2();
int PS4_SYSV_ABI sceImeDialogInitInternal3();
int PS4_SYSV_ABI sceImeDialogSetPanelPosition();
Error PS4_SYSV_ABI sceImeDialogTerm();

void RegisterlibSceImeDialog(Core::Loader::SymbolsResolver* sym);
} // namespace Libraries::ImeDialog<|MERGE_RESOLUTION|>--- conflicted
+++ resolved
@@ -13,11 +13,7 @@
 
 namespace Libraries::ImeDialog {
 
-<<<<<<< HEAD
-constexpr u32 ORBIS_IME_DIALOG_MAX_TEXT_LENGTH = 0x3FF; // 0x78;
-=======
 constexpr u32 ORBIS_IME_DIALOG_MAX_TEXT_LENGTH = 2048;
->>>>>>> 81fa9b7f
 
 enum class Error : u32 {
     OK = 0x0,
