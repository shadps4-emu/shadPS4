--- conflicted
+++ resolved
@@ -1,275 +1,253 @@
-// SPDX-FileCopyrightText: Copyright 2024 shadPS4 Emulator Project
-// SPDX-License-Identifier: GPL-2.0-or-later
-
-#include "ime_ui.h"
-#include "imgui/imgui_std.h"
-
-namespace Libraries::Ime {
-
-using namespace ImGui;
-
-static constexpr ImVec2 BUTTON_SIZE{100.0f, 30.0f};
-
-ImeState::ImeState(const OrbisImeParam* param) {
-    if (!param) {
-        return;
-    }
-
-    work_buffer = param->work;
-    text_buffer = param->input_text_buffer;
-
-    std::size_t text_len = std::char_traits<char16_t>::length(text_buffer);
-    if (!ConvertOrbisToUTF8(text_buffer, text_len, current_text.begin(),
-                            ORBIS_IME_MAX_TEXT_LENGTH * 4)) {
-        LOG_ERROR(Lib_ImeDialog, "Failed to convert text to utf8 encoding");
-    }
-}
-
-ImeState::ImeState(ImeState&& other) noexcept
-    : work_buffer(other.work_buffer), text_buffer(other.text_buffer),
-      current_text(std::move(other.current_text)), event_queue(std::move(other.event_queue)) {
-    other.text_buffer = nullptr;
-}
-
-ImeState& ImeState::operator=(ImeState&& other) noexcept {
-    if (this != &other) {
-        work_buffer = other.work_buffer;
-        text_buffer = other.text_buffer;
-        current_text = std::move(other.current_text);
-        event_queue = std::move(other.event_queue);
-
-        other.text_buffer = nullptr;
-    }
-    return *this;
-}
-
-void ImeState::SendEvent(OrbisImeEvent* event) {
-    std::unique_lock lock{queue_mutex};
-    event_queue.push(*event);
-}
-
-void ImeState::SendEnterEvent() {
-    OrbisImeEvent enterEvent{};
-    enterEvent.id = OrbisImeEventId::PressEnter;
-    SendEvent(&enterEvent);
-}
-
-void ImeState::SendCloseEvent() {
-    OrbisImeEvent closeEvent{};
-    closeEvent.id = OrbisImeEventId::PressClose;
-    closeEvent.param.text.str = reinterpret_cast<char16_t*>(work_buffer);
-    SendEvent(&closeEvent);
-}
-
-void ImeState::SetText(const char16_t* text, u32 length) {}
-
-void ImeState::SetCaret(u32 position) {}
-
-bool ImeState::ConvertOrbisToUTF8(const char16_t* orbis_text, std::size_t orbis_text_len,
-                                  char* utf8_text, std::size_t utf8_text_len) {
-    std::fill(utf8_text, utf8_text + utf8_text_len, '\0');
-    const ImWchar* orbis_text_ptr = reinterpret_cast<const ImWchar*>(orbis_text);
-    ImTextStrToUtf8(utf8_text, utf8_text_len, orbis_text_ptr, orbis_text_ptr + orbis_text_len);
-
-    return true;
-}
-
-bool ImeState::ConvertUTF8ToOrbis(const char* utf8_text, std::size_t utf8_text_len,
-                                  char16_t* orbis_text, std::size_t orbis_text_len) {
-    std::fill(orbis_text, orbis_text + orbis_text_len, u'\0');
-    ImTextStrFromUtf8(reinterpret_cast<ImWchar*>(orbis_text), orbis_text_len, utf8_text, nullptr);
-
-    return true;
-}
-
-ImeUi::ImeUi(ImeState* state, const OrbisImeParam* param) : state(state), ime_param(param) {
-    if (param) {
-        AddLayer(this);
-    }
-}
-
-ImeUi::~ImeUi() {
-    std::scoped_lock lock(draw_mutex);
-    Free();
-}
-
-ImeUi& ImeUi::operator=(ImeUi&& other) {
-    std::scoped_lock lock(draw_mutex, other.draw_mutex);
-    Free();
-
-    state = other.state;
-    ime_param = other.ime_param;
-    first_render = other.first_render;
-    other.state = nullptr;
-    other.ime_param = nullptr;
-
-    AddLayer(this);
-    return *this;
-}
-
-void ImeUi::Draw() {
-    std::unique_lock lock{draw_mutex};
-
-    if (!state) {
-        return;
-    }
-
-    const auto& ctx = *GetCurrentContext();
-    const auto& io = ctx.IO;
-
-    // TODO: Figure out how to properly translate the positions -
-    //       for example, if a game wants to center the IME panel,
-    //       we have to translate the panel position in a way that it
-    //       still becomes centered, as the game normally calculates
-    //       the position assuming a it's running on a 1920x1080 screen,
-    //       whereas we are running on a 1280x720 window size (by default).
-    //
-    //       e.g. Panel position calculation from a game:
-    //       param.posx = (1920 / 2) - (panelWidth  / 2);
-    //       param.posy = (1080 / 2) - (panelHeight / 2);
-    const auto size = GetIO().DisplaySize;
-    f32 pos_x = (ime_param->posx / 1920.0f * (float)size.x);
-    f32 pos_y = (ime_param->posy / 1080.0f * (float)size.y);
-
-    ImVec2 window_pos = {pos_x, pos_y};
-    ImVec2 window_size = {500.0f, 100.0f};
-
-    // SetNextWindowPos(window_pos);
-    SetNextWindowPos(ImVec2(io.DisplaySize.x * 0.5f, io.DisplaySize.y * 0.5f),
-                     ImGuiCond_FirstUseEver, ImVec2(0.5f, 0.5f));
-    SetNextWindowSize(window_size);
-    SetNextWindowCollapsed(false);
-
-    if (first_render || !io.NavActive) {
-        SetNextWindowFocus();
-    }
-
-    if (Begin("IME##Ime", nullptr,
-              ImGuiWindowFlags_NoTitleBar | ImGuiWindowFlags_NoResize |
-                  ImGuiWindowFlags_NoSavedSettings)) {
-        DrawPrettyBackground();
-
-        DrawInputText();
-        SetCursorPosY(GetCursorPosY() + 10.0f);
-
-        const char* button_text;
-        button_text = "Done##ImeDone";
-
-        float button_spacing = 10.0f;
-        float total_button_width = BUTTON_SIZE.x * 2 + button_spacing;
-        float button_start_pos = (window_size.x - total_button_width) / 2.0f;
-
-        SetCursorPosX(button_start_pos);
-
-        if (Button(button_text, BUTTON_SIZE) || (IsKeyPressed(ImGuiKey_Enter))) {
-            state->SendEnterEvent();
-        }
-
-        SameLine(0.0f, button_spacing);
-
-        if (Button("Close##ImeClose", BUTTON_SIZE)) {
-            state->SendCloseEvent();
-        }
-    }
-    End();
-
-    first_render = false;
-}
-
-void ImeUi::DrawInputText() {
-    ImVec2 input_size = {GetWindowWidth() - 40.0f, 0.0f};
-    SetCursorPosX(20.0f);
-    if (first_render) {
-        SetKeyboardFocusHere();
-    }
-    if (InputTextEx("##ImeInput", nullptr, state->current_text.begin(), ime_param->max_text_length,
-                    input_size, ImGuiInputTextFlags_CallbackAlways, InputTextCallback, this)) {
-    }
-}
-
-int ImeUi::InputTextCallback(ImGuiInputTextCallbackData* data) {
-    ImeUi* ui = static_cast<ImeUi*>(data->UserData);
-    ASSERT(ui);
-
-<<<<<<< HEAD
-=======
-    static int lastCaretPos = -1;
-    if (lastCaretPos == -1) {
-        lastCaretPos = data->CursorPos;
-    } else if (data->CursorPos != lastCaretPos) {
-        OrbisImeCaretMovementDirection caretDirection = OrbisImeCaretMovementDirection::Still;
-        if (data->CursorPos < lastCaretPos) {
-            caretDirection = OrbisImeCaretMovementDirection::Left;
-        } else if (data->CursorPos > lastCaretPos) {
-            caretDirection = OrbisImeCaretMovementDirection::Right;
-        }
-
-        OrbisImeEvent event{};
-        event.id = OrbisImeEventId::UpdateCaret;
-        event.param.caret_move = caretDirection;
-
-        lastCaretPos = data->CursorPos;
-        ui->state->SendEvent(&event);
-    }
-
->>>>>>> f0b75289
-    static std::string lastText;
-    std::string currentText(data->Buf, data->BufTextLen);
-    if (currentText != lastText) {
-        OrbisImeEditText eventParam{};
-        eventParam.str = reinterpret_cast<char16_t*>(ui->ime_param->work);
-        eventParam.caret_index = data->CursorPos;
-        eventParam.area_num = 1;
-
-        eventParam.text_area[0].mode = 1; // Edit mode
-        eventParam.text_area[0].index = data->CursorPos;
-        eventParam.text_area[0].length = data->BufTextLen;
-
-        if (!ui->state->ConvertUTF8ToOrbis(data->Buf, data->BufTextLen, eventParam.str,
-                                           ui->ime_param->max_text_length)) {
-            LOG_ERROR(Lib_ImeDialog, "Failed to convert Orbis char to UTF-8");
-            return 0;
-        }
-
-        if (!ui->state->ConvertUTF8ToOrbis(data->Buf, data->BufTextLen,
-                                           ui->ime_param->input_text_buffer,
-                                           ui->ime_param->max_text_length)) {
-            LOG_ERROR(Lib_ImeDialog, "Failed to convert Orbis char to UTF-8");
-            return 0;
-        }
-
-        OrbisImeEvent event{};
-        event.id = OrbisImeEventId::UpdateText;
-        event.param.text = eventParam;
-
-        lastText = currentText;
-        ui->state->SendEvent(&event);
-    }
-
-    static int lastCaretPos = -1;
-    if (lastCaretPos == -1) {
-        lastCaretPos = data->CursorPos;
-    } else if (data->CursorPos != lastCaretPos) {
-        OrbisImeCaretMovementDirection caretDirection = OrbisImeCaretMovementDirection::STILL;
-        if (data->CursorPos < lastCaretPos) {
-            caretDirection = OrbisImeCaretMovementDirection::LEFT;
-        } else if (data->CursorPos > lastCaretPos) {
-            caretDirection = OrbisImeCaretMovementDirection::RIGHT;
-        }
-
-        OrbisImeEvent event{};
-        event.id = OrbisImeEventId::UPDATE_CARET;
-        event.param.caretMove = caretDirection;
-
-        lastCaretPos = data->CursorPos;
-        ui->state->SendEvent(&event);
-    }
-
-    return 0;
-}
-
-void ImeUi::Free() {
-    RemoveLayer(this);
-}
-
-}; // namespace Libraries::Ime
+// SPDX-FileCopyrightText: Copyright 2024 shadPS4 Emulator Project
+// SPDX-License-Identifier: GPL-2.0-or-later
+
+#include "ime_ui.h"
+#include "imgui/imgui_std.h"
+
+namespace Libraries::Ime {
+
+using namespace ImGui;
+
+static constexpr ImVec2 BUTTON_SIZE{100.0f, 30.0f};
+
+ImeState::ImeState(const OrbisImeParam* param) {
+    if (!param) {
+        return;
+    }
+
+    work_buffer = param->work;
+    text_buffer = param->input_text_buffer;
+
+    std::size_t text_len = std::char_traits<char16_t>::length(text_buffer);
+    if (!ConvertOrbisToUTF8(text_buffer, text_len, current_text.begin(),
+                            ORBIS_IME_MAX_TEXT_LENGTH * 4)) {
+        LOG_ERROR(Lib_ImeDialog, "Failed to convert text to utf8 encoding");
+    }
+}
+
+ImeState::ImeState(ImeState&& other) noexcept
+    : work_buffer(other.work_buffer), text_buffer(other.text_buffer),
+      current_text(std::move(other.current_text)), event_queue(std::move(other.event_queue)) {
+    other.text_buffer = nullptr;
+}
+
+ImeState& ImeState::operator=(ImeState&& other) noexcept {
+    if (this != &other) {
+        work_buffer = other.work_buffer;
+        text_buffer = other.text_buffer;
+        current_text = std::move(other.current_text);
+        event_queue = std::move(other.event_queue);
+
+        other.text_buffer = nullptr;
+    }
+    return *this;
+}
+
+void ImeState::SendEvent(OrbisImeEvent* event) {
+    std::unique_lock lock{queue_mutex};
+    event_queue.push(*event);
+}
+
+void ImeState::SendEnterEvent() {
+    OrbisImeEvent enterEvent{};
+    enterEvent.id = OrbisImeEventId::PressEnter;
+    SendEvent(&enterEvent);
+}
+
+void ImeState::SendCloseEvent() {
+    OrbisImeEvent closeEvent{};
+    closeEvent.id = OrbisImeEventId::PressClose;
+    closeEvent.param.text.str = reinterpret_cast<char16_t*>(work_buffer);
+    SendEvent(&closeEvent);
+}
+
+void ImeState::SetText(const char16_t* text, u32 length) {}
+
+void ImeState::SetCaret(u32 position) {}
+
+bool ImeState::ConvertOrbisToUTF8(const char16_t* orbis_text, std::size_t orbis_text_len,
+                                  char* utf8_text, std::size_t utf8_text_len) {
+    std::fill(utf8_text, utf8_text + utf8_text_len, '\0');
+    const ImWchar* orbis_text_ptr = reinterpret_cast<const ImWchar*>(orbis_text);
+    ImTextStrToUtf8(utf8_text, utf8_text_len, orbis_text_ptr, orbis_text_ptr + orbis_text_len);
+
+    return true;
+}
+
+bool ImeState::ConvertUTF8ToOrbis(const char* utf8_text, std::size_t utf8_text_len,
+                                  char16_t* orbis_text, std::size_t orbis_text_len) {
+    std::fill(orbis_text, orbis_text + orbis_text_len, u'\0');
+    ImTextStrFromUtf8(reinterpret_cast<ImWchar*>(orbis_text), orbis_text_len, utf8_text, nullptr);
+
+    return true;
+}
+
+ImeUi::ImeUi(ImeState* state, const OrbisImeParam* param) : state(state), ime_param(param) {
+    if (param) {
+        AddLayer(this);
+    }
+}
+
+ImeUi::~ImeUi() {
+    std::scoped_lock lock(draw_mutex);
+    Free();
+}
+
+ImeUi& ImeUi::operator=(ImeUi&& other) {
+    std::scoped_lock lock(draw_mutex, other.draw_mutex);
+    Free();
+
+    state = other.state;
+    ime_param = other.ime_param;
+    first_render = other.first_render;
+    other.state = nullptr;
+    other.ime_param = nullptr;
+
+    AddLayer(this);
+    return *this;
+}
+
+void ImeUi::Draw() {
+    std::unique_lock lock{draw_mutex};
+
+    if (!state) {
+        return;
+    }
+
+    const auto& ctx = *GetCurrentContext();
+    const auto& io = ctx.IO;
+
+    // TODO: Figure out how to properly translate the positions -
+    //       for example, if a game wants to center the IME panel,
+    //       we have to translate the panel position in a way that it
+    //       still becomes centered, as the game normally calculates
+    //       the position assuming a it's running on a 1920x1080 screen,
+    //       whereas we are running on a 1280x720 window size (by default).
+    //
+    //       e.g. Panel position calculation from a game:
+    //       param.posx = (1920 / 2) - (panelWidth  / 2);
+    //       param.posy = (1080 / 2) - (panelHeight / 2);
+    const auto size = GetIO().DisplaySize;
+    f32 pos_x = (ime_param->posx / 1920.0f * (float)size.x);
+    f32 pos_y = (ime_param->posy / 1080.0f * (float)size.y);
+
+    ImVec2 window_pos = {pos_x, pos_y};
+    ImVec2 window_size = {500.0f, 100.0f};
+
+    // SetNextWindowPos(window_pos);
+    SetNextWindowPos(ImVec2(io.DisplaySize.x * 0.5f, io.DisplaySize.y * 0.5f),
+                     ImGuiCond_FirstUseEver, ImVec2(0.5f, 0.5f));
+    SetNextWindowSize(window_size);
+    SetNextWindowCollapsed(false);
+
+    if (first_render || !io.NavActive) {
+        SetNextWindowFocus();
+    }
+
+    if (Begin("IME##Ime", nullptr,
+              ImGuiWindowFlags_NoTitleBar | ImGuiWindowFlags_NoResize |
+                  ImGuiWindowFlags_NoSavedSettings)) {
+        DrawPrettyBackground();
+
+        DrawInputText();
+        SetCursorPosY(GetCursorPosY() + 10.0f);
+
+        const char* button_text;
+        button_text = "Done##ImeDone";
+
+        float button_spacing = 10.0f;
+        float total_button_width = BUTTON_SIZE.x * 2 + button_spacing;
+        float button_start_pos = (window_size.x - total_button_width) / 2.0f;
+
+        SetCursorPosX(button_start_pos);
+
+        if (Button(button_text, BUTTON_SIZE) || (IsKeyPressed(ImGuiKey_Enter))) {
+            state->SendEnterEvent();
+        }
+
+        SameLine(0.0f, button_spacing);
+
+        if (Button("Close##ImeClose", BUTTON_SIZE)) {
+            state->SendCloseEvent();
+        }
+    }
+    End();
+
+    first_render = false;
+}
+
+void ImeUi::DrawInputText() {
+    ImVec2 input_size = {GetWindowWidth() - 40.0f, 0.0f};
+    SetCursorPosX(20.0f);
+    if (first_render) {
+        SetKeyboardFocusHere();
+    }
+    if (InputTextEx("##ImeInput", nullptr, state->current_text.begin(), ime_param->max_text_length,
+                    input_size, ImGuiInputTextFlags_CallbackAlways, InputTextCallback, this)) {
+    }
+}
+
+int ImeUi::InputTextCallback(ImGuiInputTextCallbackData* data) {
+    ImeUi* ui = static_cast<ImeUi*>(data->UserData);
+    ASSERT(ui);
+
+    static std::string lastText;
+    std::string currentText(data->Buf, data->BufTextLen);
+    if (currentText != lastText) {
+        OrbisImeEditText eventParam{};
+        eventParam.str = reinterpret_cast<char16_t*>(ui->ime_param->work);
+        eventParam.caret_index = data->CursorPos;
+        eventParam.area_num = 1;
+
+        eventParam.text_area[0].mode = 1; // Edit mode
+        eventParam.text_area[0].index = data->CursorPos;
+        eventParam.text_area[0].length = data->BufTextLen;
+
+        if (!ui->state->ConvertUTF8ToOrbis(data->Buf, data->BufTextLen, eventParam.str,
+                                           ui->ime_param->max_text_length)) {
+            LOG_ERROR(Lib_ImeDialog, "Failed to convert Orbis char to UTF-8");
+            return 0;
+        }
+
+        if (!ui->state->ConvertUTF8ToOrbis(data->Buf, data->BufTextLen,
+                                           ui->ime_param->input_text_buffer,
+                                           ui->ime_param->max_text_length)) {
+            LOG_ERROR(Lib_ImeDialog, "Failed to convert Orbis char to UTF-8");
+            return 0;
+        }
+
+        OrbisImeEvent event{};
+        event.id = OrbisImeEventId::UpdateText;
+        event.param.text = eventParam;
+
+        lastText = currentText;
+        ui->state->SendEvent(&event);
+    }
+
+    static int lastCaretPos = -1;
+    if (lastCaretPos == -1) {
+        lastCaretPos = data->CursorPos;
+    } else if (data->CursorPos != lastCaretPos) {
+        OrbisImeCaretMovementDirection caretDirection = OrbisImeCaretMovementDirection::STILL;
+        if (data->CursorPos < lastCaretPos) {
+            caretDirection = OrbisImeCaretMovementDirection::LEFT;
+        } else if (data->CursorPos > lastCaretPos) {
+            caretDirection = OrbisImeCaretMovementDirection::RIGHT;
+        }
+
+        OrbisImeEvent event{};
+        event.id = OrbisImeEventId::UPDATE_CARET;
+        event.param.caretMove = caretDirection;
+
+        lastCaretPos = data->CursorPos;
+        ui->state->SendEvent(&event);
+    }
+
+    return 0;
+}
+
+void ImeUi::Free() {
+    RemoveLayer(this);
+}
+
+}; // namespace Libraries::Ime