// SPDX-FileCopyrightText: Copyright 2025 shadPS4 Emulator Project
// SPDX-License-Identifier: GPL-2.0-or-later

#include <filesystem>
#include <fstream>
#include <iostream>
#include <set>
#include <sstream>
#include <fmt/core.h>
#include <fmt/xchar.h>
#include <hwinfo/hwinfo.h>

#include "common/config.h"
#include "common/debug.h"
#include "common/logging/backend.h"
#include "common/logging/log.h"
#include "core/ipc/ipc.h"
#ifdef ENABLE_DISCORD_RPC
#include "common/discord_rpc_handler.h"
#endif
#include "common/elf_info.h"
#include "common/memory_patcher.h"
#include "common/ntapi.h"
#include "common/path_util.h"
#include "common/polyfill_thread.h"
#include "common/scm_rev.h"
#include "common/singleton.h"
#include "core/debugger.h"
#include "core/devtools/widget/module_list.h"
#include "core/file_format/psf.h"
#include "core/file_format/trp.h"
#include "core/file_sys/fs.h"
#include "core/libraries/disc_map/disc_map.h"
#include "core/libraries/font/font.h"
#include "core/libraries/font/fontft.h"
#include "core/libraries/libc_internal/libc_internal.h"
#include "core/libraries/libs.h"
#include "core/libraries/ngs2/ngs2.h"
#include "core/libraries/np/np_trophy.h"
#include "core/libraries/rtc/rtc.h"
#include "core/libraries/save_data/save_backup.h"
#include "core/linker.h"
#include "core/memory.h"
#include "emulator.h"
#include "video_core/renderdoc.h"

#ifdef _WIN32
#include <WinSock2.h>
#endif

#ifndef _WIN32
#include <sys/wait.h>
#include <unistd.h>
#endif

Frontend::WindowSDL* g_window = nullptr;

namespace Core {

Emulator::Emulator() {
    // Initialize NT API functions and set high priority
#ifdef _WIN32
    Common::NtApi::Initialize();
    SetPriorityClass(GetCurrentProcess(), ABOVE_NORMAL_PRIORITY_CLASS);
    // need to init this in order for winsock2 to work
    WORD versionWanted = MAKEWORD(2, 2);
    WSADATA wsaData;
    WSAStartup(versionWanted, &wsaData);
#endif
}

Emulator::~Emulator() {}

void Emulator::Run(std::filesystem::path file, std::vector<std::string> args,
                   std::optional<std::filesystem::path> p_game_folder) {
    if (waitForDebuggerBeforeRun) {
        Debugger::WaitForDebuggerAttach();
    }

    if (std::filesystem::is_directory(file)) {
        file /= "eboot.bin";
    }

    std::filesystem::path game_folder;
    if (p_game_folder.has_value()) {
        game_folder = p_game_folder.value();
    } else {
        game_folder = file.parent_path();
        if (const auto game_folder_name = game_folder.filename().string();
            game_folder_name.ends_with("-UPDATE") || game_folder_name.ends_with("-patch")) {
            // If an executable was launched from a separate update directory,
            // use the base game directory as the game folder.
            const std::string base_name = game_folder_name.substr(0, game_folder_name.rfind('-'));
            const auto base_path = game_folder.parent_path() / base_name;
            if (std::filesystem::is_directory(base_path)) {
                game_folder = base_path;
            }
        }
    }

    std::filesystem::path eboot_name = std::filesystem::relative(file, game_folder);

    // Applications expect to be run from /app0 so mount the file's parent path as app0.
    auto* mnt = Common::Singleton<Core::FileSys::MntPoints>::Instance();
    mnt->Mount(game_folder, "/app0", true);
    // Certain games may use /hostapp as well such as CUSA001100
    mnt->Mount(game_folder, "/hostapp", true);

    const auto param_sfo_path = mnt->GetHostPath("/app0/sce_sys/param.sfo");
    const auto param_sfo_exists = std::filesystem::exists(param_sfo_path);

    // Load param.sfo details if it exists
    std::string id;
    std::string title;
    std::string app_version;
    u32 fw_version;
    Common::PSFAttributes psf_attributes{};
    if (param_sfo_exists) {
        auto* param_sfo = Common::Singleton<PSF>::Instance();
        ASSERT_MSG(param_sfo->Open(param_sfo_path), "Failed to open param.sfo");

        const auto content_id = param_sfo->GetString("CONTENT_ID");
        const auto title_id = param_sfo->GetString("TITLE_ID");
        if (content_id.has_value() && !content_id->empty()) {
            id = std::string(*content_id, 7, 9);
        } else if (title_id.has_value()) {
            id = *title_id;
        }
        title = param_sfo->GetString("TITLE").value_or("Unknown title");
        fw_version = param_sfo->GetInteger("SYSTEM_VER").value_or(0x4700000);
        app_version = param_sfo->GetString("APP_VER").value_or("Unknown version");
        if (const auto raw_attributes = param_sfo->GetInteger("ATTRIBUTE")) {
            psf_attributes.raw = *raw_attributes;
        }
    }

    Config::load(Common::FS::GetUserPath(Common::FS::PathType::CustomConfigs) / (id + ".toml"),
                 true);

    // Initialize logging as soon as possible
    if (!id.empty() && Config::getSeparateLogFilesEnabled()) {
        Common::Log::Initialize(id + ".log");
    } else {
        Common::Log::Initialize();
    }
    Common::Log::Start();
    if (!std::filesystem::exists(file)) {
        LOG_CRITICAL(Loader, "eboot.bin does not exist: {}",
                     std::filesystem::absolute(file).string());
        std::quick_exit(0);
    }

    LOG_INFO(Loader, "Starting shadps4 emulator v{} ", Common::g_version);
    LOG_INFO(Loader, "Revision {}", Common::g_scm_rev);
    LOG_INFO(Loader, "Branch {}", Common::g_scm_branch);
    LOG_INFO(Loader, "Description {}", Common::g_scm_desc);
    LOG_INFO(Loader, "Remote {}", Common::g_scm_remote_url);

    const bool has_game_config = std::filesystem::exists(
        Common::FS::GetUserPath(Common::FS::PathType::CustomConfigs) / (id + ".toml"));
    LOG_INFO(Config, "Game-specific config exists: {}", has_game_config);

    LOG_INFO(Config, "General LogType: {}", Config::getLogType());
    LOG_INFO(Config, "General isNeo: {}", Config::isNeoModeConsole());
    LOG_INFO(Config, "General isDevKit: {}", Config::isDevKitConsole());
    LOG_INFO(Config, "General isConnectedToNetwork: {}", Config::getIsConnectedToNetwork());
    LOG_INFO(Config, "General isPsnSignedIn: {}", Config::getPSNSignedIn());
    LOG_INFO(Config, "GPU isNullGpu: {}", Config::nullGpu());
    LOG_INFO(Config, "GPU readbacks: {}", Config::readbacks());
    LOG_INFO(Config, "GPU readbackLinearImages: {}", Config::readbackLinearImages());
    LOG_INFO(Config, "GPU directMemoryAccess: {}", Config::directMemoryAccess());
    LOG_INFO(Config, "GPU shouldDumpShaders: {}", Config::dumpShaders());
    LOG_INFO(Config, "GPU vblankFrequency: {}", Config::vblankFreq());
    LOG_INFO(Config, "GPU shouldCopyGPUBuffers: {}", Config::copyGPUCmdBuffers());
    LOG_INFO(Config, "Vulkan gpuId: {}", Config::getGpuId());
    LOG_INFO(Config, "Vulkan vkValidation: {}", Config::vkValidationEnabled());
    LOG_INFO(Config, "Vulkan vkValidationCore: {}", Config::vkValidationCoreEnabled());
    LOG_INFO(Config, "Vulkan vkValidationSync: {}", Config::vkValidationSyncEnabled());
    LOG_INFO(Config, "Vulkan vkValidationGpu: {}", Config::vkValidationGpuEnabled());
    LOG_INFO(Config, "Vulkan crashDiagnostics: {}", Config::getVkCrashDiagnosticEnabled());
    LOG_INFO(Config, "Vulkan hostMarkers: {}", Config::getVkHostMarkersEnabled());
    LOG_INFO(Config, "Vulkan guestMarkers: {}", Config::getVkGuestMarkersEnabled());
    LOG_INFO(Config, "Vulkan rdocEnable: {}", Config::isRdocEnabled());

    hwinfo::Memory ram;
    hwinfo::OS os;
    const auto cpus = hwinfo::getAllCPUs();
    for (const auto& cpu : cpus) {
        LOG_INFO(Config, "CPU Model: {}", cpu.modelName());
        LOG_INFO(Config, "CPU Physical Cores: {}, Logical Cores: {}", cpu.numPhysicalCores(),
                 cpu.numLogicalCores());
    }
    LOG_INFO(Config, "Total RAM: {} GB", std::round(ram.total_Bytes() / pow(1024, 3)));
    LOG_INFO(Config, "Operating System: {}", os.name());

    if (param_sfo_exists) {
        LOG_INFO(Loader, "Game id: {} Title: {}", id, title);
        LOG_INFO(Loader, "Fw: {:#x} App Version: {}", fw_version, app_version);
        LOG_INFO(Loader, "PSVR Supported: {}", (bool)psf_attributes.support_ps_vr.Value());
        LOG_INFO(Loader, "PSVR Required: {}", (bool)psf_attributes.require_ps_vr.Value());
    }
    if (!args.empty()) {
        const auto argc = std::min<size_t>(args.size(), 32);
        for (auto i = 0; i < argc; i++) {
            LOG_INFO(Loader, "Game argument {}: {}", i, args[i]);
        }
        if (args.size() > 32) {
            LOG_ERROR(Loader, "Too many game arguments, only passing the first 32");
        }
    }

    // Create stdin/stdout/stderr
    Common::Singleton<FileSys::HandleTable>::Instance()->CreateStdHandles();

    // Initialize components
    memory = Core::Memory::Instance();
    controller = Common::Singleton<Input::GameController>::Instance();
    linker = Common::Singleton<Core::Linker>::Instance();

    // Load renderdoc module
    VideoCore::LoadRenderDoc();

    // Initialize patcher and trophies
    if (!id.empty()) {
        MemoryPatcher::g_game_serial = id;
        Libraries::Np::NpTrophy::game_serial = id;

        const auto trophyDir =
            Common::FS::GetUserPath(Common::FS::PathType::MetaDataDir) / id / "TrophyFiles";
        if (!std::filesystem::exists(trophyDir)) {
            TRP trp;
            if (!trp.Extract(game_folder, id)) {
                LOG_ERROR(Loader, "Couldn't extract trophies");
            }
        }
    }

    auto& game_info = Common::ElfInfo::Instance();
    game_info.initialized = true;
    game_info.game_serial = id;
    game_info.title = title;
    game_info.app_ver = app_version;
    game_info.firmware_ver = fw_version & 0xFFF00000;
    game_info.raw_firmware_ver = fw_version;
    game_info.psf_attributes = psf_attributes;

    const auto pic1_path = mnt->GetHostPath("/app0/sce_sys/pic1.png");
    if (std::filesystem::exists(pic1_path)) {
        game_info.splash_path = pic1_path;
    }

    game_info.game_folder = game_folder;

    std::string game_title = fmt::format("{} - {} <{}>", id, title, app_version);
    std::string window_title = "";
    std::string remote_url(Common::g_scm_remote_url);
    std::string remote_host = Common::GetRemoteNameFromLink();
    if (Common::g_is_release) {
        if (remote_host == "shadps4-emu" || remote_url.length() == 0) {
            window_title = fmt::format("shadPS4 v{} | {}", Common::g_version, game_title);
        } else {
            window_title =
                fmt::format("shadPS4 {}/v{} | {}", remote_host, Common::g_version, game_title);
        }
    } else {
        if (remote_host == "shadps4-emu" || remote_url.length() == 0) {
            window_title = fmt::format("shadPS4 v{} {} {} | {}", Common::g_version,
                                       Common::g_scm_branch, Common::g_scm_desc, game_title);
        } else {
            window_title = fmt::format("shadPS4 v{} {}/{} {} | {}", Common::g_version, remote_host,
                                       Common::g_scm_branch, Common::g_scm_desc, game_title);
        }
    }
    window = std::make_unique<Frontend::WindowSDL>(
        Config::getWindowWidth(), Config::getWindowHeight(), controller, window_title);

    g_window = window.get();

    const auto& mount_data_dir = Common::FS::GetUserPath(Common::FS::PathType::GameDataDir) / id;
    if (!std::filesystem::exists(mount_data_dir)) {
        std::filesystem::create_directory(mount_data_dir);
    }
    mnt->Mount(mount_data_dir, "/data"); // should just exist, manually create with game serial

    // Mounting temp folders
    const auto& mount_temp_dir = Common::FS::GetUserPath(Common::FS::PathType::TempDataDir) / id;
    if (std::filesystem::exists(mount_temp_dir)) {
        // Temp folder should be cleared on each boot.
        std::filesystem::remove_all(mount_temp_dir);
    }
    std::filesystem::create_directory(mount_temp_dir);
    mnt->Mount(mount_temp_dir, "/temp0");
    mnt->Mount(mount_temp_dir, "/temp");

    const auto& mount_download_dir =
        Common::FS::GetUserPath(Common::FS::PathType::DownloadDir) / id;
    if (!std::filesystem::exists(mount_download_dir)) {
        std::filesystem::create_directory(mount_download_dir);
    }
    mnt->Mount(mount_download_dir, "/download0");

    const auto& mount_captures_dir = Common::FS::GetUserPath(Common::FS::PathType::CapturesDir);
    if (!std::filesystem::exists(mount_captures_dir)) {
        std::filesystem::create_directory(mount_captures_dir);
    }
    VideoCore::SetOutputDir(mount_captures_dir, id);

    // Initialize kernel and library facilities.
    Libraries::InitHLELibs(&linker->GetHLESymbols());

    // Load the module with the linker
    auto guest_eboot_path = "/app0/" + eboot_name.generic_string();
    const auto eboot_path = mnt->GetHostPath(guest_eboot_path);
    if (linker->LoadModule(eboot_path) == -1) {
        LOG_CRITICAL(Loader, "Failed to load game's eboot.bin: {}",
                     Common::FS::PathToUTF8String(std::filesystem::absolute(eboot_path)));
        std::quick_exit(0);
    }

    // check if we have system modules to load
    LoadSystemModules(game_info.game_serial);

    // Load all prx from game's sce_module folder
    mnt->IterateDirectory("/app0/sce_module", [this](const auto& path, const auto is_file) {
        if (is_file) {
            LOG_INFO(Loader, "Loading {}", fmt::UTF(path.u8string()));
            linker->LoadModule(path);
        }
    });

#ifdef ENABLE_DISCORD_RPC
    // Discord RPC
    if (Config::getEnableDiscordRPC()) {
        auto* rpc = Common::Singleton<DiscordRPCHandler::RPC>::Instance();
        if (rpc->getRPCEnabled() == false) {
            rpc->init();
        }
        rpc->setStatusPlaying(game_info.title, id);
    }
#endif

    if (!id.empty()) {
        start_time = std::chrono::steady_clock::now();

        std::thread([this, id]() {
            while (true) {
                std::this_thread::sleep_for(std::chrono::seconds(60));
                UpdatePlayTime(id);
                start_time = std::chrono::steady_clock::now();
            }
        }).detach();
    }

    args.insert(args.begin(), eboot_name.generic_string());
    linker->Execute(args);

    window->InitTimers();
    while (window->IsOpen()) {
        window->WaitEvent();
    }

    UpdatePlayTime(id);

    std::quick_exit(0);
}

void Emulator::Restart(std::filesystem::path eboot_path,
                       const std::vector<std::string>& guest_args) {
    std::vector<std::string> args;

    auto mnt = Common::Singleton<Core::FileSys::MntPoints>::Instance();
    auto game_path = mnt->GetHostPath("/app0");

    args.push_back("--log-append");
    args.push_back("--game");
    args.push_back(Common::FS::PathToUTF8String(eboot_path));

    args.push_back("--override-root");
    args.push_back(Common::FS::PathToUTF8String(game_path));

    if (FileSys::MntPoints::ignore_game_patches) {
        args.push_back("--ignore-game-patch");
    }

    if (!MemoryPatcher::patch_file.empty()) {
        args.push_back("--patch");
        args.push_back(MemoryPatcher::patch_file);
    }

    args.push_back("--wait-for-pid");
    args.push_back(std::to_string(Debugger::GetCurrentPid()));

    if (waitForDebuggerBeforeRun) {
        args.push_back("--wait-for-debugger");
    }

    if (guest_args.size() > 0) {
        args.push_back("--");
        for (const auto& arg : guest_args) {
            args.push_back(arg);
        }
    }

    LOG_INFO(Common, "Restarting the emulator with args: {}", fmt::join(args, " "));
    Libraries::SaveData::Backup::StopThread();
    Common::Log::Denitializer();

    auto& ipc = IPC::Instance();

    if (ipc.IsEnabled()) {
        ipc.SendRestart(args);
        while (true) {
            std::this_thread::sleep_for(std::chrono::minutes(1));
        }
    }
#if defined(_WIN32)
    std::string cmdline;
    // Emulator executable
    cmdline += "\"";
    cmdline += executableName;
    cmdline += "\"";
    for (const auto& arg : args) {
        cmdline += " \"";
        cmdline += arg;
        cmdline += "\"";
    }
    cmdline += "\0";

    STARTUPINFOA si{};
    si.cb = sizeof(si);
    PROCESS_INFORMATION pi{};
    bool success = CreateProcessA(nullptr, cmdline.data(), nullptr, nullptr, TRUE, 0, nullptr,
                                  nullptr, &si, &pi);

    if (!success) {
        std::cerr << "Failed to restart game: {}" << GetLastError() << std::endl;
        std::quick_exit(1);
    }

    CloseHandle(pi.hProcess);
    CloseHandle(pi.hThread);
#elif defined(__APPLE__) || defined(__linux__)
    std::vector<char*> argv;

    // Emulator executable
    argv.push_back(const_cast<char*>(executableName));

    for (const auto& arg : args) {
        argv.push_back(const_cast<char*>(arg.c_str()));
    }
    argv.push_back(nullptr);

    pid_t pid = fork();
    if (pid == 0) {
        // Child process - execute the new instance
        execvp(executableName, argv.data());
        std::cerr << "Failed to restart game: execvp failed" << std::endl;
        std::quick_exit(1);
    } else if (pid < 0) {
        std::cerr << "Failed to restart game: fork failed" << std::endl;
        std::quick_exit(1);
    }
#else
#error "Unsupported platform"
#endif

    std::quick_exit(0);
}

void Emulator::LoadSystemModules(const std::string& game_serial) {
    constexpr auto ModulesToLoad = std::to_array<SysModules>(
        {{"libSceNgs2.sprx", &Libraries::Ngs2::RegisterLib},
         {"libSceUlt.sprx", nullptr},
         {"libSceJson.sprx", nullptr},
         {"libSceJson2.sprx", nullptr},
         {"libSceLibcInternal.sprx", &Libraries::LibcInternal::RegisterLib},
         {"libSceCesCs.sprx", nullptr},
<<<<<<< HEAD
         {"libSceFont.sprx", &Libraries::Font::RegisterlibSceFont},
         {"libSceFontFt.sprx", &Libraries::FontFt::RegisterlibSceFontFt},
         {"libSceFreeTypeOt.sprx", nullptr}}};
=======
         {"libSceFont.sprx", nullptr},
         {"libSceFontFt.sprx", nullptr},
         {"libSceFreeTypeOt.sprx", nullptr}});
>>>>>>> bc44865c

    std::vector<std::filesystem::path> found_modules;
    const auto& sys_module_path = Config::getSysModulesPath();
    for (const auto& entry : std::filesystem::directory_iterator(sys_module_path)) {
        found_modules.push_back(entry.path());
    }
    for (const auto& [module_name, init_func] : ModulesToLoad) {
        const auto it = std::ranges::find_if(
            found_modules, [&](const auto& path) { return path.filename() == module_name; });
        if (it != found_modules.end()) {
            LOG_INFO(Loader, "Loading {}", it->string());
            if (linker->LoadModule(*it) != -1) {
                continue;
            }
        }
        if (init_func) {
            LOG_INFO(Loader, "Can't Load {} switching to HLE", module_name);
            init_func(&linker->GetHLESymbols());
        } else {
            LOG_INFO(Loader, "No HLE available for {} module", module_name);
        }
    }
    if (!game_serial.empty() && std::filesystem::exists(sys_module_path / game_serial)) {
        for (const auto& entry :
             std::filesystem::directory_iterator(sys_module_path / game_serial)) {
            LOG_INFO(Loader, "Loading {} from game serial file {}", entry.path().string(),
                     game_serial);
            linker->LoadModule(entry.path());
        }
    }
}

void Emulator::UpdatePlayTime(const std::string& serial) {
    const auto user_dir = Common::FS::GetUserPath(Common::FS::PathType::UserDir);
    const auto filePath = (user_dir / "play_time.txt").string();

    std::ifstream in(filePath);
    if (!in && !std::ofstream(filePath)) {
        LOG_INFO(Loader, "Error opening play_time.txt");
        return;
    }

    auto end_time = std::chrono::steady_clock::now();
    auto duration = std::chrono::duration_cast<std::chrono::seconds>(end_time - start_time);
    int total_seconds = static_cast<int>(duration.count());

    std::vector<std::string> lines;
    std::string line;
    while (std::getline(in, line)) {
        lines.push_back(line);
    }
    in.close();

    int accumulated_seconds = 0;
    bool found = false;

    for (const auto& l : lines) {
        std::istringstream iss(l);
        std::string s, time_str;
        if (iss >> s >> time_str && s == serial) {
            int h, m, s_;
            char c1, c2;
            std::istringstream ts(time_str);
            if (ts >> h >> c1 >> m >> c2 >> s_ && c1 == ':' && c2 == ':') {
                accumulated_seconds = h * 3600 + m * 60 + s_;
                found = true;
                break;
            }
        }
    }

    accumulated_seconds += total_seconds;
    int hours = accumulated_seconds / 3600;
    int minutes = (accumulated_seconds % 3600) / 60;
    int seconds = accumulated_seconds % 60;

    std::string playTimeSaved = fmt::format("{:d}:{:02d}:{:02d}", hours, minutes, seconds);

    std::ofstream outfile(filePath, std::ios::trunc);
    bool lineUpdated = false;
    for (const auto& l : lines) {
        std::istringstream iss(l);
        std::string s;
        if (iss >> s && s == serial) {
            outfile << fmt::format("{} {}\n", serial, playTimeSaved);
            lineUpdated = true;
        } else {
            outfile << l << "\n";
        }
    }

    if (!lineUpdated) {
        outfile << fmt::format("{} {}\n", serial, playTimeSaved);
    }

    LOG_INFO(Loader, "Playing time for {}: {}", serial, playTimeSaved);
}

} // namespace Core<|MERGE_RESOLUTION|>--- conflicted
+++ resolved
@@ -475,15 +475,9 @@
          {"libSceJson2.sprx", nullptr},
          {"libSceLibcInternal.sprx", &Libraries::LibcInternal::RegisterLib},
          {"libSceCesCs.sprx", nullptr},
-<<<<<<< HEAD
          {"libSceFont.sprx", &Libraries::Font::RegisterlibSceFont},
          {"libSceFontFt.sprx", &Libraries::FontFt::RegisterlibSceFontFt},
          {"libSceFreeTypeOt.sprx", nullptr}}};
-=======
-         {"libSceFont.sprx", nullptr},
-         {"libSceFontFt.sprx", nullptr},
-         {"libSceFreeTypeOt.sprx", nullptr}});
->>>>>>> bc44865c
 
     std::vector<std::filesystem::path> found_modules;
     const auto& sys_module_path = Config::getSysModulesPath();
