--- conflicted
+++ resolved
@@ -50,34 +50,10 @@
 #ifdef _WIN32
     Common::NtApi::Initialize();
     SetPriorityClass(GetCurrentProcess(), ABOVE_NORMAL_PRIORITY_CLASS);
-<<<<<<< HEAD
-#endif
-
-    // Create stdin/stdout/stderr
-    Common::Singleton<FileSys::HandleTable>::Instance()->CreateStdHandles();
-
-    // Defer until after logging is initialized.
-    memory = Core::Memory::Instance();
-    controllers = Common::Singleton<Input::GameControllers>::Instance();
-    linker = Common::Singleton<Core::Linker>::Instance();
-
-    // Load renderdoc module.
-    VideoCore::LoadRenderDoc();
-
-    // Start the timer (Play Time)
-#ifdef ENABLE_QT_GUI
-    start_time = std::chrono::steady_clock::now();
-    const auto user_dir = Common::FS::GetUserPath(Common::FS::PathType::UserDir);
-    QString filePath = QString::fromStdString((user_dir / "play_time.txt").string());
-    QFile file(filePath);
-    ASSERT_MSG(file.open(QIODevice::ReadWrite | QIODevice::Text),
-               "Error opening or creating play_time.txt");
-=======
     // need to init this in order for winsock2 to work
     WORD versionWanted = MAKEWORD(2, 2);
     WSADATA wsaData;
     WSAStartup(versionWanted, &wsaData);
->>>>>>> 14989819
 #endif
 }
 
@@ -178,7 +154,7 @@
 
     // Initialize components
     memory = Core::Memory::Instance();
-    controller = Common::Singleton<Input::GameController>::Instance();
+    controllers = Common::Singleton<Input::GameControllers>::Instance();
     linker = Common::Singleton<Core::Linker>::Instance();
 
     // Load renderdoc module
