--- conflicted
+++ resolved
@@ -219,7 +219,6 @@
     u32 sdk_version;
     u32 fw_version;
     Common::PSFAttributes psf_attributes{};
-<<<<<<< HEAD
 
     // There is no valid dump without this file ~shrug~
     if (!param_sfo_exists)
@@ -242,6 +241,35 @@
         psf_attributes.raw = *raw_attributes;
     }
 
+    // Extract sdk version from pubtool info.
+    std::string_view pubtool_info = param_sfo->GetString("PUBTOOLINFO").value_or("Unknown value");
+    u64 sdk_ver_offset = pubtool_info.find("sdk_ver");
+
+    if (sdk_ver_offset == pubtool_info.npos) {
+        // Default to using firmware version if SDK version is not found.
+        sdk_version = fw_version;
+    } else {
+        // Increment offset to account for sdk_ver= part of string.
+        sdk_ver_offset += 8;
+        u64 sdk_ver_len = pubtool_info.find(",", sdk_ver_offset);
+        if (sdk_ver_len == pubtool_info.npos) {
+            // If there's no more commas, this is likely the last entry of pubtool info.
+            // Use string length instead.
+            sdk_ver_len = pubtool_info.size();
+        }
+        sdk_ver_len -= sdk_ver_offset;
+        std::string sdk_ver_string = pubtool_info.substr(sdk_ver_offset, sdk_ver_len).data();
+        // Number is stored in base 16.
+        sdk_version = std::stoi(sdk_ver_string, nullptr, 16);
+    }
+
+    title = param_sfo->GetString("TITLE").value_or("Unknown title");
+    fw_version = param_sfo->GetInteger("SYSTEM_VER").value_or(0x4700000);
+    app_version = param_sfo->GetString("APP_VER").value_or("Unknown version");
+    if (const auto raw_attributes = param_sfo->GetInteger("ATTRIBUTE")) {
+        psf_attributes.raw = *raw_attributes;
+    }
+
     const auto& mount_captures_dir = Common::FS::GetUserPath(Common::FS::PathType::CapturesDir);
     if (!std::filesystem::exists(mount_captures_dir)) {
         std::filesystem::create_directory(mount_captures_dir);
@@ -261,63 +289,6 @@
     if (std::filesystem::exists(mount_temp_dir)) {
         // Temp folder should be cleared on each boot.
         std::filesystem::remove_all(mount_temp_dir);
-=======
-    if (param_sfo_exists) {
-        auto* param_sfo = Common::Singleton<PSF>::Instance();
-        ASSERT_MSG(param_sfo->Open(param_sfo_path), "Failed to open param.sfo");
-
-        const auto content_id = param_sfo->GetString("CONTENT_ID");
-        const auto title_id = param_sfo->GetString("TITLE_ID");
-        if (content_id.has_value() && !content_id->empty()) {
-            id = std::string(*content_id, 7, 9);
-        } else if (title_id.has_value()) {
-            id = *title_id;
-        }
-        title = param_sfo->GetString("TITLE").value_or("Unknown title");
-        fw_version = param_sfo->GetInteger("SYSTEM_VER").value_or(0x4700000);
-        app_version = param_sfo->GetString("APP_VER").value_or("Unknown version");
-        if (const auto raw_attributes = param_sfo->GetInteger("ATTRIBUTE")) {
-            psf_attributes.raw = *raw_attributes;
-        }
-
-        // Extract sdk version from pubtool info.
-        std::string_view pubtool_info =
-            param_sfo->GetString("PUBTOOLINFO").value_or("Unknown value");
-        u64 sdk_ver_offset = pubtool_info.find("sdk_ver");
-
-        if (sdk_ver_offset == pubtool_info.npos) {
-            // Default to using firmware version if SDK version is not found.
-            sdk_version = fw_version;
-        } else {
-            // Increment offset to account for sdk_ver= part of string.
-            sdk_ver_offset += 8;
-            u64 sdk_ver_len = pubtool_info.find(",", sdk_ver_offset);
-            if (sdk_ver_len == pubtool_info.npos) {
-                // If there's no more commas, this is likely the last entry of pubtool info.
-                // Use string length instead.
-                sdk_ver_len = pubtool_info.size();
-            }
-            sdk_ver_len -= sdk_ver_offset;
-            std::string sdk_ver_string = pubtool_info.substr(sdk_ver_offset, sdk_ver_len).data();
-            // Number is stored in base 16.
-            sdk_version = std::stoi(sdk_ver_string, nullptr, 16);
-        }
-    }
-
-    auto& game_info = Common::ElfInfo::Instance();
-    game_info.initialized = true;
-    game_info.game_serial = id;
-    game_info.title = title;
-    game_info.app_ver = app_version;
-    game_info.firmware_ver = fw_version & 0xFFF00000;
-    game_info.raw_firmware_ver = fw_version;
-    game_info.sdk_ver = sdk_version;
-    game_info.psf_attributes = psf_attributes;
-
-    const auto pic1_path = mnt->GetHostPath("/app0/sce_sys/pic1.png");
-    if (std::filesystem::exists(pic1_path)) {
-        game_info.splash_path = pic1_path;
->>>>>>> bbd985fe
     }
     std::filesystem::create_directory(mount_temp_dir);
 
@@ -337,6 +308,21 @@
     qfs->SyncHost("/download0");
     qfs->SyncHost("/temp");
     qfs->SyncHost("/temp0");
+
+    auto& game_info = Common::ElfInfo::Instance();
+    game_info.initialized = true;
+    game_info.game_serial = id;
+    game_info.title = title;
+    game_info.app_ver = app_version;
+    game_info.firmware_ver = fw_version & 0xFFF00000;
+    game_info.raw_firmware_ver = fw_version;
+    game_info.sdk_ver = sdk_version;
+    game_info.psf_attributes = psf_attributes;
+
+    const auto pic1_path = mnt->GetHostPath("/app0/sce_sys/pic1.png");
+    if (std::filesystem::exists(pic1_path)) {
+        game_info.splash_path = pic1_path;
+    }
 
     game_info.game_folder = game_folder;
 
