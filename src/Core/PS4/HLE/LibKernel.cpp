--- conflicted
+++ resolved
@@ -2,17 +2,10 @@
 
 #include <Util/log.h>
 #include <debug.h>
-<<<<<<< HEAD
 #include <io.h>
 #include <sys/types.h>
 #include <windows.h>
-
-#include "../../../Util/Singleton.h"
-=======
-#include <windows.h>
-
 #include "Emulator/Util/singleton.h"
->>>>>>> fed14ad4
 #include "../Loader/Elf.h"
 #include "Kernel/Objects/physical_memory.h"
 #include "Kernel/ThreadManagement.h"
@@ -20,17 +13,13 @@
 #include "Kernel/event_queues.h"
 #include "Kernel/memory_management.h"
 #include "Libs.h"
-<<<<<<< HEAD
-=======
 #include "Emulator/HLE/Libraries/LibKernel/FileSystem/file_system.h"
 #include "Emulator/HLE/Libraries/LibKernel/FileSystem/posix_file_system.h"
->>>>>>> fed14ad4
 
 namespace HLE::Libs::LibKernel {
 
 static u64 g_stack_chk_guard = 0xDEADBEEF54321ABC;  // dummy return
-<<<<<<< HEAD
-
+  
 int32_t PS4_SYSV_ABI sceKernelReleaseDirectMemory(off_t start, size_t len) {
     BREAKPOINT();
     return 0;
@@ -211,21 +200,6 @@
 PS4_SYSV_ABI void _ioctl() { BREAKPOINT(); }
 PS4_SYSV_ABI void fstat() { BREAKPOINT(); }
 
-=======
-
-int32_t PS4_SYSV_ABI sceKernelReleaseDirectMemory(off_t start, size_t len) {
-    BREAKPOINT();
-    return 0;
-}
-
-static PS4_SYSV_ABI void stack_chk_fail() { BREAKPOINT(); }
-u64 PS4_SYSV_ABI sceKernelReadTsc() {
-    LARGE_INTEGER c;
-    QueryPerformanceCounter(&c);
-    return c.QuadPart;
-}
-int PS4_SYSV_ABI sceKernelMunmap(void* addr, size_t len) { BREAKPOINT(); }
->>>>>>> fed14ad4
 void LibKernel_Register(SymbolsResolver* sym) {
     // obj
     LIB_OBJ("f7uOxY9mM1U", "libkernel", 1, "libkernel", 1, 1, &HLE::Libs::LibKernel::g_stack_chk_guard);
@@ -234,10 +208,7 @@
     LIB_FUNCTION("pO96TwzOm5E", "libkernel", 1, "libkernel", 1, 1, MemoryManagement::sceKernelGetDirectMemorySize);
     LIB_FUNCTION("L-Q3LEjIbgA", "libkernel", 1, "libkernel", 1, 1, MemoryManagement::sceKernelMapDirectMemory);
     LIB_FUNCTION("MBuItvba6z8", "libkernel", 1, "libkernel", 1, 1, sceKernelReleaseDirectMemory);
-<<<<<<< HEAD
-=======
     LIB_FUNCTION("cQke9UuBQOk", "libkernel", 1, "libkernel", 1, 1, sceKernelMunmap);
->>>>>>> fed14ad4
     // equeue
     LIB_FUNCTION("D0OdFMjp46I", "libkernel", 1, "libkernel", 1, 1, EventQueues::sceKernelCreateEqueue);
     LIB_FUNCTION("fzyMKs9kim0", "libkernel", 1, "libkernel", 1, 1, EventQueues::sceKernelWaitEqueue);
@@ -246,7 +217,7 @@
     LIB_FUNCTION("Ou3iL1abvng", "libkernel", 1, "libkernel", 1, 1, stack_chk_fail);
     // time
     LIB_FUNCTION("-2IRUCO--PM", "libkernel", 1, "libkernel", 1, 1, sceKernelReadTsc);
-<<<<<<< HEAD
+
     // Pthreads
     LIB_FUNCTION("F8bUHwAG284", "libkernel", 1, "libkernel", 1, 1, ThreadManagement::scePthreadMutexattrInit);
     LIB_FUNCTION("iMp8QpE+XO4", "libkernel", 1, "libkernel", 1, 1, ThreadManagement::scePthreadMutexattrSettype);
@@ -257,7 +228,6 @@
     LIB_FUNCTION("2Tb92quprl0", "libkernel", 1, "libkernel", 1, 1, ThreadManagement::scePthreadCondInit);
     LIB_FUNCTION("JGgj7Uvrl+A", "libkernel", 1, "libkernel", 1, 1, ThreadManagement::scePthreadCondBroadcast);
 
-    // TODO
     LIB_FUNCTION("6XG4B33N09g", "libkernel", 1, "libkernel", 1, 1, sched_yield);
     LIB_FUNCTION("mkawd0NA9ts", "libkernel", 1, "libkernel", 1, 1, sysconf);
 
@@ -308,11 +278,11 @@
     LIB_FUNCTION("t0fXUzq61Z4", "libkernel", 1, "libkernel", 1, 1, POSIX::_fcntl);
     LIB_FUNCTION("+WRlkKjZvag", "libkernel", 1, "libkernel", 1, 1, POSIX::_readv);
     LIB_FUNCTION("DRuBt2pvICk", "libkernel", 1, "libkernel", 1, 1, POSIX::_read);
-=======
+
     // fs
     LIB_FUNCTION("1G3lF1Gg1k8", "libkernel", 1, "libkernel", 1, 1, Emulator::HLE::Libraries::LibKernel::FileSystem::sceKernelOpen);
     LIB_FUNCTION("wuCroIGjt2g", "libScePosix", 1, "libkernel", 1, 1, Emulator::HLE::Libraries::LibKernel::FileSystem::POSIX::open);
->>>>>>> fed14ad4
+
 }
 
 };  // namespace HLE::Libs::LibKernel