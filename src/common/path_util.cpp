// SPDX-FileCopyrightText: Copyright 2024 shadPS4 Emulator Project
// SPDX-License-Identifier: GPL-2.0-or-later

#include <fstream>
#include <unordered_map>
#include "common/logging/log.h"
#include "common/path_util.h"
#include "common/scope_exit.h"

#ifdef __APPLE__
#include <CoreFoundation/CFBundle.h>
#include <dlfcn.h>
#include <sys/param.h>
#endif

#ifndef MAX_PATH
#ifdef _WIN32
// This is the maximum number of UTF-16 code units permissible in Windows file paths
#define MAX_PATH 260
#include <Shlobj.h>
#include <windows.h>
#else
// This is the maximum number of UTF-8 code units permissible in all other OSes' file paths
#define MAX_PATH 1024
#endif
#endif

namespace Common::FS {

namespace fs = std::filesystem;

#ifdef __APPLE__
using IsTranslocatedURLFunc = Boolean (*)(CFURLRef path, bool* isTranslocated,
                                          CFErrorRef* __nullable error);
using CreateOriginalPathForURLFunc = CFURLRef __nullable (*)(CFURLRef translocatedPath,
                                                             CFErrorRef* __nullable error);

static CFURLRef UntranslocateBundlePath(const CFURLRef bundle_path) {
    if (void* security_handle =
            dlopen("/System/Library/Frameworks/Security.framework/Security", RTLD_LAZY)) {
        SCOPE_EXIT {
            dlclose(security_handle);
        };

        const auto IsTranslocatedURL = reinterpret_cast<IsTranslocatedURLFunc>(
            dlsym(security_handle, "SecTranslocateIsTranslocatedURL"));
        const auto CreateOriginalPathForURL = reinterpret_cast<CreateOriginalPathForURLFunc>(
            dlsym(security_handle, "SecTranslocateCreateOriginalPathForURL"));

        bool is_translocated = false;
        if (IsTranslocatedURL && CreateOriginalPathForURL &&
            IsTranslocatedURL(bundle_path, &is_translocated, nullptr) && is_translocated) {
            return CreateOriginalPathForURL(bundle_path, nullptr);
        }
    }
    return nullptr;
}

static std::optional<std::filesystem::path> GetBundleParentDirectory() {
    if (CFBundleRef bundle_ref = CFBundleGetMainBundle()) {
        if (CFURLRef bundle_url_ref = CFBundleCopyBundleURL(bundle_ref)) {
            SCOPE_EXIT {
                CFRelease(bundle_url_ref);
            };

            CFURLRef untranslocated_url_ref = UntranslocateBundlePath(bundle_url_ref);
            SCOPE_EXIT {
                if (untranslocated_url_ref) {
                    CFRelease(untranslocated_url_ref);
                }
            };

            char app_bundle_path[MAXPATHLEN];
            if (CFURLGetFileSystemRepresentation(
                    untranslocated_url_ref ? untranslocated_url_ref : bundle_url_ref, true,
                    reinterpret_cast<u8*>(app_bundle_path), sizeof(app_bundle_path))) {
                std::filesystem::path bundle_path{app_bundle_path};
                return bundle_path.parent_path();
            }
        }
    }
    return std::nullopt;
}
#endif

static auto UserPaths = [] {
    // Try the portable user directory first.
    auto user_dir = std::filesystem::current_path() / PORTABLE_DIR;
    if (!std::filesystem::exists(user_dir)) {
        // If it doesn't exist, use the standard path for the platform instead.
        // NOTE: On Windows we currently just create the portable directory instead.
#ifdef __APPLE__
        user_dir =
            std::filesystem::path(getenv("HOME")) / "Library" / "Application Support" / "shadPS4";
#elif defined(__linux__)
        const char* xdg_data_home = getenv("XDG_DATA_HOME");
        if (xdg_data_home != nullptr && strlen(xdg_data_home) > 0) {
            user_dir = std::filesystem::path(xdg_data_home) / "shadPS4";
        } else {
            user_dir = std::filesystem::path(getenv("HOME")) / ".local" / "share" / "shadPS4";
        }
#elif _WIN32
        TCHAR appdata[MAX_PATH] = {0};
        SHGetFolderPath(NULL, CSIDL_APPDATA, NULL, 0, appdata);
        user_dir = std::filesystem::path(appdata) / "shadPS4";
#endif
    }

    std::unordered_map<PathType, fs::path> paths;

    const auto create_path = [&](PathType shad_path, const fs::path& new_path) {
        std::filesystem::create_directory(new_path);
        paths.insert_or_assign(shad_path, new_path);
    };

    create_path(PathType::UserDir, user_dir);
    create_path(PathType::LogDir, user_dir / LOG_DIR);
    create_path(PathType::ScreenshotsDir, user_dir / SCREENSHOTS_DIR);
    create_path(PathType::ShaderDir, user_dir / SHADER_DIR);
    create_path(PathType::GameDataDir, user_dir / GAMEDATA_DIR);
    create_path(PathType::TempDataDir, user_dir / TEMPDATA_DIR);
    create_path(PathType::SysModuleDir, user_dir / SYSMODULES_DIR);
    create_path(PathType::DownloadDir, user_dir / DOWNLOAD_DIR);
    create_path(PathType::CapturesDir, user_dir / CAPTURES_DIR);
    create_path(PathType::CheatsDir, user_dir / CHEATS_DIR);
    create_path(PathType::PatchesDir, user_dir / PATCHES_DIR);
    create_path(PathType::MetaDataDir, user_dir / METADATA_DIR);
    create_path(PathType::CustomTrophy, user_dir / CUSTOM_TROPHY);
    create_path(PathType::CustomConfigs, user_dir / CUSTOM_CONFIGS);
<<<<<<< HEAD
    create_path(PathType::HomeDir, user_dir / HOME_DIR);
=======
    create_path(PathType::CacheDir, user_dir / CACHE_DIR);
>>>>>>> a9f8eaf7

    std::ofstream notice_file(user_dir / CUSTOM_TROPHY / "Notice.txt");
    if (notice_file.is_open()) {
        notice_file
            << "++++++++++++++++++++++++++++++++\n+ Custom Trophy Images / Sound "
               "+\n++++++++++++++++++++++++++++++++\n\nYou can add custom images to the "
               "trophies.\n*We recommend a square resolution image, for example 200x200, 500x500, "
               "the same size as the height and width.\nIn this folder ('user\\custom_trophy'), "
               "add the files with the following "
               "names:\n\nbronze.png\nsilver.png\ngold.png\nplatinum.png\n\nYou can add a custom "
               "sound for trophy notifications.\n*By default, no audio is played unless it is in "
               "this folder and you are using the QT version.\nIn this folder "
               "('user\\custom_trophy'), add the files with the following names:\n\ntrophy.mp3";
        notice_file.close();
    }

    return paths;
}();

bool ValidatePath(const fs::path& path) {
    if (path.empty()) {
        LOG_ERROR(Common_Filesystem, "Input path is empty, path={}", PathToUTF8String(path));
        return false;
    }

#ifdef _WIN32
    if (path.u16string().size() >= MAX_PATH) {
        LOG_ERROR(Common_Filesystem, "Input path is too long, path={}", PathToUTF8String(path));
        return false;
    }
#else
    if (path.u8string().size() >= MAX_PATH) {
        LOG_ERROR(Common_Filesystem, "Input path is too long, path={}", PathToUTF8String(path));
        return false;
    }
#endif

    return true;
}

std::string PathToUTF8String(const std::filesystem::path& path) {
    const auto u8_string = path.u8string();
    return std::string{u8_string.begin(), u8_string.end()};
}

const fs::path& GetUserPath(PathType shad_path) {
    return UserPaths.at(shad_path);
}

std::string GetUserPathString(PathType shad_path) {
    return PathToUTF8String(GetUserPath(shad_path));
}

void SetUserPath(PathType shad_path, const fs::path& new_path) {
    if (!std::filesystem::is_directory(new_path)) {
        LOG_ERROR(Common_Filesystem, "Filesystem object at new_path={} is not a directory",
                  PathToUTF8String(new_path));
        return;
    }

    UserPaths.insert_or_assign(shad_path, new_path);
}

std::optional<fs::path> FindGameByID(const fs::path& dir, const std::string& game_id,
                                     int max_depth) {
    if (max_depth < 0) {
        return std::nullopt;
    }

    // Check if this is the game we're looking for
    if (dir.filename() == game_id && fs::exists(dir / "sce_sys" / "param.sfo")) {
        auto eboot_path = dir / "eboot.bin";
        if (fs::exists(eboot_path)) {
            return eboot_path;
        }
    }

    // Recursively search subdirectories
    std::error_code ec;
    for (const auto& entry : fs::directory_iterator(dir, ec)) {
        if (!entry.is_directory()) {
            continue;
        }
        if (auto found = FindGameByID(entry.path(), game_id, max_depth - 1)) {
            return found;
        }
    }

    return std::nullopt;
}

} // namespace Common::FS<|MERGE_RESOLUTION|>--- conflicted
+++ resolved
@@ -127,11 +127,8 @@
     create_path(PathType::MetaDataDir, user_dir / METADATA_DIR);
     create_path(PathType::CustomTrophy, user_dir / CUSTOM_TROPHY);
     create_path(PathType::CustomConfigs, user_dir / CUSTOM_CONFIGS);
-<<<<<<< HEAD
     create_path(PathType::HomeDir, user_dir / HOME_DIR);
-=======
     create_path(PathType::CacheDir, user_dir / CACHE_DIR);
->>>>>>> a9f8eaf7
 
     std::ofstream notice_file(user_dir / CUSTOM_TROPHY / "Notice.txt");
     if (notice_file.is_open()) {
