// SPDX-FileCopyrightText: Copyright 2024 shadPS4 Emulator Project
// SPDX-License-Identifier: GPL-2.0-or-later

#include <unordered_map>
#include "common/logging/log.h"
#include "common/path_util.h"
#include "common/scope_exit.h"

#ifdef __APPLE__
#include <CoreFoundation/CFBundle.h>
#include <sys/param.h>
#endif

#ifndef MAX_PATH
#ifdef _WIN32
// This is the maximum number of UTF-16 code units permissible in Windows file paths
#define MAX_PATH 260
#else
// This is the maximum number of UTF-8 code units permissible in all other OSes' file paths
#define MAX_PATH 1024
#endif
#endif

namespace Common::FS {

namespace fs = std::filesystem;

#ifdef __APPLE__
static std::filesystem::path GetBundleParentDirectory() {
    if (CFBundleRef bundle_ref = CFBundleGetMainBundle()) {
        if (CFURLRef bundle_url_ref = CFBundleCopyBundleURL(bundle_ref)) {
            SCOPE_EXIT {
                CFRelease(bundle_url_ref);
            };
            if (CFStringRef bundle_path_ref =
                    CFURLCopyFileSystemPath(bundle_url_ref, kCFURLPOSIXPathStyle)) {
                SCOPE_EXIT {
                    CFRelease(bundle_path_ref);
                };
                char app_bundle_path[MAXPATHLEN];
                if (CFStringGetFileSystemRepresentation(bundle_path_ref, app_bundle_path,
                                                        sizeof(app_bundle_path))) {
                    std::filesystem::path bundle_path{app_bundle_path};
                    return bundle_path.parent_path();
                }
            }
        }
    }
    return std::filesystem::current_path();
}
#endif

static auto UserPaths = [] {
#ifdef __APPLE__
    std::filesystem::current_path(GetBundleParentDirectory());
#endif

    std::unordered_map<PathType, fs::path> paths;
    const auto user_dir = std::filesystem::current_path() / PORTABLE_DIR;

    const auto create_path = [&](PathType shad_path, const fs::path& new_path) {
        std::filesystem::create_directory(new_path);
        paths.insert_or_assign(shad_path, new_path);
    };

    create_path(PathType::UserDir, user_dir);
    create_path(PathType::LogDir, user_dir / LOG_DIR);
    create_path(PathType::ScreenshotsDir, user_dir / SCREENSHOTS_DIR);
    create_path(PathType::ShaderDir, user_dir / SHADER_DIR);
    create_path(PathType::PM4Dir, user_dir / PM4_DIR);
    create_path(PathType::SaveDataDir, user_dir / SAVEDATA_DIR);
    create_path(PathType::GameDataDir, user_dir / GAMEDATA_DIR);
    create_path(PathType::TempDataDir, user_dir / TEMPDATA_DIR);
    create_path(PathType::SysModuleDir, user_dir / SYSMODULES_DIR);
<<<<<<< HEAD
    create_path(PathType::CapturesDir, user_dir / CAPTURES_DIR);
=======
    create_path(PathType::DownloadDir, user_dir / DOWNLOAD_DIR);
>>>>>>> 36141203

    return paths;
}();

bool ValidatePath(const fs::path& path) {
    if (path.empty()) {
        LOG_ERROR(Common_Filesystem, "Input path is empty, path={}", PathToUTF8String(path));
        return false;
    }

#ifdef _WIN32
    if (path.u16string().size() >= MAX_PATH) {
        LOG_ERROR(Common_Filesystem, "Input path is too long, path={}", PathToUTF8String(path));
        return false;
    }
#else
    if (path.u8string().size() >= MAX_PATH) {
        LOG_ERROR(Common_Filesystem, "Input path is too long, path={}", PathToUTF8String(path));
        return false;
    }
#endif

    return true;
}

std::string PathToUTF8String(const std::filesystem::path& path) {
    const auto u8_string = path.u8string();
    return std::string{u8_string.begin(), u8_string.end()};
}

const fs::path& GetUserPath(PathType shad_path) {
    return UserPaths.at(shad_path);
}

std::string GetUserPathString(PathType shad_path) {
    return PathToUTF8String(GetUserPath(shad_path));
}

void SetUserPath(PathType shad_path, const fs::path& new_path) {
    if (!std::filesystem::is_directory(new_path)) {
        LOG_ERROR(Common_Filesystem, "Filesystem object at new_path={} is not a directory",
                  PathToUTF8String(new_path));
        return;
    }

    UserPaths.insert_or_assign(shad_path, new_path);
}

} // namespace Common::FS<|MERGE_RESOLUTION|>--- conflicted
+++ resolved
@@ -72,12 +72,9 @@
     create_path(PathType::GameDataDir, user_dir / GAMEDATA_DIR);
     create_path(PathType::TempDataDir, user_dir / TEMPDATA_DIR);
     create_path(PathType::SysModuleDir, user_dir / SYSMODULES_DIR);
-<<<<<<< HEAD
+    create_path(PathType::DownloadDir, user_dir / DOWNLOAD_DIR);
     create_path(PathType::CapturesDir, user_dir / CAPTURES_DIR);
-=======
-    create_path(PathType::DownloadDir, user_dir / DOWNLOAD_DIR);
->>>>>>> 36141203
-
+  
     return paths;
 }();
 
