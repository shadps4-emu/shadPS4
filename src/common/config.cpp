// SPDX-FileCopyrightText: Copyright 2025 shadPS4 Emulator Project
// SPDX-License-Identifier: GPL-2.0-or-later

#include <fstream>
#include <optional>
#include <string>
#include <fmt/core.h>
#include <fmt/xchar.h> // for wstring support
#include <toml.hpp>

#include "common/assert.h"
#include "common/config.h"
#include "common/logging/formatter.h"
#include "common/path_util.h"
#include "common/scm_rev.h"

using std::nullopt;
using std::optional;
using std::string;

namespace toml {
template <typename TC, typename K>
std::filesystem::path find_fs_path_or(const basic_value<TC>& v, const K& ky,
                                      std::filesystem::path opt) {
    try {
        auto str = find<string>(v, ky);
        if (str.empty()) {
            return opt;
        }
        std::u8string u8str{(char8_t*)&str.front(), (char8_t*)&str.back() + 1};
        return std::filesystem::path{u8str};
    } catch (...) {
        return opt;
    }
}

// why is it so hard to avoid exceptions with this library
template <typename T>
std::optional<T> get_optional(const toml::value& v, const std::string& key) {
    if (!v.is_table())
        return std::nullopt;
    const auto& tbl = v.as_table();
    auto it = tbl.find(key);
    if (it == tbl.end())
        return std::nullopt;

    if constexpr (std::is_same_v<T, int>) {
        if (it->second.is_integer()) {
            return static_cast<s32>(toml::get<int>(it->second));
        }
    } else if constexpr (std::is_same_v<T, unsigned int>) {
        if (it->second.is_integer()) {
            return static_cast<u32>(toml::get<unsigned int>(it->second));
        }
    } else if constexpr (std::is_same_v<T, double>) {
        if (it->second.is_floating()) {
            return toml::get<T>(it->second);
        }
    } else if constexpr (std::is_same_v<T, std::string>) {
        if (it->second.is_string()) {
            return toml::get<T>(it->second);
        }
    } else if constexpr (std::is_same_v<T, bool>) {
        if (it->second.is_boolean()) {
            return toml::get<T>(it->second);
        }
    } else if constexpr (std::is_same_v<T, std::array<string, 4>>) {
        if (it->second.is_array()) {
            return toml::get<T>(it->second);
        }
    } else {
        static_assert([] { return false; }(), "Unsupported type in get_optional<T>");
    }

    return std::nullopt;
}

} // namespace toml

namespace Config {

ConfigMode config_mode = ConfigMode::Default;

void setConfigMode(ConfigMode mode) {
    config_mode = mode;
}

template <typename T>
class ConfigEntry {
public:
    const T default_value;
    T base_value;
    optional<T> game_specific_value;
    ConfigEntry(const T& t = T()) : default_value(t), base_value(t), game_specific_value(nullopt) {}
    ConfigEntry operator=(const T& t) {
        base_value = t;
        return *this;
    }
    const T get() const {
        switch (config_mode) {
        case ConfigMode::Default:
            return game_specific_value.value_or(base_value);
        case ConfigMode::Global:
            return base_value;
        case ConfigMode::Clean:
            return default_value;
        default:
            UNREACHABLE();
        }
    }
    void setFromToml(const toml::value& v, const std::string& key, bool is_game_specific = false) {
        if (is_game_specific) {
            game_specific_value = toml::get_optional<T>(v, key);
        } else {
            base_value = toml::get_optional<T>(v, key).value_or(base_value);
        }
    }
    void set(const T value, bool is_game_specific = false) {
        is_game_specific ? game_specific_value = value : base_value = value;
    }
    void setDefault(bool is_game_specific = false) {
        is_game_specific ? game_specific_value = default_value : base_value = default_value;
    }
    void setTomlValue(toml::ordered_value& data, const std::string& header, const std::string& key,
                      bool is_game_specific = false) {
        if (is_game_specific) {
            data[header][key] = game_specific_value.value_or(base_value);
            game_specific_value = std::nullopt;
        } else {
            data[header][key] = base_value;
        }
    }
    // operator T() {
    //     return get();
    // }
};

// General
static ConfigEntry<int> volumeSlider(100);
static ConfigEntry<std::array<std::string, 4>> userNames({
    "shadPS4",
    "shadps4-2",
    "shadPS4-3",
    "shadPS4-4",
});

// Input
static ConfigEntry<int> cursorState(HideCursorState::Idle);
static ConfigEntry<int> cursorHideTimeout(5); // 5 seconds (default)
static ConfigEntry<bool> useSpecialPad(false);
static ConfigEntry<int> specialPadClass(1);
static ConfigEntry<bool> isMotionControlsEnabled(true);
static ConfigEntry<bool> useUnifiedInputConfig(true);
static ConfigEntry<string> defaultControllerID("");
static ConfigEntry<bool> backgroundControllerInput(false);

// Audio
static ConfigEntry<string> micDevice("Default Device");
static ConfigEntry<string> mainOutputDevice("Default Device");
static ConfigEntry<string> padSpkOutputDevice("Default Device");

// GPU
static ConfigEntry<u32> windowWidth(1280);
static ConfigEntry<u32> windowHeight(720);
static ConfigEntry<u32> internalScreenWidth(1280);
static ConfigEntry<u32> internalScreenHeight(720);
static ConfigEntry<bool> shouldCopyGPUBuffers(false);
static ConfigEntry<bool> readbacksEnabled(false);
static ConfigEntry<bool> readbackLinearImagesEnabled(false);
static ConfigEntry<bool> directMemoryAccessEnabled(false);
static ConfigEntry<bool> shouldDumpShaders(false);
static ConfigEntry<bool> shouldPatchShaders(false);
static ConfigEntry<u32> vblankFrequency(60);
static ConfigEntry<bool> isHDRAllowed(false);
static ConfigEntry<bool> fsrEnabled(false);
static ConfigEntry<bool> rcasEnabled(true);
static ConfigEntry<int> rcasAttenuation(250);

// Vulkan
static ConfigEntry<bool> vkValidation(false);
static ConfigEntry<bool> vkValidationCore(true);
static ConfigEntry<bool> vkValidationSync(false);
static ConfigEntry<bool> vkValidationGpu(false);
static ConfigEntry<bool> vkCrashDiagnostic(false);
static ConfigEntry<bool> vkHostMarkers(false);
static ConfigEntry<bool> vkGuestMarkers(false);
static ConfigEntry<bool> rdocEnable(false);
static ConfigEntry<bool> pipelineCacheEnable(false);
static ConfigEntry<bool> pipelineCacheArchive(false);

// Debug
static ConfigEntry<bool> isFpsColor(true);
<<<<<<< HEAD
=======
static ConfigEntry<bool> showFpsCounter(false);
static ConfigEntry<bool> logEnabled(true);
>>>>>>> de6c5bbb

// GUI
static std::vector<GameInstallDir> settings_install_dirs = {};
std::vector<bool> install_dirs_enabled = {};
std::filesystem::path save_data_path = {};

// Settings
ConfigEntry<u32> m_language(1); // english

// USB Device
static ConfigEntry<int> usbDeviceBackend(UsbBackendType::Real);

// Keys
static string trophyKey = "";

// Config version, used to determine if a user's config file is outdated.
static string config_version = Common::g_scm_rev;

// These entries aren't stored in the config
static bool overrideControllerColor = false;
static int controllerCustomColorRGB[3] = {0, 0, 255};
static bool isGameRunning = false;
static bool load_auto_patches = true;

bool getGameRunning() {
    return isGameRunning;
}

void setGameRunning(bool running) {
    isGameRunning = running;
}

int getVolumeSlider() {
    return volumeSlider.get();
}
bool allowHDR() {
    return isHDRAllowed.get();
}

bool GetUseUnifiedInputConfig() {
    return useUnifiedInputConfig.get();
}

void SetUseUnifiedInputConfig(bool use) {
    useUnifiedInputConfig.base_value = use;
}

bool GetOverrideControllerColor() {
    return overrideControllerColor;
}

void SetOverrideControllerColor(bool enable) {
    overrideControllerColor = enable;
}

int* GetControllerCustomColor() {
    return controllerCustomColorRGB;
}

void SetControllerCustomColor(int r, int b, int g) {
    controllerCustomColorRGB[0] = r;
    controllerCustomColorRGB[1] = b;
    controllerCustomColorRGB[2] = g;
}

string getTrophyKey() {
    return trophyKey;
}

void setTrophyKey(string key) {
    trophyKey = key;
}

std::filesystem::path GetSaveDataPath() {
    if (save_data_path.empty()) {
        return Common::FS::GetUserPath(Common::FS::PathType::UserDir) / "savedata";
    }
    return save_data_path;
}

void setVolumeSlider(int volumeValue, bool is_game_specific) {
    volumeSlider.set(volumeValue, is_game_specific);
}

s16 getCursorState() {
    return cursorState.get();
}

int getCursorHideTimeout() {
    return cursorHideTimeout.get();
}

string getMicDevice() {
    return micDevice.get();
}

std::string getMainOutputDevice() {
    return mainOutputDevice.get();
}

std::string getPadSpkOutputDevice() {
    return padSpkOutputDevice.get();
}

u32 getWindowWidth() {
    return windowWidth.get();
}

u32 getWindowHeight() {
    return windowHeight.get();
}

u32 getInternalScreenWidth() {
    return internalScreenHeight.get();
}

u32 getInternalScreenHeight() {
    return internalScreenHeight.get();
}

void setUserName(int id, string name) {
    auto temp = userNames.get();
    temp[id] = name;
    userNames.set(temp);
}

std::array<string, 4> const getUserNames() {
    return userNames.get();
}

std::string getUserName(int id) {
    return userNames.get()[id];
}

bool getUseSpecialPad() {
    return useSpecialPad.get();
}

int getSpecialPadClass() {
    return specialPadClass.get();
}

bool getIsMotionControlsEnabled() {
    return isMotionControlsEnabled.get();
}

bool copyGPUCmdBuffers() {
    return shouldCopyGPUBuffers.get();
}

bool readbacks() {
    return readbacksEnabled.get();
}

bool readbackLinearImages() {
    return readbackLinearImagesEnabled.get();
}

bool directMemoryAccess() {
    return directMemoryAccessEnabled.get();
}

bool dumpShaders() {
    return shouldDumpShaders.get();
}

bool patchShaders() {
    return shouldPatchShaders.get();
}

bool isRdocEnabled() {
    return rdocEnable.get();
}

bool isPipelineCacheEnabled() {
    return pipelineCacheEnable.get();
}

bool isPipelineCacheArchived() {
    return pipelineCacheArchive.get();
}

bool fpsColor() {
    return isFpsColor.get();
}

<<<<<<< HEAD
=======
bool getShowFpsCounter() {
    return showFpsCounter.get();
}

void setShowFpsCounter(bool enable, bool is_game_specific) {
    showFpsCounter.set(enable, is_game_specific);
}

bool isLoggingEnabled() {
    return logEnabled.get();
}

>>>>>>> de6c5bbb
u32 vblankFreq() {
    if (vblankFrequency.get() < 60) {
        vblankFrequency = 60;
    }
    return vblankFrequency.get();
}

bool vkValidationEnabled() {
    return vkValidation.get();
}

bool vkValidationCoreEnabled() {
    return vkValidationCore.get();
}

bool vkValidationSyncEnabled() {
    return vkValidationSync.get();
}

bool vkValidationGpuEnabled() {
    return vkValidationGpu.get();
}

bool getVkCrashDiagnosticEnabled() {
    return vkCrashDiagnostic.get();
}

bool getVkHostMarkersEnabled() {
    return vkHostMarkers.get();
}

bool getVkGuestMarkersEnabled() {
    return vkGuestMarkers.get();
}

void setVkCrashDiagnosticEnabled(bool enable, bool is_game_specific) {
    vkCrashDiagnostic.set(enable, is_game_specific);
}

void setVkHostMarkersEnabled(bool enable, bool is_game_specific) {
    vkHostMarkers.set(enable, is_game_specific);
}

void setVkGuestMarkersEnabled(bool enable, bool is_game_specific) {
    vkGuestMarkers.set(enable, is_game_specific);
}

void setWindowWidth(u32 width, bool is_game_specific) {
    windowWidth.set(width, is_game_specific);
}

void setWindowHeight(u32 height, bool is_game_specific) {
    windowHeight.set(height, is_game_specific);
}

void setInternalScreenWidth(u32 width) {
    internalScreenWidth.base_value = width;
}

void setInternalScreenHeight(u32 height) {
    internalScreenHeight.base_value = height;
}

void setAllowHDR(bool enable, bool is_game_specific) {
    isHDRAllowed.set(enable, is_game_specific);
}

void setCopyGPUCmdBuffers(bool enable, bool is_game_specific) {
    shouldCopyGPUBuffers.set(enable, is_game_specific);
}

void setReadbacks(bool enable, bool is_game_specific) {
    readbacksEnabled.set(enable, is_game_specific);
}

void setReadbackLinearImages(bool enable, bool is_game_specific) {
    readbackLinearImagesEnabled.set(enable, is_game_specific);
}

void setDirectMemoryAccess(bool enable, bool is_game_specific) {
    directMemoryAccessEnabled.set(enable, is_game_specific);
}

void setDumpShaders(bool enable, bool is_game_specific) {
    shouldDumpShaders.set(enable, is_game_specific);
}

void setVkValidation(bool enable, bool is_game_specific) {
    vkValidation.set(enable, is_game_specific);
}

void setVkSyncValidation(bool enable, bool is_game_specific) {
    vkValidationSync.set(enable, is_game_specific);
}

void setVkCoreValidation(bool enable, bool is_game_specific) {
    vkValidationCore.set(enable, is_game_specific);
}

void setVkGpuValidation(bool enable, bool is_game_specific) {
    vkValidationGpu.set(enable, is_game_specific);
}

void setRdocEnabled(bool enable, bool is_game_specific) {
    rdocEnable.set(enable, is_game_specific);
}

void setPipelineCacheEnabled(bool enable, bool is_game_specific) {
    pipelineCacheEnable.set(enable, is_game_specific);
}

void setPipelineCacheArchived(bool enable, bool is_game_specific) {
    pipelineCacheArchive.set(enable, is_game_specific);
}

void setVblankFreq(u32 value, bool is_game_specific) {
    vblankFrequency.set(value, is_game_specific);
}

void setCursorState(s16 newCursorState, bool is_game_specific) {
    cursorState.set(newCursorState, is_game_specific);
}

void setCursorHideTimeout(int newcursorHideTimeout, bool is_game_specific) {
    cursorHideTimeout.set(newcursorHideTimeout, is_game_specific);
}

void setMicDevice(std::string device, bool is_game_specific) {
    micDevice.set(device, is_game_specific);
}

void setMainOutputDevice(std::string device, bool is_game_specific) {
    mainOutputDevice.set(device, is_game_specific);
}

void setPadSpkOutputDevice(std::string device, bool is_game_specific) {
    padSpkOutputDevice.set(device, is_game_specific);
}

void setLanguage(u32 language, bool is_game_specific) {
    m_language.set(language, is_game_specific);
}

void setUseSpecialPad(bool use) {
    useSpecialPad.base_value = use;
}

void setSpecialPadClass(int type) {
    specialPadClass.base_value = type;
}

void setIsMotionControlsEnabled(bool use, bool is_game_specific) {
    isMotionControlsEnabled.set(use, is_game_specific);
}

void setSaveDataPath(const std::filesystem::path& path) {
    save_data_path = path;
}

u32 GetLanguage() {
    return m_language.get();
}

string getDefaultControllerID() {
    return defaultControllerID.get();
}

void setDefaultControllerID(string id) {
    defaultControllerID.base_value = id;
}

bool getBackgroundControllerInput() {
    return backgroundControllerInput.get();
}

void setBackgroundControllerInput(bool enable, bool is_game_specific) {
    backgroundControllerInput.set(enable, is_game_specific);
}

bool getFsrEnabled() {
    return fsrEnabled.get();
}

void setFsrEnabled(bool enable, bool is_game_specific) {
    fsrEnabled.set(enable, is_game_specific);
}

bool getRcasEnabled() {
    return rcasEnabled.get();
}

void setRcasEnabled(bool enable, bool is_game_specific) {
    rcasEnabled.set(enable, is_game_specific);
}

int getRcasAttenuation() {
    return rcasAttenuation.get();
}

void setRcasAttenuation(int value, bool is_game_specific) {
    rcasAttenuation.set(value, is_game_specific);
}

int getUsbDeviceBackend() {
    return usbDeviceBackend.get();
}

void setUsbDeviceBackend(int value, bool is_game_specific) {
    usbDeviceBackend.set(value, is_game_specific);
}

bool getLoadAutoPatches() {
    return load_auto_patches;
}
void setLoadAutoPatches(bool enable) {
    load_auto_patches = enable;
}

void load(const std::filesystem::path& path, bool is_game_specific) {
    // If the configuration file does not exist, create it and return, unless it is game specific
    std::error_code error;
    if (!std::filesystem::exists(path, error)) {
        if (!is_game_specific) {
            save(path);
        }
        return;
    }

    toml::value data;

    try {
        std::ifstream ifs;
        ifs.exceptions(std::ifstream::failbit | std::ifstream::badbit);
        ifs.open(path, std::ios_base::binary);
        data = toml::parse(ifs, string{fmt::UTF(path.filename().u8string()).data});
    } catch (std::exception& ex) {
        fmt::print("Got exception trying to load config file. Exception: {}\n", ex.what());
        return;
    }

    if (data.contains("General")) {
        const toml::value& general = data.at("General");

        volumeSlider.setFromToml(general, "volumeSlider", is_game_specific);
        userNames.setFromToml(general, "userNames", is_game_specific);
        defaultControllerID.setFromToml(general, "defaultControllerID", is_game_specific);
    }

    if (data.contains("Input")) {
        const toml::value& input = data.at("Input");

        cursorState.setFromToml(input, "cursorState", is_game_specific);
        cursorHideTimeout.setFromToml(input, "cursorHideTimeout", is_game_specific);
        useSpecialPad.setFromToml(input, "useSpecialPad", is_game_specific);
        specialPadClass.setFromToml(input, "specialPadClass", is_game_specific);
        isMotionControlsEnabled.setFromToml(input, "isMotionControlsEnabled", is_game_specific);
        useUnifiedInputConfig.setFromToml(input, "useUnifiedInputConfig", is_game_specific);
        backgroundControllerInput.setFromToml(input, "backgroundControllerInput", is_game_specific);
        usbDeviceBackend.setFromToml(input, "usbDeviceBackend", is_game_specific);
    }

    if (data.contains("Audio")) {
        const toml::value& audio = data.at("Audio");

        micDevice.setFromToml(audio, "micDevice", is_game_specific);
        mainOutputDevice.setFromToml(audio, "mainOutputDevice", is_game_specific);
        padSpkOutputDevice.setFromToml(audio, "padSpkOutputDevice", is_game_specific);
    }

    if (data.contains("GPU")) {
        const toml::value& gpu = data.at("GPU");

        windowWidth.setFromToml(gpu, "screenWidth", is_game_specific);
        windowHeight.setFromToml(gpu, "screenHeight", is_game_specific);
        internalScreenWidth.setFromToml(gpu, "internalScreenWidth", is_game_specific);
        internalScreenHeight.setFromToml(gpu, "internalScreenHeight", is_game_specific);
        shouldCopyGPUBuffers.setFromToml(gpu, "copyGPUBuffers", is_game_specific);
        readbacksEnabled.setFromToml(gpu, "readbacks", is_game_specific);
        readbackLinearImagesEnabled.setFromToml(gpu, "readbackLinearImages", is_game_specific);
        directMemoryAccessEnabled.setFromToml(gpu, "directMemoryAccess", is_game_specific);
        shouldDumpShaders.setFromToml(gpu, "dumpShaders", is_game_specific);
        shouldPatchShaders.setFromToml(gpu, "patchShaders", is_game_specific);
        vblankFrequency.setFromToml(gpu, "vblankFrequency", is_game_specific);
        isHDRAllowed.setFromToml(gpu, "allowHDR", is_game_specific);
        fsrEnabled.setFromToml(gpu, "fsrEnabled", is_game_specific);
        rcasEnabled.setFromToml(gpu, "rcasEnabled", is_game_specific);
        rcasAttenuation.setFromToml(gpu, "rcasAttenuation", is_game_specific);
    }

    if (data.contains("Vulkan")) {
        const toml::value& vk = data.at("Vulkan");

        vkValidation.setFromToml(vk, "validation", is_game_specific);
        vkValidationCore.setFromToml(vk, "validation_core", is_game_specific);
        vkValidationSync.setFromToml(vk, "validation_sync", is_game_specific);
        vkValidationGpu.setFromToml(vk, "validation_gpu", is_game_specific);
        vkCrashDiagnostic.setFromToml(vk, "crashDiagnostic", is_game_specific);
        vkHostMarkers.setFromToml(vk, "hostMarkers", is_game_specific);
        vkGuestMarkers.setFromToml(vk, "guestMarkers", is_game_specific);
        rdocEnable.setFromToml(vk, "rdocEnable", is_game_specific);
        pipelineCacheEnable.setFromToml(vk, "pipelineCacheEnable", is_game_specific);
        pipelineCacheArchive.setFromToml(vk, "pipelineCacheArchive", is_game_specific);
    }

    string current_version = {};
    if (data.contains("Debug")) {
        const toml::value& debug = data.at("Debug");

        isFpsColor.setFromToml(debug, "FPSColor", is_game_specific);
<<<<<<< HEAD
=======
        showFpsCounter.setFromToml(debug, "showFpsCounter", is_game_specific);
        logEnabled.setFromToml(debug, "logEnabled", is_game_specific);
>>>>>>> de6c5bbb
        current_version = toml::find_or<std::string>(debug, "ConfigVersion", current_version);
    }

    if (data.contains("GUI")) {
        const toml::value& gui = data.at("GUI");

        const auto install_dir_array =
            toml::find_or<std::vector<std::u8string>>(gui, "installDirs", {});

        try {
            install_dirs_enabled = toml::find<std::vector<bool>>(gui, "installDirsEnabled");
        } catch (...) {
            // If it does not exist, assume that all are enabled.
            install_dirs_enabled.resize(install_dir_array.size(), true);
        }

        if (install_dirs_enabled.size() < install_dir_array.size()) {
            install_dirs_enabled.resize(install_dir_array.size(), true);
        }

        settings_install_dirs.clear();
        for (size_t i = 0; i < install_dir_array.size(); i++) {
            settings_install_dirs.push_back(
                {std::filesystem::path{install_dir_array[i]}, install_dirs_enabled[i]});
        }

        save_data_path = toml::find_fs_path_or(gui, "saveDataPath", save_data_path);
    }

    if (data.contains("Settings")) {
        const toml::value& settings = data.at("Settings");
        m_language.setFromToml(settings, "consoleLanguage", is_game_specific);
    }

    if (data.contains("Keys")) {
        const toml::value& keys = data.at("Keys");
        trophyKey = toml::find_or<string>(keys, "TrophyKey", trophyKey);
    }

    // Run save after loading to generate any missing fields with default values.
    if (config_version != current_version && !is_game_specific) {
        save(path);
    }
}

void sortTomlSections(toml::ordered_value& data) {
    toml::ordered_value ordered_data;
    std::vector<string> section_order = {"General", "Input", "Audio", "GPU",     "Vulkan",
                                         "Debug",   "Keys",  "GUI",   "Settings"};

    for (const auto& section : section_order) {
        if (data.contains(section)) {
            std::vector<string> keys;
            for (const auto& item : data.at(section).as_table()) {
                keys.push_back(item.first);
            }

            std::sort(keys.begin(), keys.end(), [](const string& a, const string& b) {
                return std::lexicographical_compare(
                    a.begin(), a.end(), b.begin(), b.end(), [](char a_char, char b_char) {
                        return std::tolower(a_char) < std::tolower(b_char);
                    });
            });

            toml::ordered_value ordered_section;
            for (const auto& key : keys) {
                ordered_section[key] = data.at(section).at(key);
            }

            ordered_data[section] = ordered_section;
        }
    }

    data = ordered_data;
}

void save(const std::filesystem::path& path, bool is_game_specific) {
    toml::ordered_value data;

    std::error_code error;
    if (std::filesystem::exists(path, error)) {
        try {
            std::ifstream ifs;
            ifs.exceptions(std::ifstream::failbit | std::ifstream::badbit);
            ifs.open(path, std::ios_base::binary);
            data = toml::parse<toml::ordered_type_config>(
                ifs, string{fmt::UTF(path.filename().u8string()).data});
        } catch (const std::exception& ex) {
            fmt::print("Exception trying to parse config file. Exception: {}\n", ex.what());
            return;
        }
    } else {
        if (error) {
            fmt::print("Filesystem error: {}\n", error.message());
        }
        fmt::print("Saving new configuration file {}\n", fmt::UTF(path.u8string()));
    }
    // Entries saved by the game-specific settings GUI
    volumeSlider.setTomlValue(data, "General", "volumeSlider", is_game_specific);
    userNames.setTomlValue(data, "General", "userNames", is_game_specific);

    cursorState.setTomlValue(data, "Input", "cursorState", is_game_specific);
    cursorHideTimeout.setTomlValue(data, "Input", "cursorHideTimeout", is_game_specific);
    isMotionControlsEnabled.setTomlValue(data, "Input", "isMotionControlsEnabled",
                                         is_game_specific);
    backgroundControllerInput.setTomlValue(data, "Input", "backgroundControllerInput",
                                           is_game_specific);
    usbDeviceBackend.setTomlValue(data, "Input", "usbDeviceBackend", is_game_specific);

    micDevice.setTomlValue(data, "Audio", "micDevice", is_game_specific);
    mainOutputDevice.setTomlValue(data, "Audio", "mainOutputDevice", is_game_specific);
    padSpkOutputDevice.setTomlValue(data, "Audio", "padSpkOutputDevice", is_game_specific);

    windowWidth.setTomlValue(data, "GPU", "screenWidth", is_game_specific);
    windowHeight.setTomlValue(data, "GPU", "screenHeight", is_game_specific);
    shouldCopyGPUBuffers.setTomlValue(data, "GPU", "copyGPUBuffers", is_game_specific);
    readbacksEnabled.setTomlValue(data, "GPU", "readbacks", is_game_specific);
    readbackLinearImagesEnabled.setTomlValue(data, "GPU", "readbackLinearImages", is_game_specific);
    shouldDumpShaders.setTomlValue(data, "GPU", "dumpShaders", is_game_specific);
    vblankFrequency.setTomlValue(data, "GPU", "vblankFrequency", is_game_specific);
    isHDRAllowed.setTomlValue(data, "GPU", "allowHDR", is_game_specific);
    fsrEnabled.setTomlValue(data, "GPU", "fsrEnabled", is_game_specific);
    rcasEnabled.setTomlValue(data, "GPU", "rcasEnabled", is_game_specific);
    rcasAttenuation.setTomlValue(data, "GPU", "rcasAttenuation", is_game_specific);
    directMemoryAccessEnabled.setTomlValue(data, "GPU", "directMemoryAccess", is_game_specific);

    vkValidation.setTomlValue(data, "Vulkan", "validation", is_game_specific);
    vkValidationSync.setTomlValue(data, "Vulkan", "validation_sync", is_game_specific);
    vkValidationCore.setTomlValue(data, "Vulkan", "validation_core", is_game_specific);
    vkValidationGpu.setTomlValue(data, "Vulkan", "validation_gpu", is_game_specific);
    vkCrashDiagnostic.setTomlValue(data, "Vulkan", "crashDiagnostic", is_game_specific);
    vkHostMarkers.setTomlValue(data, "Vulkan", "hostMarkers", is_game_specific);
    vkGuestMarkers.setTomlValue(data, "Vulkan", "guestMarkers", is_game_specific);
    rdocEnable.setTomlValue(data, "Vulkan", "rdocEnable", is_game_specific);
    pipelineCacheEnable.setTomlValue(data, "Vulkan", "pipelineCacheEnable", is_game_specific);
    pipelineCacheArchive.setTomlValue(data, "Vulkan", "pipelineCacheArchive", is_game_specific);

    m_language.setTomlValue(data, "Settings", "consoleLanguage", is_game_specific);

    if (!is_game_specific) {
        std::vector<std::string> install_dirs;
        std::vector<bool> install_dirs_enabled;

        // temporary structure for ordering
        struct DirEntry {
            string path_str;
            bool enabled;
        };

        std::vector<DirEntry> sorted_dirs;
        for (const auto& dirInfo : settings_install_dirs) {
            sorted_dirs.push_back(
                {string{fmt::UTF(dirInfo.path.u8string()).data}, dirInfo.enabled});
        }

        // Sort directories alphabetically
        std::sort(sorted_dirs.begin(), sorted_dirs.end(), [](const DirEntry& a, const DirEntry& b) {
            return std::lexicographical_compare(
                a.path_str.begin(), a.path_str.end(), b.path_str.begin(), b.path_str.end(),
                [](char a_char, char b_char) {
                    return std::tolower(a_char) < std::tolower(b_char);
                });
        });

        for (const auto& entry : sorted_dirs) {
            install_dirs.push_back(entry.path_str);
            install_dirs_enabled.push_back(entry.enabled);
        }

        // Non game-specific entries
        data["GUI"]["installDirs"] = install_dirs;
        data["GUI"]["installDirsEnabled"] = install_dirs_enabled;
        data["GUI"]["saveDataPath"] = string{fmt::UTF(save_data_path.u8string()).data};
        data["Debug"]["ConfigVersion"] = config_version;
        data["Keys"]["TrophyKey"] = trophyKey;

        // Do not save these entries in the game-specific dialog since they are not in the GUI
        data["General"]["defaultControllerID"] = defaultControllerID.base_value;
        data["Input"]["useSpecialPad"] = useSpecialPad.base_value;
        data["Input"]["specialPadClass"] = specialPadClass.base_value;
        data["Input"]["useUnifiedInputConfig"] = useUnifiedInputConfig.base_value;
        data["GPU"]["internalScreenWidth"] = internalScreenWidth.base_value;
        data["GPU"]["internalScreenHeight"] = internalScreenHeight.base_value;
        data["GPU"]["patchShaders"] = shouldPatchShaders.base_value;
        data["Debug"]["FPSColor"] = isFpsColor.base_value;
        data["Debug"]["showFpsCounter"] = showFpsCounter.base_value;
    }

    // Sorting of TOML sections
    sortTomlSections(data);

    std::ofstream file(path, std::ios::binary);
    file << data;
    file.close();
}

void setDefaultValues(bool is_game_specific) {

    // Entries with game-specific settings that are in the game-specific setings GUI but not in
    // the global settings GUI
    if (is_game_specific) {
        readbacksEnabled.setDefault(is_game_specific);
        readbackLinearImagesEnabled.setDefault(is_game_specific);
        directMemoryAccessEnabled.setDefault(is_game_specific);
    }

    // Entries with game-specific settings that are in both the game-specific and global GUI
    // GS - General
    volumeSlider.setDefault(is_game_specific);
    userNames.setDefault(is_game_specific);

    // GS - Input
    cursorState.setDefault(is_game_specific);
    cursorHideTimeout.setDefault(is_game_specific);
    isMotionControlsEnabled.setDefault(is_game_specific);
    backgroundControllerInput.setDefault(is_game_specific);
    usbDeviceBackend.setDefault(is_game_specific);

    // GS - Audio
    micDevice.setDefault(is_game_specific);

    // GS - GPU
    windowWidth.setDefault(is_game_specific);
    windowHeight.setDefault(is_game_specific);
    shouldCopyGPUBuffers.setDefault(is_game_specific);
    shouldDumpShaders.setDefault(is_game_specific);
    vblankFrequency.setDefault(is_game_specific);
    isHDRAllowed.setDefault(is_game_specific);
    fsrEnabled.setDefault(is_game_specific);
    rcasEnabled.setDefault(is_game_specific);
    rcasAttenuation.setDefault(is_game_specific);

    // GS - Vulkan
    vkValidation.set(false, is_game_specific);
    vkValidationCore.set(true, is_game_specific);
    vkValidationSync.set(false, is_game_specific);
    vkValidationGpu.set(false, is_game_specific);
    vkCrashDiagnostic.set(false, is_game_specific);
    vkHostMarkers.set(false, is_game_specific);
    vkGuestMarkers.set(false, is_game_specific);
    rdocEnable.set(false, is_game_specific);
    pipelineCacheEnable.set(false, is_game_specific);
    pipelineCacheArchive.set(false, is_game_specific);

    // GS - Settings
    m_language.setDefault(is_game_specific);

    // All other entries
    if (!is_game_specific) {
        // Input
        useSpecialPad.base_value = false;
        specialPadClass.base_value = 1;
        useUnifiedInputConfig.base_value = true;
        controllerCustomColorRGB[0] = 0;
        controllerCustomColorRGB[1] = 0;
        controllerCustomColorRGB[2] = 255;

        // TODO: Change to be game specific
        mainOutputDevice = "Default Device";
        padSpkOutputDevice = "Default Device";

        // GPU
        shouldPatchShaders.base_value = false;
        internalScreenWidth.base_value = 1280;
        internalScreenHeight.base_value = 720;

        // Debug
        isFpsColor.base_value = true;
        showFpsCounter.base_value = false;
    }
}

constexpr std::string_view GetDefaultGlobalConfig() {
    return R"(# Anything put here will be loaded for all games,
# alongside the game's config or default.ini depending on your preference.

hotkey_renderdoc_capture = f12
hotkey_fullscreen = f11
hotkey_show_fps = f10
hotkey_pause = f9
hotkey_reload_inputs = f8
hotkey_toggle_mouse_to_joystick = f7
hotkey_toggle_mouse_to_gyro = f6
hotkey_add_virtual_user = f5
hotkey_remove_virtual_user = f4
hotkey_toggle_mouse_to_touchpad = delete
hotkey_quit = lctrl, lshift, end
)";
}

constexpr std::string_view GetDefaultInputConfig() {
    return R"(#Feeling lost? Check out the Help section!

# Keyboard bindings

triangle = kp8
circle = kp6
cross = kp2
square = kp4
# Alternatives for users without a keypad
triangle = c
circle = b
cross = n
square = v

l1 = q
r1 = u
l2 = e
r2 = o
l3 = x
r3 = m

options = enter
touchpad_center = space

pad_up = up
pad_down = down
pad_left = left
pad_right = right

axis_left_x_minus = a
axis_left_x_plus = d
axis_left_y_minus = w
axis_left_y_plus = s

axis_right_x_minus = j
axis_right_x_plus = l
axis_right_y_minus = i
axis_right_y_plus = k

# Controller bindings

triangle = triangle
cross = cross
square = square
circle = circle

l1 = l1
l2 = l2
l3 = l3
r1 = r1
r2 = r2
r3 = r3

options = options
touchpad_center = back

pad_up = pad_up
pad_down = pad_down
pad_left = pad_left
pad_right = pad_right

axis_left_x = axis_left_x
axis_left_y = axis_left_y
axis_right_x = axis_right_x
axis_right_y = axis_right_y

# Range of deadzones: 1 (almost none) to 127 (max)
analog_deadzone = leftjoystick, 2, 127
analog_deadzone = rightjoystick, 2, 127

override_controller_color = false, 0, 0, 255
)";
}
std::filesystem::path GetFoolproofInputConfigFile(const string& game_id) {
    // Read configuration file of the game, and if it doesn't exist, generate it from default
    // If that doesn't exist either, generate that from getDefaultConfig() and try again
    // If even the folder is missing, we start with that.

    const auto config_dir = Common::FS::GetUserPath(Common::FS::PathType::UserDir) / "input_config";
    const auto config_file = config_dir / (game_id + ".ini");
    const auto default_config_file = config_dir / "default.ini";

    // Ensure the config directory exists
    if (!std::filesystem::exists(config_dir)) {
        std::filesystem::create_directories(config_dir);
    }

    // Check if the default config exists
    if (!std::filesystem::exists(default_config_file)) {
        // If the default config is also missing, create it from getDefaultConfig()
        const auto default_config = GetDefaultInputConfig();
        std::ofstream default_config_stream(default_config_file);
        if (default_config_stream) {
            default_config_stream << default_config;
        }
    }

    // if empty, we only need to execute the function up until this point
    if (game_id.empty()) {
        return default_config_file;
    }

    // Create global config if it doesn't exist yet
    if (game_id == "global" && !std::filesystem::exists(config_file)) {
        if (!std::filesystem::exists(config_file)) {
            const auto global_config = GetDefaultGlobalConfig();
            std::ofstream global_config_stream(config_file);
            if (global_config_stream) {
                global_config_stream << global_config;
            }
        }
    }

    // If game-specific config doesn't exist, create it from the default config
    if (!std::filesystem::exists(config_file)) {
        std::filesystem::copy(default_config_file, config_file);
    }
    return config_file;
}

void resetGameSpecificValue(std::string entry) {
    if (entry == "volumeSlider") {
        volumeSlider.game_specific_value = std::nullopt;
    }
}

} // namespace Config<|MERGE_RESOLUTION|>--- conflicted
+++ resolved
@@ -190,11 +190,7 @@
 
 // Debug
 static ConfigEntry<bool> isFpsColor(true);
-<<<<<<< HEAD
-=======
 static ConfigEntry<bool> showFpsCounter(false);
-static ConfigEntry<bool> logEnabled(true);
->>>>>>> de6c5bbb
 
 // GUI
 static std::vector<GameInstallDir> settings_install_dirs = {};
@@ -381,8 +377,6 @@
     return isFpsColor.get();
 }
 
-<<<<<<< HEAD
-=======
 bool getShowFpsCounter() {
     return showFpsCounter.get();
 }
@@ -391,11 +385,6 @@
     showFpsCounter.set(enable, is_game_specific);
 }
 
-bool isLoggingEnabled() {
-    return logEnabled.get();
-}
-
->>>>>>> de6c5bbb
 u32 vblankFreq() {
     if (vblankFrequency.get() < 60) {
         vblankFrequency = 60;
@@ -703,13 +692,8 @@
     string current_version = {};
     if (data.contains("Debug")) {
         const toml::value& debug = data.at("Debug");
-
         isFpsColor.setFromToml(debug, "FPSColor", is_game_specific);
-<<<<<<< HEAD
-=======
         showFpsCounter.setFromToml(debug, "showFpsCounter", is_game_specific);
-        logEnabled.setFromToml(debug, "logEnabled", is_game_specific);
->>>>>>> de6c5bbb
         current_version = toml::find_or<std::string>(debug, "ConfigVersion", current_version);
     }
 
