--- conflicted
+++ resolved
@@ -67,11 +67,7 @@
 static bool separateupdatefolder = false;
 static bool compatibilityData = false;
 static bool checkCompatibilityOnStartup = false;
-<<<<<<< HEAD
 static std::string trophyKey = "";
-static std::string audioBackend = "cubeb";
-=======
->>>>>>> d69341fd
 
 // Gui
 std::vector<std::filesystem::path> settings_install_dirs = {};
