// SPDX-FileCopyrightText: Copyright 2024 shadPS4 Emulator Project
// SPDX-License-Identifier: GPL-2.0-or-later

#include <fstream>
#include <string>
#include <fmt/core.h>
#include <fmt/xchar.h> // for wstring support
#include <toml.hpp>

#include "common/path_util.h"
#include "config.h"
#include "logging/formatter.h"
#include "version.h"

namespace toml {
template <typename TC, typename K>
std::filesystem::path find_fs_path_or(const basic_value<TC>& v, const K& ky,
                                      std::filesystem::path opt) {
    try {
        auto str = find<std::string>(v, ky);
        if (str.empty()) {
            return opt;
        }
        std::u8string u8str{(char8_t*)&str.front(), (char8_t*)&str.back() + 1};
        return std::filesystem::path{u8str};
    } catch (...) {
        return opt;
    }
}
} // namespace toml

namespace Config {

static bool isNeo = false;
static bool isFullscreen = false;
static bool playBGM = false;
static bool isTrophyPopupDisabled = false;
static int BGMvolume = 50;
static bool enableDiscordRPC = false;
static u32 screenWidth = 1280;
static u32 screenHeight = 720;
static s32 gpuId = -1; // Vulkan physical device index. Set to negative for auto select
static std::string logFilter;
static std::string logType = "async";
static std::string userName = "shadPS4";
static std::string updateChannel;
static std::string backButtonBehavior = "left";
static bool useSpecialPad = false;
static int specialPadClass = 1;
static bool isDebugDump = false;
static bool isShaderDebug = false;
static bool isShowSplash = false;
static bool isAutoUpdate = false;
static bool isNullGpu = false;
static bool shouldCopyGPUBuffers = false;
static bool shouldDumpShaders = false;
static bool shouldPatchShaders = true;
static u32 vblankDivider = 1;
static bool vkValidation = false;
static bool vkValidationSync = false;
static bool vkValidationGpu = false;
static bool rdocEnable = false;
static bool vkMarkers = false;
static bool vkCrashDiagnostic = false;
static s16 cursorState = HideCursorState::Idle;
static int cursorHideTimeout = 5; // 5 seconds (default)
static bool separateupdatefolder = false;
static bool compatibilityData = false;
static bool checkCompatibilityOnStartup = false;
<<<<<<< HEAD
std::string trophyKey = "";
=======
static std::string audioBackend = "cubeb";
>>>>>>> 115aa61d

// Gui
std::vector<std::filesystem::path> settings_install_dirs = {};
std::filesystem::path settings_addon_install_dir = {};
u32 main_window_geometry_x = 400;
u32 main_window_geometry_y = 400;
u32 main_window_geometry_w = 1280;
u32 main_window_geometry_h = 720;
u32 mw_themes = 0;
u32 m_icon_size = 36;
u32 m_icon_size_grid = 69;
u32 m_slider_pos = 0;
u32 m_slider_pos_grid = 0;
u32 m_table_mode = 0;
u32 m_window_size_W = 1280;
u32 m_window_size_H = 720;
std::vector<std::string> m_pkg_viewer;
std::vector<std::string> m_elf_viewer;
std::vector<std::string> m_recent_files;
std::string emulator_language = "en";

// Language
u32 m_language = 1; // english

std::string getTrophyKey() {
    return trophyKey;
}

void setTrophyKey(std::string key) {
    trophyKey = key;
}

bool isNeoMode() {
    return isNeo;
}

bool isFullscreenMode() {
    return isFullscreen;
}

bool getisTrophyPopupDisabled() {
    return isTrophyPopupDisabled;
}

bool getPlayBGM() {
    return playBGM;
}

int getBGMvolume() {
    return BGMvolume;
}

bool getEnableDiscordRPC() {
    return enableDiscordRPC;
}

s16 getCursorState() {
    return cursorState;
}

int getCursorHideTimeout() {
    return cursorHideTimeout;
}

u32 getScreenWidth() {
    return screenWidth;
}

u32 getScreenHeight() {
    return screenHeight;
}

s32 getGpuId() {
    return gpuId;
}

std::string getLogFilter() {
    return logFilter;
}

std::string getLogType() {
    return logType;
}

std::string getUserName() {
    return userName;
}

std::string getUpdateChannel() {
    return updateChannel;
}

std::string getBackButtonBehavior() {
    return backButtonBehavior;
}

bool getUseSpecialPad() {
    return useSpecialPad;
}

int getSpecialPadClass() {
    return specialPadClass;
}

bool debugDump() {
    return isDebugDump;
}

bool collectShadersForDebug() {
    return isShaderDebug;
}

bool showSplash() {
    return isShowSplash;
}

bool autoUpdate() {
    return isAutoUpdate;
}

bool nullGpu() {
    return isNullGpu;
}

bool copyGPUCmdBuffers() {
    return shouldCopyGPUBuffers;
}

bool dumpShaders() {
    return shouldDumpShaders;
}

bool patchShaders() {
    return shouldPatchShaders;
}

bool isRdocEnabled() {
    return rdocEnable;
}

bool isMarkersEnabled() {
    return vkMarkers;
}

u32 vblankDiv() {
    return vblankDivider;
}

bool vkValidationEnabled() {
    return vkValidation;
}

bool vkValidationSyncEnabled() {
    return vkValidationSync;
}

bool vkValidationGpuEnabled() {
    return vkValidationGpu;
}

bool vkMarkersEnabled() {
    return vkMarkers || vkCrashDiagnostic; // Crash diagnostic forces markers on
}

bool vkCrashDiagnosticEnabled() {
    return vkCrashDiagnostic;
}

bool getSeparateUpdateEnabled() {
    return separateupdatefolder;
}

bool getCompatibilityEnabled() {
    return compatibilityData;
}

bool getCheckCompatibilityOnStartup() {
    return checkCompatibilityOnStartup;
}

std::string getAudioBackend() {
    return audioBackend;
}

void setGpuId(s32 selectedGpuId) {
    gpuId = selectedGpuId;
}

void setScreenWidth(u32 width) {
    screenWidth = width;
}

void setScreenHeight(u32 height) {
    screenHeight = height;
}

void setDebugDump(bool enable) {
    isDebugDump = enable;
}

void setCollectShaderForDebug(bool enable) {
    isShaderDebug = enable;
}

void setShowSplash(bool enable) {
    isShowSplash = enable;
}

void setAutoUpdate(bool enable) {
    isAutoUpdate = enable;
}

void setNullGpu(bool enable) {
    isNullGpu = enable;
}

void setCopyGPUCmdBuffers(bool enable) {
    shouldCopyGPUBuffers = enable;
}

void setDumpShaders(bool enable) {
    shouldDumpShaders = enable;
}

void setVkValidation(bool enable) {
    vkValidation = enable;
}

void setVkSyncValidation(bool enable) {
    vkValidationSync = enable;
}

void setRdocEnabled(bool enable) {
    rdocEnable = enable;
}

void setVblankDiv(u32 value) {
    vblankDivider = value;
}

void setFullscreenMode(bool enable) {
    isFullscreen = enable;
}

void setisTrophyPopupDisabled(bool disable) {
    isTrophyPopupDisabled = disable;
}

void setPlayBGM(bool enable) {
    playBGM = enable;
}

void setBGMvolume(int volume) {
    BGMvolume = volume;
}

void setEnableDiscordRPC(bool enable) {
    enableDiscordRPC = enable;
}

void setCursorState(s16 newCursorState) {
    cursorState = newCursorState;
}

void setCursorHideTimeout(int newcursorHideTimeout) {
    cursorHideTimeout = newcursorHideTimeout;
}

void setLanguage(u32 language) {
    m_language = language;
}

void setNeoMode(bool enable) {
    isNeo = enable;
}

void setLogType(const std::string& type) {
    logType = type;
}

void setLogFilter(const std::string& type) {
    logFilter = type;
}

void setUserName(const std::string& type) {
    userName = type;
}

void setUpdateChannel(const std::string& type) {
    updateChannel = type;
}

void setBackButtonBehavior(const std::string& type) {
    backButtonBehavior = type;
}

void setUseSpecialPad(bool use) {
    useSpecialPad = use;
}

void setSpecialPadClass(int type) {
    specialPadClass = type;
}

void setSeparateUpdateEnabled(bool use) {
    separateupdatefolder = use;
}

void setCompatibilityEnabled(bool use) {
    compatibilityData = use;
}

void setCheckCompatibilityOnStartup(bool use) {
    checkCompatibilityOnStartup = use;
}

void setAudioBackend(std::string backend) {
    audioBackend = backend;
}

void setMainWindowGeometry(u32 x, u32 y, u32 w, u32 h) {
    main_window_geometry_x = x;
    main_window_geometry_y = y;
    main_window_geometry_w = w;
    main_window_geometry_h = h;
}

bool addGameInstallDir(const std::filesystem::path& dir) {
    if (std::find(settings_install_dirs.begin(), settings_install_dirs.end(), dir) ==
        settings_install_dirs.end()) {
        settings_install_dirs.push_back(dir);
        return true;
    }
    return false;
}

void removeGameInstallDir(const std::filesystem::path& dir) {
    auto iterator = std::find(settings_install_dirs.begin(), settings_install_dirs.end(), dir);
    if (iterator != settings_install_dirs.end()) {
        settings_install_dirs.erase(iterator);
    }
}

void setAddonInstallDir(const std::filesystem::path& dir) {
    settings_addon_install_dir = dir;
}

void setMainWindowTheme(u32 theme) {
    mw_themes = theme;
}

void setIconSize(u32 size) {
    m_icon_size = size;
}

void setIconSizeGrid(u32 size) {
    m_icon_size_grid = size;
}

void setSliderPosition(u32 pos) {
    m_slider_pos = pos;
}

void setSliderPositionGrid(u32 pos) {
    m_slider_pos_grid = pos;
}

void setTableMode(u32 mode) {
    m_table_mode = mode;
}

void setMainWindowWidth(u32 width) {
    m_window_size_W = width;
}

void setMainWindowHeight(u32 height) {
    m_window_size_H = height;
}

void setPkgViewer(const std::vector<std::string>& pkgList) {
    m_pkg_viewer.resize(pkgList.size());
    m_pkg_viewer = pkgList;
}

void setElfViewer(const std::vector<std::string>& elfList) {
    m_elf_viewer.resize(elfList.size());
    m_elf_viewer = elfList;
}

void setRecentFiles(const std::vector<std::string>& recentFiles) {
    m_recent_files.resize(recentFiles.size());
    m_recent_files = recentFiles;
}

void setEmulatorLanguage(std::string language) {
    emulator_language = language;
}

void setGameInstallDirs(const std::vector<std::filesystem::path>& settings_install_dirs_config) {
    settings_install_dirs = settings_install_dirs_config;
}

u32 getMainWindowGeometryX() {
    return main_window_geometry_x;
}

u32 getMainWindowGeometryY() {
    return main_window_geometry_y;
}

u32 getMainWindowGeometryW() {
    return main_window_geometry_w;
}

u32 getMainWindowGeometryH() {
    return main_window_geometry_h;
}

const std::vector<std::filesystem::path>& getGameInstallDirs() {
    return settings_install_dirs;
}

std::filesystem::path getAddonInstallDir() {
    if (settings_addon_install_dir.empty()) {
        // Default for users without a config file or a config file from before this option existed
        return Common::FS::GetUserPath(Common::FS::PathType::UserDir) / "addcont";
    }
    return settings_addon_install_dir;
}

u32 getMainWindowTheme() {
    return mw_themes;
}

u32 getIconSize() {
    return m_icon_size;
}

u32 getIconSizeGrid() {
    return m_icon_size_grid;
}

u32 getSliderPosition() {
    return m_slider_pos;
}

u32 getSliderPositionGrid() {
    return m_slider_pos_grid;
}

u32 getTableMode() {
    return m_table_mode;
}

u32 getMainWindowWidth() {
    return m_window_size_W;
}

u32 getMainWindowHeight() {
    return m_window_size_H;
}

std::vector<std::string> getPkgViewer() {
    return m_pkg_viewer;
}

std::vector<std::string> getElfViewer() {
    return m_elf_viewer;
}

std::vector<std::string> getRecentFiles() {
    return m_recent_files;
}

std::string getEmulatorLanguage() {
    return emulator_language;
}

u32 GetLanguage() {
    return m_language;
}

void load(const std::filesystem::path& path) {
    // If the configuration file does not exist, create it and return
    std::error_code error;
    if (!std::filesystem::exists(path, error)) {
        save(path);
        return;
    }

    toml::value data;

    try {
        std::ifstream ifs;
        ifs.exceptions(std::ifstream::failbit | std::ifstream::badbit);
        ifs.open(path, std::ios_base::binary);
        data = toml::parse(ifs, std::string{fmt::UTF(path.filename().u8string()).data});
    } catch (std::exception& ex) {
        fmt::print("Got exception trying to load config file. Exception: {}\n", ex.what());
        return;
    }
    if (data.contains("General")) {
        const toml::value& general = data.at("General");

        isNeo = toml::find_or<bool>(general, "isPS4Pro", false);
        isFullscreen = toml::find_or<bool>(general, "Fullscreen", false);
        playBGM = toml::find_or<bool>(general, "playBGM", false);
        isTrophyPopupDisabled = toml::find_or<bool>(general, "isTrophyPopupDisabled", false);
        BGMvolume = toml::find_or<int>(general, "BGMvolume", 50);
        enableDiscordRPC = toml::find_or<bool>(general, "enableDiscordRPC", true);
        logFilter = toml::find_or<std::string>(general, "logFilter", "");
        logType = toml::find_or<std::string>(general, "logType", "sync");
        userName = toml::find_or<std::string>(general, "userName", "shadPS4");
        if (Common::isRelease) {
            updateChannel = toml::find_or<std::string>(general, "updateChannel", "Release");
        } else {
            updateChannel = toml::find_or<std::string>(general, "updateChannel", "Nightly");
        }
        isShowSplash = toml::find_or<bool>(general, "showSplash", true);
        isAutoUpdate = toml::find_or<bool>(general, "autoUpdate", false);
        separateupdatefolder = toml::find_or<bool>(general, "separateUpdateEnabled", false);
        compatibilityData = toml::find_or<bool>(general, "compatibilityEnabled", false);
        checkCompatibilityOnStartup =
            toml::find_or<bool>(general, "checkCompatibilityOnStartup", false);
    }

    if (data.contains("Input")) {
        const toml::value& input = data.at("Input");

        cursorState = toml::find_or<int>(input, "cursorState", HideCursorState::Idle);
        cursorHideTimeout = toml::find_or<int>(input, "cursorHideTimeout", 5);
        backButtonBehavior = toml::find_or<std::string>(input, "backButtonBehavior", "left");
        useSpecialPad = toml::find_or<bool>(input, "useSpecialPad", false);
        specialPadClass = toml::find_or<int>(input, "specialPadClass", 1);
    }

    if (data.contains("GPU")) {
        const toml::value& gpu = data.at("GPU");

        screenWidth = toml::find_or<int>(gpu, "screenWidth", screenWidth);
        screenHeight = toml::find_or<int>(gpu, "screenHeight", screenHeight);
        isNullGpu = toml::find_or<bool>(gpu, "nullGpu", false);
        shouldCopyGPUBuffers = toml::find_or<bool>(gpu, "copyGPUBuffers", false);
        shouldDumpShaders = toml::find_or<bool>(gpu, "dumpShaders", false);
        shouldPatchShaders = toml::find_or<bool>(gpu, "patchShaders", true);
        vblankDivider = toml::find_or<int>(gpu, "vblankDivider", 1);
    }

    if (data.contains("Vulkan")) {
        const toml::value& vk = data.at("Vulkan");

        gpuId = toml::find_or<int>(vk, "gpuId", -1);
        vkValidation = toml::find_or<bool>(vk, "validation", false);
        vkValidationSync = toml::find_or<bool>(vk, "validation_sync", false);
        vkValidationGpu = toml::find_or<bool>(vk, "validation_gpu", true);
        rdocEnable = toml::find_or<bool>(vk, "rdocEnable", false);
        vkMarkers = toml::find_or<bool>(vk, "rdocMarkersEnable", false);
        vkCrashDiagnostic = toml::find_or<bool>(vk, "crashDiagnostic", false);
    }

    if (data.contains("Audio")) {
        const toml::value& audio = data.at("Audio");

        audioBackend = toml::find_or<std::string>(audio, "backend", "cubeb");
    }

    if (data.contains("Debug")) {
        const toml::value& debug = data.at("Debug");

        isDebugDump = toml::find_or<bool>(debug, "DebugDump", false);
        isShaderDebug = toml::find_or<bool>(debug, "CollectShader", false);
    }

    if (data.contains("GUI")) {
        const toml::value& gui = data.at("GUI");

        m_icon_size = toml::find_or<int>(gui, "iconSize", 0);
        m_icon_size_grid = toml::find_or<int>(gui, "iconSizeGrid", 0);
        m_slider_pos = toml::find_or<int>(gui, "sliderPos", 0);
        m_slider_pos_grid = toml::find_or<int>(gui, "sliderPosGrid", 0);
        mw_themes = toml::find_or<int>(gui, "theme", 0);
        m_window_size_W = toml::find_or<int>(gui, "mw_width", 0);
        m_window_size_H = toml::find_or<int>(gui, "mw_height", 0);

        const auto install_dir_array =
            toml::find_or<std::vector<std::string>>(gui, "installDirs", {});
        for (const auto& dir : install_dir_array) {
            addGameInstallDir(std::filesystem::path{dir});
        }

        settings_addon_install_dir = toml::find_fs_path_or(gui, "addonInstallDir", {});
        main_window_geometry_x = toml::find_or<int>(gui, "geometry_x", 0);
        main_window_geometry_y = toml::find_or<int>(gui, "geometry_y", 0);
        main_window_geometry_w = toml::find_or<int>(gui, "geometry_w", 0);
        main_window_geometry_h = toml::find_or<int>(gui, "geometry_h", 0);
        m_pkg_viewer = toml::find_or<std::vector<std::string>>(gui, "pkgDirs", {});
        m_elf_viewer = toml::find_or<std::vector<std::string>>(gui, "elfDirs", {});
        m_recent_files = toml::find_or<std::vector<std::string>>(gui, "recentFiles", {});
        m_table_mode = toml::find_or<int>(gui, "gameTableMode", 0);
        emulator_language = toml::find_or<std::string>(gui, "emulatorLanguage", "en");
    }

    if (data.contains("Settings")) {
        const toml::value& settings = data.at("Settings");

        m_language = toml::find_or<int>(settings, "consoleLanguage", 1);
    }

    if (data.contains("Keys")) {
        const toml::value& keys = data.at("keys");
        trophyKey = toml::find_or<std::string>(keys, "TrophyKey", "");
    }
}

void save(const std::filesystem::path& path) {
    toml::value data;

    std::error_code error;
    if (std::filesystem::exists(path, error)) {
        try {
            std::ifstream ifs;
            ifs.exceptions(std::ifstream::failbit | std::ifstream::badbit);
            ifs.open(path, std::ios_base::binary);
            data = toml::parse(ifs, std::string{fmt::UTF(path.filename().u8string()).data});
        } catch (const std::exception& ex) {
            fmt::print("Exception trying to parse config file. Exception: {}\n", ex.what());
            return;
        }
    } else {
        if (error) {
            fmt::print("Filesystem error: {}\n", error.message());
        }
        fmt::print("Saving new configuration file {}\n", fmt::UTF(path.u8string()));
    }

    data["General"]["isPS4Pro"] = isNeo;
    data["General"]["Fullscreen"] = isFullscreen;
    data["General"]["isTrophyPopupDisabled"] = isTrophyPopupDisabled;
    data["General"]["playBGM"] = playBGM;
    data["General"]["BGMvolume"] = BGMvolume;
    data["General"]["enableDiscordRPC"] = enableDiscordRPC;
    data["General"]["logFilter"] = logFilter;
    data["General"]["logType"] = logType;
    data["General"]["userName"] = userName;
    data["General"]["updateChannel"] = updateChannel;
    data["General"]["showSplash"] = isShowSplash;
    data["General"]["autoUpdate"] = isAutoUpdate;
    data["General"]["separateUpdateEnabled"] = separateupdatefolder;
    data["General"]["compatibilityEnabled"] = compatibilityData;
    data["General"]["checkCompatibilityOnStartup"] = checkCompatibilityOnStartup;
    data["Input"]["cursorState"] = cursorState;
    data["Input"]["cursorHideTimeout"] = cursorHideTimeout;
    data["Input"]["backButtonBehavior"] = backButtonBehavior;
    data["Input"]["useSpecialPad"] = useSpecialPad;
    data["Input"]["specialPadClass"] = specialPadClass;
    data["GPU"]["screenWidth"] = screenWidth;
    data["GPU"]["screenHeight"] = screenHeight;
    data["GPU"]["nullGpu"] = isNullGpu;
    data["GPU"]["copyGPUBuffers"] = shouldCopyGPUBuffers;
    data["GPU"]["dumpShaders"] = shouldDumpShaders;
    data["GPU"]["patchShaders"] = shouldPatchShaders;
    data["GPU"]["vblankDivider"] = vblankDivider;
    data["Vulkan"]["gpuId"] = gpuId;
    data["Vulkan"]["validation"] = vkValidation;
    data["Vulkan"]["validation_sync"] = vkValidationSync;
    data["Vulkan"]["validation_gpu"] = vkValidationGpu;
    data["Vulkan"]["rdocEnable"] = rdocEnable;
    data["Vulkan"]["rdocMarkersEnable"] = vkMarkers;
    data["Vulkan"]["crashDiagnostic"] = vkCrashDiagnostic;
    data["Audio"]["backend"] = audioBackend;
    data["Debug"]["DebugDump"] = isDebugDump;
    data["Debug"]["CollectShader"] = isShaderDebug;
    
    data["Keys"]["TrophyKey"] = trophyKey;

    std::vector<std::string> install_dirs;
    for (const auto& dirString : settings_install_dirs) {
        install_dirs.emplace_back(std::string{fmt::UTF(dirString.u8string()).data});
    }
    data["GUI"]["installDirs"] = install_dirs;

    data["GUI"]["addonInstallDir"] =
        std::string{fmt::UTF(settings_addon_install_dir.u8string()).data};
    data["GUI"]["emulatorLanguage"] = emulator_language;
    data["Settings"]["consoleLanguage"] = m_language;

    std::ofstream file(path, std::ios::binary);
    file << data;
    file.close();
    saveMainWindow(path);
}

void saveMainWindow(const std::filesystem::path& path) {
    toml::value data;

    std::error_code error;
    if (std::filesystem::exists(path, error)) {
        try {
            std::ifstream ifs;
            ifs.exceptions(std::ifstream::failbit | std::ifstream::badbit);
            ifs.open(path, std::ios_base::binary);
            data = toml::parse(ifs, std::string{fmt::UTF(path.filename().u8string()).data});
        } catch (const std::exception& ex) {
            fmt::print("Exception trying to parse config file. Exception: {}\n", ex.what());
            return;
        }
    } else {
        if (error) {
            fmt::print("Filesystem error: {}\n", error.message());
        }
        fmt::print("Saving new configuration file {}\n", fmt::UTF(path.u8string()));
    }

    data["GUI"]["mw_width"] = m_window_size_W;
    data["GUI"]["mw_height"] = m_window_size_H;
    data["GUI"]["theme"] = mw_themes;
    data["GUI"]["iconSize"] = m_icon_size;
    data["GUI"]["sliderPos"] = m_slider_pos;
    data["GUI"]["iconSizeGrid"] = m_icon_size_grid;
    data["GUI"]["sliderPosGrid"] = m_slider_pos_grid;
    data["GUI"]["gameTableMode"] = m_table_mode;
    data["GUI"]["geometry_x"] = main_window_geometry_x;
    data["GUI"]["geometry_y"] = main_window_geometry_y;
    data["GUI"]["geometry_w"] = main_window_geometry_w;
    data["GUI"]["geometry_h"] = main_window_geometry_h;
    data["GUI"]["pkgDirs"] = m_pkg_viewer;
    data["GUI"]["elfDirs"] = m_elf_viewer;
    data["GUI"]["recentFiles"] = m_recent_files;

    std::ofstream file(path, std::ios::binary);
    file << data;
    file.close();
}

void setDefaultValues() {
    isNeo = false;
    isFullscreen = false;
    isTrophyPopupDisabled = false;
    playBGM = false;
    BGMvolume = 50;
    enableDiscordRPC = true;
    screenWidth = 1280;
    screenHeight = 720;
    logFilter = "";
    logType = "async";
    userName = "shadPS4";
    if (Common::isRelease) {
        updateChannel = "Release";
    } else {
        updateChannel = "Nightly";
    }
    cursorState = HideCursorState::Idle;
    cursorHideTimeout = 5;
    backButtonBehavior = "left";
    useSpecialPad = false;
    specialPadClass = 1;
    isDebugDump = false;
    isShaderDebug = false;
    isShowSplash = false;
    isAutoUpdate = false;
    isNullGpu = false;
    shouldDumpShaders = false;
    vblankDivider = 1;
    vkValidation = false;
    vkValidationSync = false;
    vkValidationGpu = false;
    rdocEnable = false;
    vkMarkers = false;
    vkCrashDiagnostic = false;
    emulator_language = "en";
    m_language = 1;
    gpuId = -1;
    separateupdatefolder = false;
    compatibilityData = false;
    checkCompatibilityOnStartup = false;
    audioBackend = "cubeb";
}

} // namespace Config<|MERGE_RESOLUTION|>--- conflicted
+++ resolved
@@ -67,11 +67,8 @@
 static bool separateupdatefolder = false;
 static bool compatibilityData = false;
 static bool checkCompatibilityOnStartup = false;
-<<<<<<< HEAD
 std::string trophyKey = "";
-=======
 static std::string audioBackend = "cubeb";
->>>>>>> 115aa61d
 
 // Gui
 std::vector<std::filesystem::path> settings_install_dirs = {};
