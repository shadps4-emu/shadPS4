--- conflicted
+++ resolved
@@ -584,24 +584,6 @@
     return isSeparateLogFilesEnabled;
 }
 
-<<<<<<< HEAD
-=======
-int getBackgroundImageOpacity() {
-    return backgroundImageOpacity;
-}
-
-void setBackgroundImageOpacity(int opacity) {
-    backgroundImageOpacity = std::clamp(opacity, 0, 100);
-}
-
-bool getShowBackgroundImage() {
-    return showBackgroundImage;
-}
-
-void setShowBackgroundImage(bool show) {
-    showBackgroundImage = show;
-}
-
 bool getPSNSignedIn() {
     return isPSNSignedIn;
 }
@@ -610,7 +592,6 @@
     isPSNSignedIn = sign;
 }
 
->>>>>>> 23710f39
 void load(const std::filesystem::path& path) {
     // If the configuration file does not exist, create it and return
     std::error_code error;
@@ -635,11 +616,7 @@
 
         isNeo = toml::find_or<bool>(general, "isPS4Pro", false);
         isDevKit = toml::find_or<bool>(general, "isDevKit", false);
-<<<<<<< HEAD
-=======
         isPSNSignedIn = toml::find_or<bool>(general, "isPSNSignedIn", false);
-        playBGM = toml::find_or<bool>(general, "playBGM", false);
->>>>>>> 23710f39
         isTrophyPopupDisabled = toml::find_or<bool>(general, "isTrophyPopupDisabled", false);
         trophyNotificationDuration =
             toml::find_or<double>(general, "trophyNotificationDuration", 5.0);
