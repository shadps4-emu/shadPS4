// SPDX-FileCopyrightText: Copyright 2024 shadPS4 Emulator Project
// SPDX-License-Identifier: GPL-2.0-or-later

#include <fstream>
#include <string>
#include <fmt/core.h>
#include <fmt/xchar.h> // for wstring support
#include <toml.hpp>

#include "common/config.h"
#include "common/logging/formatter.h"
#include "common/path_util.h"
#include "common/scm_rev.h"

namespace toml {
template <typename TC, typename K>
std::filesystem::path find_fs_path_or(const basic_value<TC>& v, const K& ky,
                                      std::filesystem::path opt) {
    try {
        auto str = find<std::string>(v, ky);
        if (str.empty()) {
            return opt;
        }
        std::u8string u8str{(char8_t*)&str.front(), (char8_t*)&str.back() + 1};
        return std::filesystem::path{u8str};
    } catch (...) {
        return opt;
    }
}
} // namespace toml

namespace Config {

// General
static bool isNeo = false;
static bool isDevKit = false;
static bool isPSNSignedIn = false;
static bool isTrophyPopupDisabled = false;
static double trophyNotificationDuration = 6.0;
static bool enableDiscordRPC = false;
static std::string logFilter = "";
static std::string logType = "sync";
static std::string userName = "shadPS4";
static std::string chooseHomeTab = "General";
static bool isShowSplash = false;
static std::string isSideTrophy = "right";
static bool compatibilityData = false;
static bool checkCompatibilityOnStartup = false;

// Input
static int cursorState = HideCursorState::Idle;
static int cursorHideTimeout = 5; // 5 seconds (default)
static bool useSpecialPad = false;
static int specialPadClass = 1;
static bool isMotionControlsEnabled = true;
static bool useUnifiedInputConfig = true;

// These two entries aren't stored in the config
static bool overrideControllerColor = false;
static int controllerCustomColorRGB[3] = {0, 0, 255};

// GPU
static u32 screenWidth = 1280;
static u32 screenHeight = 720;
static bool isNullGpu = false;
static bool shouldCopyGPUBuffers = false;
static bool readbacksEnabled = false;
static bool directMemoryAccessEnabled = false;
static bool shouldDumpShaders = false;
static bool shouldPatchShaders = false;
static u32 vblankDivider = 1;
static bool isFullscreen = false;
static std::string fullscreenMode = "Windowed";
static bool isHDRAllowed = false;

// Vulkan
static s32 gpuId = -1;
static bool vkValidation = false;
static bool vkValidationSync = false;
static bool vkValidationGpu = false;
static bool vkCrashDiagnostic = false;
static bool vkHostMarkers = false;
static bool vkGuestMarkers = false;
static bool rdocEnable = false;

// Debug
static bool isDebugDump = false;
static bool isShaderDebug = false;
static bool isSeparateLogFilesEnabled = false;
static bool isFpsColor = true;

// GUI
static bool load_game_size = true;
static std::vector<GameInstallDir> settings_install_dirs = {};
std::vector<bool> install_dirs_enabled = {};
std::filesystem::path settings_addon_install_dir = {};
std::filesystem::path save_data_path = {};

// Settings
u32 m_language = 1; // english

// Keys
static std::string trophyKey = "";

// Expected number of items in the config file
static constexpr u64 total_entries = 50;

bool allowHDR() {
    return isHDRAllowed;
}

bool GetUseUnifiedInputConfig() {
    return useUnifiedInputConfig;
}

void SetUseUnifiedInputConfig(bool use) {
    useUnifiedInputConfig = use;
}

bool GetOverrideControllerColor() {
    return overrideControllerColor;
}

void SetOverrideControllerColor(bool enable) {
    overrideControllerColor = enable;
}

int* GetControllerCustomColor() {
    return controllerCustomColorRGB;
}

void SetControllerCustomColor(int r, int b, int g) {
    controllerCustomColorRGB[0] = r;
    controllerCustomColorRGB[1] = b;
    controllerCustomColorRGB[2] = g;
}

std::string getTrophyKey() {
    return trophyKey;
}

void setTrophyKey(std::string key) {
    trophyKey = key;
}

bool GetLoadGameSizeEnabled() {
    return load_game_size;
}

std::filesystem::path GetSaveDataPath() {
    if (save_data_path.empty()) {
        return Common::FS::GetUserPath(Common::FS::PathType::UserDir) / "savedata";
    }
    return save_data_path;
}

void setLoadGameSizeEnabled(bool enable) {
    load_game_size = enable;
}

bool isNeoModeConsole() {
    return isNeo;
}

bool isDevKitConsole() {
    return isDevKit;
}

bool getIsFullscreen() {
    return isFullscreen;
}

std::string getFullscreenMode() {
    return fullscreenMode;
}

bool getisTrophyPopupDisabled() {
    return isTrophyPopupDisabled;
}

bool getEnableDiscordRPC() {
    return enableDiscordRPC;
}

s16 getCursorState() {
    return cursorState;
}

int getCursorHideTimeout() {
    return cursorHideTimeout;
}

double getTrophyNotificationDuration() {
    return trophyNotificationDuration;
}

u32 getScreenWidth() {
    return screenWidth;
}

u32 getScreenHeight() {
    return screenHeight;
}

s32 getGpuId() {
    return gpuId;
}

std::string getLogFilter() {
    return logFilter;
}

std::string getLogType() {
    return logType;
}

std::string getUserName() {
    return userName;
}

std::string getChooseHomeTab() {
    return chooseHomeTab;
}

bool getUseSpecialPad() {
    return useSpecialPad;
}

int getSpecialPadClass() {
    return specialPadClass;
}

bool getIsMotionControlsEnabled() {
    return isMotionControlsEnabled;
}

bool debugDump() {
    return isDebugDump;
}

bool collectShadersForDebug() {
    return isShaderDebug;
}

bool showSplash() {
    return isShowSplash;
}

std::string sideTrophy() {
    return isSideTrophy;
}

bool nullGpu() {
    return isNullGpu;
}

bool copyGPUCmdBuffers() {
    return shouldCopyGPUBuffers;
}

bool readbacks() {
    return readbacksEnabled;
}

bool directMemoryAccess() {
    return directMemoryAccessEnabled;
}

bool dumpShaders() {
    return shouldDumpShaders;
}

bool patchShaders() {
    return shouldPatchShaders;
}

bool isRdocEnabled() {
    return rdocEnable;
}

bool fpsColor() {
    return isFpsColor;
}

u32 vblankDiv() {
    return vblankDivider;
}

bool vkValidationEnabled() {
    return vkValidation;
}

bool vkValidationSyncEnabled() {
    return vkValidationSync;
}

bool vkValidationGpuEnabled() {
    return vkValidationGpu;
}

bool getVkCrashDiagnosticEnabled() {
    return vkCrashDiagnostic;
}

bool getVkHostMarkersEnabled() {
    return vkHostMarkers;
}

bool getVkGuestMarkersEnabled() {
    return vkGuestMarkers;
}

void setVkCrashDiagnosticEnabled(bool enable) {
    vkCrashDiagnostic = enable;
}

void setVkHostMarkersEnabled(bool enable) {
    vkHostMarkers = enable;
}

void setVkGuestMarkersEnabled(bool enable) {
    vkGuestMarkers = enable;
}

bool getCompatibilityEnabled() {
    return compatibilityData;
}

bool getCheckCompatibilityOnStartup() {
    return checkCompatibilityOnStartup;
}

void setGpuId(s32 selectedGpuId) {
    gpuId = selectedGpuId;
}

void setScreenWidth(u32 width) {
    screenWidth = width;
}

void setScreenHeight(u32 height) {
    screenHeight = height;
}

void setDebugDump(bool enable) {
    isDebugDump = enable;
}

void setCollectShaderForDebug(bool enable) {
    isShaderDebug = enable;
}

void setShowSplash(bool enable) {
    isShowSplash = enable;
}

void setSideTrophy(std::string side) {
    isSideTrophy = side;
}

void setNullGpu(bool enable) {
    isNullGpu = enable;
}

void setAllowHDR(bool enable) {
    isHDRAllowed = enable;
}

void setCopyGPUCmdBuffers(bool enable) {
    shouldCopyGPUBuffers = enable;
}

void setReadbacks(bool enable) {
    readbacksEnabled = enable;
}

void setDirectMemoryAccess(bool enable) {
    directMemoryAccessEnabled = enable;
}

void setDumpShaders(bool enable) {
    shouldDumpShaders = enable;
}

void setVkValidation(bool enable) {
    vkValidation = enable;
}

void setVkSyncValidation(bool enable) {
    vkValidationSync = enable;
}

void setRdocEnabled(bool enable) {
    rdocEnable = enable;
}

void setVblankDiv(u32 value) {
    vblankDivider = value;
}

void setIsFullscreen(bool enable) {
    isFullscreen = enable;
}

void setFullscreenMode(std::string mode) {
    fullscreenMode = mode;
}

void setisTrophyPopupDisabled(bool disable) {
    isTrophyPopupDisabled = disable;
}

void setEnableDiscordRPC(bool enable) {
    enableDiscordRPC = enable;
}

void setCursorState(s16 newCursorState) {
    cursorState = newCursorState;
}

void setCursorHideTimeout(int newcursorHideTimeout) {
    cursorHideTimeout = newcursorHideTimeout;
}
void setTrophyNotificationDuration(double newTrophyNotificationDuration) {
    trophyNotificationDuration = newTrophyNotificationDuration;
}

void setLanguage(u32 language) {
    m_language = language;
}

void setNeoMode(bool enable) {
    isNeo = enable;
}

void setLogType(const std::string& type) {
    logType = type;
}

void setLogFilter(const std::string& type) {
    logFilter = type;
}

void setSeparateLogFilesEnabled(bool enabled) {
    isSeparateLogFilesEnabled = enabled;
}

void setUserName(const std::string& type) {
    userName = type;
}

void setChooseHomeTab(const std::string& type) {
    chooseHomeTab = type;
}

void setUseSpecialPad(bool use) {
    useSpecialPad = use;
}

void setSpecialPadClass(int type) {
    specialPadClass = type;
}

void setIsMotionControlsEnabled(bool use) {
    isMotionControlsEnabled = use;
}

void setCompatibilityEnabled(bool use) {
    compatibilityData = use;
}

void setCheckCompatibilityOnStartup(bool use) {
    checkCompatibilityOnStartup = use;
}

bool addGameInstallDir(const std::filesystem::path& dir, bool enabled) {
    for (const auto& install_dir : settings_install_dirs) {
        if (install_dir.path == dir) {
            return false;
        }
    }
    settings_install_dirs.push_back({dir, enabled});
    return true;
}

void removeGameInstallDir(const std::filesystem::path& dir) {
    auto iterator =
        std::find_if(settings_install_dirs.begin(), settings_install_dirs.end(),
                     [&dir](const GameInstallDir& install_dir) { return install_dir.path == dir; });
    if (iterator != settings_install_dirs.end()) {
        settings_install_dirs.erase(iterator);
    }
}

void setGameInstallDirEnabled(const std::filesystem::path& dir, bool enabled) {
    auto iterator =
        std::find_if(settings_install_dirs.begin(), settings_install_dirs.end(),
                     [&dir](const GameInstallDir& install_dir) { return install_dir.path == dir; });
    if (iterator != settings_install_dirs.end()) {
        iterator->enabled = enabled;
    }
}

void setAddonInstallDir(const std::filesystem::path& dir) {
    settings_addon_install_dir = dir;
}

void setGameInstallDirs(const std::vector<std::filesystem::path>& dirs_config) {
    settings_install_dirs.clear();
    for (const auto& dir : dirs_config) {
        settings_install_dirs.push_back({dir, true});
    }
}

void setAllGameInstallDirs(const std::vector<GameInstallDir>& dirs_config) {
    settings_install_dirs = dirs_config;
}

void setSaveDataPath(const std::filesystem::path& path) {
    save_data_path = path;
}

const std::vector<std::filesystem::path> getGameInstallDirs() {
    std::vector<std::filesystem::path> enabled_dirs;
    for (const auto& dir : settings_install_dirs) {
        if (dir.enabled) {
            enabled_dirs.push_back(dir.path);
        }
    }
    return enabled_dirs;
}

const std::vector<bool> getGameInstallDirsEnabled() {
    std::vector<bool> enabled_dirs;
    for (const auto& dir : settings_install_dirs) {
        enabled_dirs.push_back(dir.enabled);
    }
    return enabled_dirs;
}

std::filesystem::path getAddonInstallDir() {
    if (settings_addon_install_dir.empty()) {
        // Default for users without a config file or a config file from before this option existed
        return Common::FS::GetUserPath(Common::FS::PathType::UserDir) / "addcont";
    }
    return settings_addon_install_dir;
}

u32 GetLanguage() {
    return m_language;
}

bool getSeparateLogFilesEnabled() {
    return isSeparateLogFilesEnabled;
}

bool getPSNSignedIn() {
    return isPSNSignedIn;
}

void setPSNSignedIn(bool sign) {
    isPSNSignedIn = sign;
}

void load(const std::filesystem::path& path) {
    // If the configuration file does not exist, create it and return
    std::error_code error;
    if (!std::filesystem::exists(path, error)) {
        save(path);
        return;
    }

    toml::value data;

    try {
        std::ifstream ifs;
        ifs.exceptions(std::ifstream::failbit | std::ifstream::badbit);
        ifs.open(path, std::ios_base::binary);
        data = toml::parse(ifs, std::string{fmt::UTF(path.filename().u8string()).data});
    } catch (std::exception& ex) {
        fmt::print("Got exception trying to load config file. Exception: {}\n", ex.what());
        return;
    }

    u64 entry_count = 0;

    if (data.contains("General")) {
        const toml::value& general = data.at("General");

        isNeo = toml::find_or<bool>(general, "isPS4Pro", isNeo);
        isDevKit = toml::find_or<bool>(general, "isDevKit", isDevKit);
        isPSNSignedIn = toml::find_or<bool>(general, "isPSNSignedIn", isPSNSignedIn);
        isTrophyPopupDisabled =
            toml::find_or<bool>(general, "isTrophyPopupDisabled", isTrophyPopupDisabled);
        trophyNotificationDuration = toml::find_or<double>(general, "trophyNotificationDuration",
                                                           trophyNotificationDuration);
        enableDiscordRPC = toml::find_or<bool>(general, "enableDiscordRPC", enableDiscordRPC);
        logFilter = toml::find_or<std::string>(general, "logFilter", logFilter);
        logType = toml::find_or<std::string>(general, "logType", logType);
        userName = toml::find_or<std::string>(general, "userName", userName);
        isShowSplash = toml::find_or<bool>(general, "showSplash", isShowSplash);
        isSideTrophy = toml::find_or<std::string>(general, "sideTrophy", isSideTrophy);
        compatibilityData = toml::find_or<bool>(general, "compatibilityEnabled", compatibilityData);
        checkCompatibilityOnStartup = toml::find_or<bool>(general, "checkCompatibilityOnStartup",
                                                          checkCompatibilityOnStartup);
        chooseHomeTab = toml::find_or<std::string>(general, "chooseHomeTab", chooseHomeTab);

        entry_count += general.size();
    }

    if (data.contains("Input")) {
        const toml::value& input = data.at("Input");

        cursorState = toml::find_or<int>(input, "cursorState", cursorState);
        cursorHideTimeout = toml::find_or<int>(input, "cursorHideTimeout", cursorHideTimeout);
        useSpecialPad = toml::find_or<bool>(input, "useSpecialPad", useSpecialPad);
        specialPadClass = toml::find_or<int>(input, "specialPadClass", specialPadClass);
        isMotionControlsEnabled =
            toml::find_or<bool>(input, "isMotionControlsEnabled", isMotionControlsEnabled);
        useUnifiedInputConfig =
            toml::find_or<bool>(input, "useUnifiedInputConfig", useUnifiedInputConfig);

        entry_count += input.size();
    }

    if (data.contains("GPU")) {
        const toml::value& gpu = data.at("GPU");

        screenWidth = toml::find_or<int>(gpu, "screenWidth", screenWidth);
        screenHeight = toml::find_or<int>(gpu, "screenHeight", screenHeight);
<<<<<<< HEAD
        isNullGpu = toml::find_or<bool>(gpu, "nullGpu", isNullGpu);
        shouldCopyGPUBuffers = toml::find_or<bool>(gpu, "copyGPUBuffers", shouldCopyGPUBuffers);
        readbacksEnabled = toml::find_or<bool>(gpu, "readbacks", readbacksEnabled);
        shouldDumpShaders = toml::find_or<bool>(gpu, "dumpShaders", shouldDumpShaders);
        shouldPatchShaders = toml::find_or<bool>(gpu, "patchShaders", shouldPatchShaders);
        vblankDivider = toml::find_or<int>(gpu, "vblankDivider", vblankDivider);
        isFullscreen = toml::find_or<bool>(gpu, "Fullscreen", isFullscreen);
        fullscreenMode = toml::find_or<std::string>(gpu, "FullscreenMode", fullscreenMode);
        isHDRAllowed = toml::find_or<bool>(gpu, "allowHDR", isHDRAllowed);

        entry_count += gpu.size();
=======
        isNullGpu = toml::find_or<bool>(gpu, "nullGpu", false);
        shouldCopyGPUBuffers = toml::find_or<bool>(gpu, "copyGPUBuffers", false);
        readbacksEnabled = toml::find_or<bool>(gpu, "readbacks", false);
        directMemoryAccessEnabled = toml::find_or<bool>(gpu, "directMemoryAccess", false);
        shouldDumpShaders = toml::find_or<bool>(gpu, "dumpShaders", false);
        shouldPatchShaders = toml::find_or<bool>(gpu, "patchShaders", true);
        vblankDivider = toml::find_or<int>(gpu, "vblankDivider", 1);
        isFullscreen = toml::find_or<bool>(gpu, "Fullscreen", false);
        fullscreenMode = toml::find_or<std::string>(gpu, "FullscreenMode", "Windowed");
        isHDRAllowed = toml::find_or<bool>(gpu, "allowHDR", false);
>>>>>>> df22c422
    }

    if (data.contains("Vulkan")) {
        const toml::value& vk = data.at("Vulkan");

        gpuId = toml::find_or<int>(vk, "gpuId", gpuId);
        vkValidation = toml::find_or<bool>(vk, "validation", vkValidation);
        vkValidationSync = toml::find_or<bool>(vk, "validation_sync", vkValidationSync);
        vkValidationGpu = toml::find_or<bool>(vk, "validation_gpu", vkValidationGpu);
        vkCrashDiagnostic = toml::find_or<bool>(vk, "crashDiagnostic", vkCrashDiagnostic);
        vkHostMarkers = toml::find_or<bool>(vk, "hostMarkers", vkHostMarkers);
        vkGuestMarkers = toml::find_or<bool>(vk, "guestMarkers", vkGuestMarkers);
        rdocEnable = toml::find_or<bool>(vk, "rdocEnable", rdocEnable);

        entry_count += vk.size();
    }

    if (data.contains("Debug")) {
        const toml::value& debug = data.at("Debug");

        isDebugDump = toml::find_or<bool>(debug, "DebugDump", isDebugDump);
        isSeparateLogFilesEnabled =
            toml::find_or<bool>(debug, "isSeparateLogFilesEnabled", isSeparateLogFilesEnabled);
        isShaderDebug = toml::find_or<bool>(debug, "CollectShader", isShaderDebug);
        isFpsColor = toml::find_or<bool>(debug, "FPSColor", isFpsColor);

        entry_count += debug.size();
    }

    if (data.contains("GUI")) {
        const toml::value& gui = data.at("GUI");

        load_game_size = toml::find_or<bool>(gui, "loadGameSizeEnabled", load_game_size);

        const auto install_dir_array =
            toml::find_or<std::vector<std::u8string>>(gui, "installDirs", {});

        try {
            install_dirs_enabled = toml::find<std::vector<bool>>(gui, "installDirsEnabled");
        } catch (...) {
            // If it does not exist, assume that all are enabled.
            install_dirs_enabled.resize(install_dir_array.size(), true);
        }

        if (install_dirs_enabled.size() < install_dir_array.size()) {
            install_dirs_enabled.resize(install_dir_array.size(), true);
        }

        settings_install_dirs.clear();
        for (size_t i = 0; i < install_dir_array.size(); i++) {
            settings_install_dirs.push_back(
                {std::filesystem::path{install_dir_array[i]}, install_dirs_enabled[i]});
        }

        save_data_path = toml::find_fs_path_or(gui, "saveDataPath", save_data_path);

        settings_addon_install_dir =
            toml::find_fs_path_or(gui, "addonInstallDir", settings_addon_install_dir);

        entry_count += gui.size();
    }

    if (data.contains("Settings")) {
        const toml::value& settings = data.at("Settings");
        m_language = toml::find_or<int>(settings, "consoleLanguage", m_language);

        entry_count += settings.size();
    }

    if (data.contains("Keys")) {
        const toml::value& keys = data.at("Keys");
        trophyKey = toml::find_or<std::string>(keys, "TrophyKey", trophyKey);

        entry_count += keys.size();
    }

    // Run save after loading to generate any missing fields with default values.
    if (entry_count != total_entries) {
        fmt::print("Outdated config detected, updating config file.\n");
        save(path);
    }
}

void sortTomlSections(toml::ordered_value& data) {
    toml::ordered_value ordered_data;
    std::vector<std::string> section_order = {"General", "Input", "GPU", "Vulkan",
                                              "Debug",   "Keys",  "GUI", "Settings"};

    for (const auto& section : section_order) {
        if (data.contains(section)) {
            std::vector<std::string> keys;
            for (const auto& item : data.at(section).as_table()) {
                keys.push_back(item.first);
            }

            std::sort(keys.begin(), keys.end(), [](const std::string& a, const std::string& b) {
                return std::lexicographical_compare(
                    a.begin(), a.end(), b.begin(), b.end(), [](char a_char, char b_char) {
                        return std::tolower(a_char) < std::tolower(b_char);
                    });
            });

            toml::ordered_value ordered_section;
            for (const auto& key : keys) {
                ordered_section[key] = data.at(section).at(key);
            }

            ordered_data[section] = ordered_section;
        }
    }

    data = ordered_data;
}

void save(const std::filesystem::path& path) {
    toml::ordered_value data;

    std::error_code error;
    if (std::filesystem::exists(path, error)) {
        try {
            std::ifstream ifs;
            ifs.exceptions(std::ifstream::failbit | std::ifstream::badbit);
            ifs.open(path, std::ios_base::binary);
            data = toml::parse<toml::ordered_type_config>(
                ifs, std::string{fmt::UTF(path.filename().u8string()).data});
        } catch (const std::exception& ex) {
            fmt::print("Exception trying to parse config file. Exception: {}\n", ex.what());
            return;
        }
    } else {
        if (error) {
            fmt::print("Filesystem error: {}\n", error.message());
        }
        fmt::print("Saving new configuration file {}\n", fmt::UTF(path.u8string()));
    }

    data["General"]["isPS4Pro"] = isNeo;
    data["General"]["isDevKit"] = isDevKit;
    data["General"]["isPSNSignedIn"] = isPSNSignedIn;
    data["General"]["isTrophyPopupDisabled"] = isTrophyPopupDisabled;
    data["General"]["trophyNotificationDuration"] = trophyNotificationDuration;
    data["General"]["enableDiscordRPC"] = enableDiscordRPC;
    data["General"]["logFilter"] = logFilter;
    data["General"]["logType"] = logType;
    data["General"]["userName"] = userName;
    data["General"]["chooseHomeTab"] = chooseHomeTab;
    data["General"]["showSplash"] = isShowSplash;
    data["General"]["sideTrophy"] = isSideTrophy;
    data["General"]["compatibilityEnabled"] = compatibilityData;
    data["General"]["checkCompatibilityOnStartup"] = checkCompatibilityOnStartup;
    data["Input"]["cursorState"] = cursorState;
    data["Input"]["cursorHideTimeout"] = cursorHideTimeout;
    data["Input"]["useSpecialPad"] = useSpecialPad;
    data["Input"]["specialPadClass"] = specialPadClass;
    data["Input"]["isMotionControlsEnabled"] = isMotionControlsEnabled;
    data["Input"]["useUnifiedInputConfig"] = useUnifiedInputConfig;
    data["GPU"]["screenWidth"] = screenWidth;
    data["GPU"]["screenHeight"] = screenHeight;
    data["GPU"]["nullGpu"] = isNullGpu;
    data["GPU"]["copyGPUBuffers"] = shouldCopyGPUBuffers;
    data["GPU"]["readbacks"] = readbacksEnabled;
    data["GPU"]["directMemoryAccess"] = directMemoryAccessEnabled;
    data["GPU"]["dumpShaders"] = shouldDumpShaders;
    data["GPU"]["patchShaders"] = shouldPatchShaders;
    data["GPU"]["vblankDivider"] = vblankDivider;
    data["GPU"]["Fullscreen"] = isFullscreen;
    data["GPU"]["FullscreenMode"] = fullscreenMode;
    data["GPU"]["allowHDR"] = isHDRAllowed;
    data["Vulkan"]["gpuId"] = gpuId;
    data["Vulkan"]["validation"] = vkValidation;
    data["Vulkan"]["validation_sync"] = vkValidationSync;
    data["Vulkan"]["validation_gpu"] = vkValidationGpu;
    data["Vulkan"]["crashDiagnostic"] = vkCrashDiagnostic;
    data["Vulkan"]["hostMarkers"] = vkHostMarkers;
    data["Vulkan"]["guestMarkers"] = vkGuestMarkers;
    data["Vulkan"]["rdocEnable"] = rdocEnable;
    data["Debug"]["DebugDump"] = isDebugDump;
    data["Debug"]["CollectShader"] = isShaderDebug;
    data["Debug"]["isSeparateLogFilesEnabled"] = isSeparateLogFilesEnabled;
    data["Debug"]["FPSColor"] = isFpsColor;
    data["Keys"]["TrophyKey"] = trophyKey;

    std::vector<std::string> install_dirs;
    std::vector<bool> install_dirs_enabled;

    // temporary structure for ordering
    struct DirEntry {
        std::string path_str;
        bool enabled;
    };

    std::vector<DirEntry> sorted_dirs;
    for (const auto& dirInfo : settings_install_dirs) {
        sorted_dirs.push_back(
            {std::string{fmt::UTF(dirInfo.path.u8string()).data}, dirInfo.enabled});
    }

    // Sort directories alphabetically
    std::sort(sorted_dirs.begin(), sorted_dirs.end(), [](const DirEntry& a, const DirEntry& b) {
        return std::lexicographical_compare(
            a.path_str.begin(), a.path_str.end(), b.path_str.begin(), b.path_str.end(),
            [](char a_char, char b_char) { return std::tolower(a_char) < std::tolower(b_char); });
    });

    for (const auto& entry : sorted_dirs) {
        install_dirs.push_back(entry.path_str);
        install_dirs_enabled.push_back(entry.enabled);
    }

    data["GUI"]["installDirs"] = install_dirs;
    data["GUI"]["installDirsEnabled"] = install_dirs_enabled;
    data["GUI"]["saveDataPath"] = std::string{fmt::UTF(save_data_path.u8string()).data};
    data["GUI"]["loadGameSizeEnabled"] = load_game_size;

    data["GUI"]["addonInstallDir"] =
        std::string{fmt::UTF(settings_addon_install_dir.u8string()).data};
    data["Settings"]["consoleLanguage"] = m_language;

    // Sorting of TOML sections
    sortTomlSections(data);

    std::ofstream file(path, std::ios::binary);
    file << data;
    file.close();
}

void setDefaultValues() {
    // General
    isNeo = false;
    isDevKit = false;
    isPSNSignedIn = false;
    isTrophyPopupDisabled = false;
    trophyNotificationDuration = 6.0;
    enableDiscordRPC = false;
    logFilter = "";
    logType = "sync";
    userName = "shadPS4";
    chooseHomeTab = "General";
    isShowSplash = false;
    isSideTrophy = "right";
    compatibilityData = false;
    checkCompatibilityOnStartup = false;

    // Input
    cursorState = HideCursorState::Idle;
    cursorHideTimeout = 5;
    useSpecialPad = false;
    specialPadClass = 1;
    isMotionControlsEnabled = true;
    useUnifiedInputConfig = true;
    overrideControllerColor = false;
    controllerCustomColorRGB[0] = 0;
    controllerCustomColorRGB[1] = 0;
    controllerCustomColorRGB[2] = 255;

    // GPU
    screenWidth = 1280;
    screenHeight = 720;
    isNullGpu = false;
    shouldCopyGPUBuffers = false;
    readbacksEnabled = false;
    shouldDumpShaders = false;
    shouldPatchShaders = false;
    vblankDivider = 1;
    isFullscreen = false;
    fullscreenMode = "Windowed";
    isHDRAllowed = false;

    // Vulkan
    gpuId = -1;
    vkValidation = false;
    vkValidationSync = false;
    vkValidationGpu = false;
    vkCrashDiagnostic = false;
    vkHostMarkers = false;
    vkGuestMarkers = false;
    rdocEnable = false;

    // Debug
    isDebugDump = false;
    isShaderDebug = false;
    isSeparateLogFilesEnabled = false;
    isFpsColor = true;

    // GUI
    load_game_size = true;

    // Settings
    m_language = 1;
}

constexpr std::string_view GetDefaultKeyboardConfig() {
    return R"(#Feeling lost? Check out the Help section!

# Keyboard bindings

triangle = kp8
circle = kp6
cross = kp2
square = kp4
# Alternatives for users without a keypad
triangle = c
circle = b
cross = n
square = v

l1 = q
r1 = u
l2 = e
r2 = o
l3 = x
r3 = m

options = enter
touchpad_center = space

pad_up = up
pad_down = down
pad_left = left
pad_right = right

axis_left_x_minus = a
axis_left_x_plus = d
axis_left_y_minus = w
axis_left_y_plus = s

axis_right_x_minus = j
axis_right_x_plus = l
axis_right_y_minus = i
axis_right_y_plus = k

# Controller bindings

triangle = triangle
cross = cross
square = square
circle = circle

l1 = l1
l2 = l2
l3 = l3
r1 = r1
r2 = r2
r3 = r3

options = options
touchpad_center = back

pad_up = pad_up
pad_down = pad_down
pad_left = pad_left
pad_right = pad_right

axis_left_x = axis_left_x
axis_left_y = axis_left_y
axis_right_x = axis_right_x
axis_right_y = axis_right_y

# Range of deadzones: 1 (almost none) to 127 (max)
analog_deadzone = leftjoystick, 2, 127
analog_deadzone = rightjoystick, 2, 127

override_controller_color = false, 0, 0, 255
)";
}
std::filesystem::path GetFoolproofKbmConfigFile(const std::string& game_id) {
    // Read configuration file of the game, and if it doesn't exist, generate it from default
    // If that doesn't exist either, generate that from getDefaultConfig() and try again
    // If even the folder is missing, we start with that.

    const auto config_dir = Common::FS::GetUserPath(Common::FS::PathType::UserDir) / "input_config";
    const auto config_file = config_dir / (game_id + ".ini");
    const auto default_config_file = config_dir / "default.ini";

    // Ensure the config directory exists
    if (!std::filesystem::exists(config_dir)) {
        std::filesystem::create_directories(config_dir);
    }

    // Check if the default config exists
    if (!std::filesystem::exists(default_config_file)) {
        // If the default config is also missing, create it from getDefaultConfig()
        const auto default_config = GetDefaultKeyboardConfig();
        std::ofstream default_config_stream(default_config_file);
        if (default_config_stream) {
            default_config_stream << default_config;
        }
    }

    // if empty, we only need to execute the function up until this point
    if (game_id.empty()) {
        return default_config_file;
    }

    // If game-specific config doesn't exist, create it from the default config
    if (!std::filesystem::exists(config_file)) {
        std::filesystem::copy(default_config_file, config_file);
    }
    return config_file;
}

} // namespace Config<|MERGE_RESOLUTION|>--- conflicted
+++ resolved
@@ -103,7 +103,7 @@
 static std::string trophyKey = "";
 
 // Expected number of items in the config file
-static constexpr u64 total_entries = 50;
+static constexpr u64 total_entries = 51;
 
 bool allowHDR() {
     return isHDRAllowed;
@@ -628,10 +628,10 @@
 
         screenWidth = toml::find_or<int>(gpu, "screenWidth", screenWidth);
         screenHeight = toml::find_or<int>(gpu, "screenHeight", screenHeight);
-<<<<<<< HEAD
         isNullGpu = toml::find_or<bool>(gpu, "nullGpu", isNullGpu);
         shouldCopyGPUBuffers = toml::find_or<bool>(gpu, "copyGPUBuffers", shouldCopyGPUBuffers);
         readbacksEnabled = toml::find_or<bool>(gpu, "readbacks", readbacksEnabled);
+        directMemoryAccessEnabled = toml::find_or<bool>(gpu, "directMemoryAccess", directMemoryAccessEnabled);
         shouldDumpShaders = toml::find_or<bool>(gpu, "dumpShaders", shouldDumpShaders);
         shouldPatchShaders = toml::find_or<bool>(gpu, "patchShaders", shouldPatchShaders);
         vblankDivider = toml::find_or<int>(gpu, "vblankDivider", vblankDivider);
@@ -640,18 +640,6 @@
         isHDRAllowed = toml::find_or<bool>(gpu, "allowHDR", isHDRAllowed);
 
         entry_count += gpu.size();
-=======
-        isNullGpu = toml::find_or<bool>(gpu, "nullGpu", false);
-        shouldCopyGPUBuffers = toml::find_or<bool>(gpu, "copyGPUBuffers", false);
-        readbacksEnabled = toml::find_or<bool>(gpu, "readbacks", false);
-        directMemoryAccessEnabled = toml::find_or<bool>(gpu, "directMemoryAccess", false);
-        shouldDumpShaders = toml::find_or<bool>(gpu, "dumpShaders", false);
-        shouldPatchShaders = toml::find_or<bool>(gpu, "patchShaders", true);
-        vblankDivider = toml::find_or<int>(gpu, "vblankDivider", 1);
-        isFullscreen = toml::find_or<bool>(gpu, "Fullscreen", false);
-        fullscreenMode = toml::find_or<std::string>(gpu, "FullscreenMode", "Windowed");
-        isHDRAllowed = toml::find_or<bool>(gpu, "allowHDR", false);
->>>>>>> df22c422
     }
 
     if (data.contains("Vulkan")) {
@@ -913,6 +901,7 @@
     isNullGpu = false;
     shouldCopyGPUBuffers = false;
     readbacksEnabled = false;
+    directMemoryAccessEnabled = false;
     shouldDumpShaders = false;
     shouldPatchShaders = false;
     vblankDivider = 1;
