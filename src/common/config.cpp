--- conflicted
+++ resolved
@@ -38,16 +38,7 @@
 static bool isTrophyPopupDisabled = false;
 static double trophyNotificationDuration = 6.0;
 static bool enableDiscordRPC = false;
-<<<<<<< HEAD
-static u32 windowWidth = 1280;
-static u32 windowHeight = 720;
-static u32 internalScreenWidth = 1280;
-static u32 internalScreenHeight = 720;
-static s32 gpuId = -1; // Vulkan physical device index. Set to negative for auto select
-static std::string logFilter;
-=======
 static std::string logFilter = "";
->>>>>>> 78cb5334
 static std::string logType = "sync";
 static std::string userName = "shadPS4";
 static std::string chooseHomeTab = "General";
@@ -69,8 +60,10 @@
 static int controllerCustomColorRGB[3] = {0, 0, 255};
 
 // GPU
-static u32 screenWidth = 1280;
-static u32 screenHeight = 720;
+static u32 windowWidth = 1280;
+static u32 windowHeight = 720;
+static u32 internalScreenWidth = 1280;
+static u32 internalScreenHeight = 720;
 static bool isNullGpu = false;
 static bool shouldCopyGPUBuffers = false;
 static bool readbacksEnabled = false;
@@ -652,25 +645,11 @@
     if (data.contains("GPU")) {
         const toml::value& gpu = data.at("GPU");
 
-<<<<<<< HEAD
         windowWidth = toml::find_or<int>(gpu, "screenWidth", windowWidth);
         windowHeight = toml::find_or<int>(gpu, "screenHeight", windowHeight);
         internalScreenWidth = toml::find_or<int>(gpu, "internalScreenWidth", internalScreenWidth);
         internalScreenHeight =
             toml::find_or<int>(gpu, "internalScreenHeight", internalScreenHeight);
-        isNullGpu = toml::find_or<bool>(gpu, "nullGpu", false);
-        shouldCopyGPUBuffers = toml::find_or<bool>(gpu, "copyGPUBuffers", false);
-        readbacksEnabled = toml::find_or<bool>(gpu, "readbacks", false);
-        directMemoryAccessEnabled = toml::find_or<bool>(gpu, "directMemoryAccess", false);
-        shouldDumpShaders = toml::find_or<bool>(gpu, "dumpShaders", false);
-        shouldPatchShaders = toml::find_or<bool>(gpu, "patchShaders", true);
-        vblankDivider = toml::find_or<int>(gpu, "vblankDivider", 1);
-        isFullscreen = toml::find_or<bool>(gpu, "Fullscreen", false);
-        fullscreenMode = toml::find_or<std::string>(gpu, "FullscreenMode", "Windowed");
-        isHDRAllowed = toml::find_or<bool>(gpu, "allowHDR", false);
-=======
-        screenWidth = toml::find_or<int>(gpu, "screenWidth", screenWidth);
-        screenHeight = toml::find_or<int>(gpu, "screenHeight", screenHeight);
         isNullGpu = toml::find_or<bool>(gpu, "nullGpu", isNullGpu);
         shouldCopyGPUBuffers = toml::find_or<bool>(gpu, "copyGPUBuffers", shouldCopyGPUBuffers);
         readbacksEnabled = toml::find_or<bool>(gpu, "readbacks", readbacksEnabled);
@@ -684,7 +663,6 @@
         isHDRAllowed = toml::find_or<bool>(gpu, "allowHDR", isHDRAllowed);
 
         entry_count += gpu.size();
->>>>>>> 78cb5334
     }
 
     if (data.contains("Vulkan")) {
@@ -919,14 +897,8 @@
     isDevKit = false;
     isPSNSignedIn = false;
     isTrophyPopupDisabled = false;
-<<<<<<< HEAD
-    enableDiscordRPC = true;
-    windowWidth = 1280;
-    windowHeight = 720;
-=======
     trophyNotificationDuration = 6.0;
     enableDiscordRPC = false;
->>>>>>> 78cb5334
     logFilter = "";
     logType = "sync";
     userName = "shadPS4";
@@ -949,8 +921,10 @@
     controllerCustomColorRGB[2] = 255;
 
     // GPU
-    screenWidth = 1280;
-    screenHeight = 720;
+    windowWidth = 1280;
+    windowHeight = 720;
+    internalScreenWidth = 1280;
+    internalScreenHeight = 720;
     isNullGpu = false;
     shouldCopyGPUBuffers = false;
     readbacksEnabled = false;
