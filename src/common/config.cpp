// SPDX-FileCopyrightText: Copyright 2024 shadPS4 Emulator Project
// SPDX-License-Identifier: GPL-2.0-or-later

#include <fstream>
#include <optional>
#include <string>
#include <fmt/core.h>
#include <fmt/xchar.h> // for wstring support
#include <toml.hpp>

#include "common/config.h"
#include "common/logging/formatter.h"
#include "common/path_util.h"
#include "common/scm_rev.h"

using std::nullopt;
using std::optional;
using std::string;

namespace toml {
template <typename TC, typename K>
std::filesystem::path find_fs_path_or(const basic_value<TC>& v, const K& ky,
                                      std::filesystem::path opt) {
    try {
        auto str = find<string>(v, ky);
        if (str.empty()) {
            return opt;
        }
        std::u8string u8str{(char8_t*)&str.front(), (char8_t*)&str.back() + 1};
        return std::filesystem::path{u8str};
    } catch (...) {
        return opt;
    }
}

// why is it so hard to avoid exceptions with this library
template <typename T>
std::optional<T> get_optional(const toml::value& v, const std::string& key) {
    if (!v.is_table())
        return std::nullopt;
    const auto& tbl = v.as_table();
    auto it = tbl.find(key);
    if (it == tbl.end())
        return std::nullopt;

    if constexpr (std::is_same_v<T, int>) {
        if (it->second.is_integer()) {
            return static_cast<int>(toml::get<int>(it->second));
        }
    } else if constexpr (std::is_same_v<T, unsigned int>) {
        if (it->second.is_integer()) {
            return static_cast<u32>(toml::get<unsigned int>(it->second));
        }
    } else if constexpr (std::is_same_v<T, double>) {
        if (it->second.is_floating()) {
            return toml::get<double>(it->second);
        }
    } else if constexpr (std::is_same_v<T, std::string>) {
        if (it->second.is_string()) {
            return toml::get<std::string>(it->second);
        }
    } else if constexpr (std::is_same_v<T, bool>) {
        if (it->second.is_boolean()) {
            return toml::get<bool>(it->second);
        }
    } else {
        static_assert([] { return false; }(), "Unsupported type in get_optional<T>");
    }

    return std::nullopt;
}

} // namespace toml

namespace Config {

template <typename T>
class ConfigEntry {
public:
    T base_value;
    optional<T> game_specific_value;
    ConfigEntry(const T& t = T()) : base_value(t), game_specific_value(nullopt) {}
    ConfigEntry operator=(const T& t) {
        base_value = t;
        return *this;
    }
    const T get() const {
        return game_specific_value.has_value() ? *game_specific_value : base_value;
    }
    void setFromToml(const toml::value& v, const std::string& key, bool is_game_specific = false) {
        if (is_game_specific) {
            game_specific_value = toml::get_optional<T>(v, key);
        } else {
            base_value = toml::get_optional<T>(v, key).value_or(base_value);
        }
    }
    operator T() {
        return base_value;
    }
};

// General
static ConfigEntry<int> volumeSlider(100);
static ConfigEntry<bool> isNeo(false);
static ConfigEntry<bool> isDevKit(false);
static ConfigEntry<bool> isPSNSignedIn(false);
static ConfigEntry<bool> isTrophyPopupDisabled(false);
static ConfigEntry<double> trophyNotificationDuration(6.0);
static ConfigEntry<bool> enableDiscordRPC(false);
static ConfigEntry<string> logFilter("");
static ConfigEntry<string> logType("sync");
static ConfigEntry<string> userName("shadPS4");
static ConfigEntry<string> chooseHomeTab("General");
static ConfigEntry<bool> isShowSplash(false);
static ConfigEntry<string> isSideTrophy("right");
static ConfigEntry<bool> compatibilityData(false);
static ConfigEntry<bool> checkCompatibilityOnStartup(false);
static ConfigEntry<bool> isConnectedToNetwork(false);

// Input
static ConfigEntry<int> cursorState(HideCursorState::Idle);
static ConfigEntry<int> cursorHideTimeout(5); // 5 seconds (default)
static ConfigEntry<bool> useSpecialPad(false);
static ConfigEntry<int> specialPadClass(1);
static ConfigEntry<bool> isMotionControlsEnabled(true);
static ConfigEntry<bool> useUnifiedInputConfig(true);
static ConfigEntry<string> micDevice("Default Device");
static ConfigEntry<string> defaultControllerID("");
static ConfigEntry<bool> backgroundControllerInput(false);

// GPU
static ConfigEntry<u32> windowWidth(1280);
static ConfigEntry<u32> windowHeight(720);
static ConfigEntry<u32> internalScreenWidth(1280);
static ConfigEntry<u32> internalScreenHeight(720);
static ConfigEntry<bool> isNullGpu(false);
static ConfigEntry<bool> shouldCopyGPUBuffers(false);
static ConfigEntry<bool> readbacksEnabled(false);
static ConfigEntry<bool> readbackLinearImagesEnabled(false);
static ConfigEntry<bool> directMemoryAccessEnabled(false);
static ConfigEntry<bool> shouldDumpShaders(false);
static ConfigEntry<bool> shouldPatchShaders(false);
static ConfigEntry<u32> vblankDivider(1);
static ConfigEntry<bool> isFullscreen(false);
static ConfigEntry<string> fullscreenMode("Windowed");
static ConfigEntry<string> presentMode("Mailbox");
static ConfigEntry<bool> isHDRAllowed(false);
static ConfigEntry<bool> fsrEnabled(true);
static ConfigEntry<bool> rcasEnabled(true);
static ConfigEntry<int> rcasAttenuation(250);

// Vulkan
static ConfigEntry<s32> gpuId(-1);
static ConfigEntry<bool> vkValidation(false);
static ConfigEntry<bool> vkValidationSync(false);
static ConfigEntry<bool> vkValidationGpu(false);
static ConfigEntry<bool> vkCrashDiagnostic(false);
static ConfigEntry<bool> vkHostMarkers(false);
static ConfigEntry<bool> vkGuestMarkers(false);
static ConfigEntry<bool> rdocEnable(false);

// Debug
static ConfigEntry<bool> isDebugDump(false);
static ConfigEntry<bool> isShaderDebug(false);
static ConfigEntry<bool> isSeparateLogFilesEnabled(false);
static ConfigEntry<bool> isFpsColor(true);
static ConfigEntry<bool> logEnabled(true);

// GUI
static bool load_game_size = true;
static std::vector<GameInstallDir> settings_install_dirs = {};
std::vector<bool> install_dirs_enabled = {};
std::filesystem::path settings_addon_install_dir = {};
std::filesystem::path save_data_path = {};

// Settings
ConfigEntry<u32> m_language(1); // english

// Keys
static string trophyKey = "";

// Config version, used to determine if a user's config file is outdated.
static string config_version = Common::g_scm_rev;

// These two entries aren't stored in the config
static bool overrideControllerColor = false;
static int controllerCustomColorRGB[3] = {0, 0, 255};

int getVolumeSlider() {
    return volumeSlider.get();
}
bool allowHDR() {
    return isHDRAllowed.get();
}

bool GetUseUnifiedInputConfig() {
    return useUnifiedInputConfig.get();
}

void SetUseUnifiedInputConfig(bool use) {
    useUnifiedInputConfig = use;
}

bool GetOverrideControllerColor() {
    return overrideControllerColor;
}

void SetOverrideControllerColor(bool enable) {
    overrideControllerColor = enable;
}

int* GetControllerCustomColor() {
    return controllerCustomColorRGB;
}

bool getLoggingEnabled() {
    return logEnabled.get();
}

void SetControllerCustomColor(int r, int b, int g) {
    controllerCustomColorRGB[0] = r;
    controllerCustomColorRGB[1] = b;
    controllerCustomColorRGB[2] = g;
}

string getTrophyKey() {
    return trophyKey;
}

void setTrophyKey(string key) {
    trophyKey = key;
}

bool GetLoadGameSizeEnabled() {
    return load_game_size;
}

std::filesystem::path GetSaveDataPath() {
    if (save_data_path.empty()) {
        return Common::FS::GetUserPath(Common::FS::PathType::UserDir) / "savedata";
    }
    return save_data_path;
}

void setVolumeSlider(int volumeValue) {
    volumeSlider = volumeValue;
}

void setLoadGameSizeEnabled(bool enable) {
    load_game_size = enable;
}

bool isNeoModeConsole() {
    return isNeo.get();
}

bool isDevKitConsole() {
    return isDevKit.get();
}

bool getIsFullscreen() {
    return isFullscreen.get();
}

string getFullscreenMode() {
    return fullscreenMode.get();
}

std::string getPresentMode() {
    return presentMode.get();
}

bool getisTrophyPopupDisabled() {
    return isTrophyPopupDisabled.get();
}

bool getEnableDiscordRPC() {
    return enableDiscordRPC;
}

s16 getCursorState() {
    return cursorState.get();
}

int getCursorHideTimeout() {
    return cursorHideTimeout.get();
}

string getMicDevice() {
    return micDevice.get();
}

double getTrophyNotificationDuration() {
    return trophyNotificationDuration.get();
}

u32 getWindowWidth() {
    return windowWidth.get();
}

u32 getWindowHeight() {
    return windowHeight.get();
}

u32 getInternalScreenWidth() {
    return internalScreenHeight.get();
}

u32 getInternalScreenHeight() {
    return internalScreenHeight.get();
}

s32 getGpuId() {
    return gpuId.get();
}

string getLogFilter() {
    return logFilter.get();
}

string getLogType() {
    return logType.get();
}

string getUserName() {
    return userName.get();
}

string getChooseHomeTab() {
    return chooseHomeTab.get();
}

bool getUseSpecialPad() {
    return useSpecialPad.get();
}

int getSpecialPadClass() {
    return specialPadClass.get();
}

bool getIsMotionControlsEnabled() {
    return isMotionControlsEnabled.get();
}

bool debugDump() {
    return isDebugDump.get();
}

bool collectShadersForDebug() {
    return isShaderDebug.get();
}

bool showSplash() {
    return isShowSplash.get();
}

string sideTrophy() {
    return isSideTrophy.get();
}

bool nullGpu() {
    return isNullGpu.get();
}

bool copyGPUCmdBuffers() {
    return shouldCopyGPUBuffers.get();
}

bool readbacks() {
    return readbacksEnabled.get();
}

bool readbackLinearImages() {
    return readbackLinearImagesEnabled.get();
}

bool directMemoryAccess() {
    return directMemoryAccessEnabled.get();
}

bool dumpShaders() {
    return shouldDumpShaders.get();
}

bool patchShaders() {
    return shouldPatchShaders.get();
}

bool isRdocEnabled() {
    return rdocEnable.get();
}

bool fpsColor() {
    return isFpsColor.get();
}

bool isLoggingEnabled() {
    return logEnabled.get();
}

u32 vblankDiv() {
    return vblankDivider.get();
}

bool vkValidationEnabled() {
    return vkValidation.get();
}

bool vkValidationSyncEnabled() {
    return vkValidationSync.get();
}

bool vkValidationGpuEnabled() {
    return vkValidationGpu.get();
}

bool getVkCrashDiagnosticEnabled() {
    return vkCrashDiagnostic.get();
}

bool getVkHostMarkersEnabled() {
    return vkHostMarkers.get();
}

bool getVkGuestMarkersEnabled() {
    return vkGuestMarkers.get();
}

void setVkCrashDiagnosticEnabled(bool enable) {
    vkCrashDiagnostic = enable;
}

void setVkHostMarkersEnabled(bool enable) {
    vkHostMarkers = enable;
}

void setVkGuestMarkersEnabled(bool enable) {
    vkGuestMarkers = enable;
}

bool getCompatibilityEnabled() {
    return compatibilityData.get();
}

bool getCheckCompatibilityOnStartup() {
    return checkCompatibilityOnStartup.get();
}

bool getIsConnectedToNetwork() {
    return isConnectedToNetwork.get();
}

void setGpuId(s32 selectedGpuId) {
    gpuId = selectedGpuId;
}

void setWindowWidth(u32 width) {
    windowWidth = width;
}

void setWindowHeight(u32 height) {
    windowHeight = height;
}

void setInternalScreenWidth(u32 width) {
    internalScreenWidth = width;
}

void setInternalScreenHeight(u32 height) {
    internalScreenHeight = height;
}

void setDebugDump(bool enable) {
    isDebugDump = enable;
}

void setLoggingEnabled(bool enable) {
    logEnabled = enable;
}

void setCollectShaderForDebug(bool enable) {
    isShaderDebug = enable;
}

void setShowSplash(bool enable) {
    isShowSplash = enable;
}

void setSideTrophy(string side) {
    isSideTrophy = side;
}

void setNullGpu(bool enable) {
    isNullGpu = enable;
}

void setAllowHDR(bool enable) {
    isHDRAllowed = enable;
}

void setCopyGPUCmdBuffers(bool enable) {
    shouldCopyGPUBuffers = enable;
}

void setReadbacks(bool enable) {
    readbacksEnabled = enable;
}

void setReadbackLinearImages(bool enable) {
    readbackLinearImagesEnabled = enable;
}

void setDirectMemoryAccess(bool enable) {
    directMemoryAccessEnabled = enable;
}

void setDumpShaders(bool enable) {
    shouldDumpShaders = enable;
}

void setVkValidation(bool enable) {
    vkValidation = enable;
}

void setVkSyncValidation(bool enable) {
    vkValidationSync = enable;
}

void setRdocEnabled(bool enable) {
    rdocEnable = enable;
}

void setVblankDiv(u32 value) {
    vblankDivider = value;
}

void setIsFullscreen(bool enable) {
    isFullscreen = enable;
}

void setFullscreenMode(string mode) {
    fullscreenMode = mode;
}

void setPresentMode(std::string mode) {
    presentMode = mode;
}

void setisTrophyPopupDisabled(bool disable) {
    isTrophyPopupDisabled = disable;
}

void setEnableDiscordRPC(bool enable) {
    enableDiscordRPC = enable;
}

void setCursorState(s16 newCursorState) {
    cursorState = newCursorState;
}

void setCursorHideTimeout(int newcursorHideTimeout) {
    cursorHideTimeout = newcursorHideTimeout;
}

void setMicDevice(string device) {
    micDevice = device;
}

void setTrophyNotificationDuration(double newTrophyNotificationDuration) {
    trophyNotificationDuration = newTrophyNotificationDuration;
}

void setLanguage(u32 language) {
    m_language = language;
}

void setNeoMode(bool enable) {
    isNeo = enable;
}

void setLogType(const string& type) {
    logType = type;
}

void setLogFilter(const string& type) {
    logFilter = type;
}

void setSeparateLogFilesEnabled(bool enabled) {
    isSeparateLogFilesEnabled = enabled;
}

void setUserName(const string& type) {
    userName = type;
}

void setChooseHomeTab(const string& type) {
    chooseHomeTab = type;
}

void setUseSpecialPad(bool use) {
    useSpecialPad = use;
}

void setSpecialPadClass(int type) {
    specialPadClass = type;
}

void setIsMotionControlsEnabled(bool use) {
    isMotionControlsEnabled = use;
}

void setCompatibilityEnabled(bool use) {
    compatibilityData = use;
}

void setCheckCompatibilityOnStartup(bool use) {
    checkCompatibilityOnStartup = use;
}

bool addGameInstallDir(const std::filesystem::path& dir, bool enabled) {
    for (const auto& install_dir : settings_install_dirs) {
        if (install_dir.path == dir) {
            return false;
        }
    }
    settings_install_dirs.push_back({dir, enabled});
    return true;
}

void removeGameInstallDir(const std::filesystem::path& dir) {
    auto iterator =
        std::find_if(settings_install_dirs.begin(), settings_install_dirs.end(),
                     [&dir](const GameInstallDir& install_dir) { return install_dir.path == dir; });
    if (iterator != settings_install_dirs.end()) {
        settings_install_dirs.erase(iterator);
    }
}

void setGameInstallDirEnabled(const std::filesystem::path& dir, bool enabled) {
    auto iterator =
        std::find_if(settings_install_dirs.begin(), settings_install_dirs.end(),
                     [&dir](const GameInstallDir& install_dir) { return install_dir.path == dir; });
    if (iterator != settings_install_dirs.end()) {
        iterator->enabled = enabled;
    }
}

void setAddonInstallDir(const std::filesystem::path& dir) {
    settings_addon_install_dir = dir;
}

void setGameInstallDirs(const std::vector<std::filesystem::path>& dirs_config) {
    settings_install_dirs.clear();
    for (const auto& dir : dirs_config) {
        settings_install_dirs.push_back({dir, true});
    }
}

void setAllGameInstallDirs(const std::vector<GameInstallDir>& dirs_config) {
    settings_install_dirs = dirs_config;
}

void setSaveDataPath(const std::filesystem::path& path) {
    save_data_path = path;
}

const std::vector<std::filesystem::path> getGameInstallDirs() {
    std::vector<std::filesystem::path> enabled_dirs;
    for (const auto& dir : settings_install_dirs) {
        if (dir.enabled) {
            enabled_dirs.push_back(dir.path);
        }
    }
    return enabled_dirs;
}

const std::vector<bool> getGameInstallDirsEnabled() {
    std::vector<bool> enabled_dirs;
    for (const auto& dir : settings_install_dirs) {
        enabled_dirs.push_back(dir.enabled);
    }
    return enabled_dirs;
}

std::filesystem::path getAddonInstallDir() {
    if (settings_addon_install_dir.empty()) {
        // Default for users without a config file or a config file from before this option existed
        return Common::FS::GetUserPath(Common::FS::PathType::UserDir) / "addcont";
    }
    return settings_addon_install_dir;
}

u32 GetLanguage() {
    return m_language;
}

bool getSeparateLogFilesEnabled() {
    return isSeparateLogFilesEnabled;
}

bool getPSNSignedIn() {
    return isPSNSignedIn.get();
}

void setPSNSignedIn(bool sign) {
    isPSNSignedIn = sign;
}

string getDefaultControllerID() {
    return defaultControllerID.get();
}

void setDefaultControllerID(string id) {
    defaultControllerID = id;
}

bool getBackgroundControllerInput() {
    return backgroundControllerInput;
}

void setBackgroundControllerInput(bool enable) {
    backgroundControllerInput = enable;
}

bool getFsrEnabled() {
    return fsrEnabled;
}

void setFsrEnabled(bool enable) {
    fsrEnabled = enable;
}

bool getRcasEnabled() {
    return rcasEnabled;
}

void setRcasEnabled(bool enable) {
    rcasEnabled = enable;
}

int getRcasAttenuation() {
    return rcasAttenuation;
}

void setRcasAttenuation(int value) {
    rcasAttenuation = value;
}

void load(const std::filesystem::path& path, bool is_game_specific) {
    // If the configuration file does not exist, create it and return, unless it is game specific
    std::error_code error;
    if (!std::filesystem::exists(path, error)) {
        if (!is_game_specific) {
            save(path);
        }
        return;
    }

    toml::value data;

    try {
        std::ifstream ifs;
        ifs.exceptions(std::ifstream::failbit | std::ifstream::badbit);
        ifs.open(path, std::ios_base::binary);
        data = toml::parse(ifs, string{fmt::UTF(path.filename().u8string()).data});
    } catch (std::exception& ex) {
        fmt::print("Got exception trying to load config file. Exception: {}\n", ex.what());
        return;
    }

    if (data.contains("General")) {
        const toml::value& general = data.at("General");

        volumeSlider.setFromToml(general, "volumeSlider", is_game_specific);
        isNeo.setFromToml(general, "isPS4Pro", is_game_specific);
        isDevKit.setFromToml(general, "isDevKit", is_game_specific);
        isPSNSignedIn.setFromToml(general, "isPSNSignedIn", is_game_specific);
        isTrophyPopupDisabled.setFromToml(general, "isTrophyPopupDisabled", is_game_specific);
        trophyNotificationDuration.setFromToml(general, "trophyNotificationDuration",
                                               is_game_specific);
        enableDiscordRPC.setFromToml(general, "enableDiscordRPC", is_game_specific);
        logFilter.setFromToml(general, "logFilter", is_game_specific);
        logType.setFromToml(general, "logType", is_game_specific);
        userName.setFromToml(general, "userName", is_game_specific);
        isShowSplash.setFromToml(general, "showSplash", is_game_specific);
        isSideTrophy.setFromToml(general, "sideTrophy", is_game_specific);
        compatibilityData.setFromToml(general, "compatibilityEnabled", is_game_specific);
        checkCompatibilityOnStartup.setFromToml(general, "checkCompatibilityOnStartup",
                                                is_game_specific);

        isConnectedToNetwork.setFromToml(general, "isConnectedToNetwork", is_game_specific);
        chooseHomeTab.setFromToml(general, "chooseHomeTab", is_game_specific);
        defaultControllerID.setFromToml(general, "defaultControllerID", is_game_specific);
    }

    if (data.contains("Input")) {
        const toml::value& input = data.at("Input");

        cursorState.setFromToml(input, "cursorState", is_game_specific);
        cursorHideTimeout.setFromToml(input, "cursorHideTimeout", is_game_specific);
        useSpecialPad.setFromToml(input, "useSpecialPad", is_game_specific);
        specialPadClass.setFromToml(input, "specialPadClass", is_game_specific);
        isMotionControlsEnabled.setFromToml(input, "isMotionControlsEnabled", is_game_specific);
        useUnifiedInputConfig.setFromToml(input, "useUnifiedInputConfig", is_game_specific);
        micDevice.setFromToml(input, "micDevice", is_game_specific);
        backgroundControllerInput.setFromToml(input, "backgroundControllerInput", is_game_specific);
    }

    if (data.contains("GPU")) {
        const toml::value& gpu = data.at("GPU");

        windowWidth.setFromToml(gpu, "screenWidth", is_game_specific);
        windowHeight.setFromToml(gpu, "screenHeight", is_game_specific);
        internalScreenWidth.setFromToml(gpu, "internalScreenWidth", is_game_specific);
        internalScreenHeight.setFromToml(gpu, "internalScreenHeight", is_game_specific);
        isNullGpu.setFromToml(gpu, "nullGpu", is_game_specific);
        shouldCopyGPUBuffers.setFromToml(gpu, "copyGPUBuffers", is_game_specific);
        readbacksEnabled.setFromToml(gpu, "readbacks", is_game_specific);
        readbackLinearImagesEnabled.setFromToml(gpu, "readbackLinearImages", is_game_specific);
        directMemoryAccessEnabled.setFromToml(gpu, "directMemoryAccess", is_game_specific);
        shouldDumpShaders.setFromToml(gpu, "dumpShaders", is_game_specific);
        shouldPatchShaders.setFromToml(gpu, "patchShaders", is_game_specific);
        vblankDivider.setFromToml(gpu, "vblankDivider", is_game_specific);
        isFullscreen.setFromToml(gpu, "Fullscreen", is_game_specific);
        fullscreenMode.setFromToml(gpu, "FullscreenMode", is_game_specific);
        presentMode.setFromToml(gpu, "presentMode", is_game_specific);
        isHDRAllowed.setFromToml(gpu, "allowHDR", is_game_specific);
        fsrEnabled.setFromToml(gpu, "fsrEnabled", is_game_specific);
        rcasEnabled.setFromToml(gpu, "rcasEnabled", is_game_specific);
        rcasAttenuation.setFromToml(gpu, "rcasAttenuation", is_game_specific);
    }

    if (data.contains("Vulkan")) {
        const toml::value& vk = data.at("Vulkan");

        gpuId.setFromToml(vk, "gpuId", is_game_specific);
        vkValidation.setFromToml(vk, "validation", is_game_specific);
        vkValidationSync.setFromToml(vk, "validation_sync", is_game_specific);
        vkValidationGpu.setFromToml(vk, "validation_gpu", is_game_specific);
        vkCrashDiagnostic.setFromToml(vk, "crashDiagnostic", is_game_specific);
        vkHostMarkers.setFromToml(vk, "hostMarkers", is_game_specific);
        vkGuestMarkers.setFromToml(vk, "guestMarkers", is_game_specific);
        rdocEnable.setFromToml(vk, "rdocEnable", is_game_specific);
    }

    string current_version = {};
    if (data.contains("Debug")) {
        const toml::value& debug = data.at("Debug");

        isDebugDump.setFromToml(debug, "DebugDump", is_game_specific);
        isSeparateLogFilesEnabled.setFromToml(debug, "isSeparateLogFilesEnabled", is_game_specific);
        isShaderDebug.setFromToml(debug, "CollectShader", is_game_specific);
        isFpsColor.setFromToml(debug, "FPSColor", is_game_specific);
        logEnabled.setFromToml(debug, "logEnabled", is_game_specific);
        current_version = toml::find_or<std::string>(debug, "ConfigVersion", current_version);
    }

    if (data.contains("GUI")) {
        const toml::value& gui = data.at("GUI");

        load_game_size = toml::find_or<bool>(gui, "loadGameSizeEnabled", load_game_size);

        const auto install_dir_array =
            toml::find_or<std::vector<std::u8string>>(gui, "installDirs", {});

        try {
            install_dirs_enabled = toml::find<std::vector<bool>>(gui, "installDirsEnabled");
        } catch (...) {
            // If it does not exist, assume that all are enabled.
            install_dirs_enabled.resize(install_dir_array.size(), true);
        }

        if (install_dirs_enabled.size() < install_dir_array.size()) {
            install_dirs_enabled.resize(install_dir_array.size(), true);
        }

        settings_install_dirs.clear();
        for (size_t i = 0; i < install_dir_array.size(); i++) {
            settings_install_dirs.push_back(
                {std::filesystem::path{install_dir_array[i]}, install_dirs_enabled[i]});
        }

        save_data_path = toml::find_fs_path_or(gui, "saveDataPath", save_data_path);

        settings_addon_install_dir =
            toml::find_fs_path_or(gui, "addonInstallDir", settings_addon_install_dir);
    }

    if (data.contains("Settings")) {
        const toml::value& settings = data.at("Settings");
        m_language = toml::find_or<int>(settings, "consoleLanguage", m_language);
    }

    if (data.contains("Keys")) {
        const toml::value& keys = data.at("Keys");
        trophyKey = toml::find_or<string>(keys, "TrophyKey", trophyKey);
    }

    // Run save after loading to generate any missing fields with default values.
    if (config_version != current_version && !is_game_specific) {
        save(path);
    }
}

void sortTomlSections(toml::ordered_value& data) {
    toml::ordered_value ordered_data;
    std::vector<string> section_order = {"General", "Input", "GPU", "Vulkan",
                                         "Debug",   "Keys",  "GUI", "Settings"};

    for (const auto& section : section_order) {
        if (data.contains(section)) {
            std::vector<string> keys;
            for (const auto& item : data.at(section).as_table()) {
                keys.push_back(item.first);
            }

            std::sort(keys.begin(), keys.end(), [](const string& a, const string& b) {
                return std::lexicographical_compare(
                    a.begin(), a.end(), b.begin(), b.end(), [](char a_char, char b_char) {
                        return std::tolower(a_char) < std::tolower(b_char);
                    });
            });

            toml::ordered_value ordered_section;
            for (const auto& key : keys) {
                ordered_section[key] = data.at(section).at(key);
            }

            ordered_data[section] = ordered_section;
        }
    }

    data = ordered_data;
}

void save(const std::filesystem::path& path) {
    toml::ordered_value data;

    std::error_code error;
    if (std::filesystem::exists(path, error)) {
        try {
            std::ifstream ifs;
            ifs.exceptions(std::ifstream::failbit | std::ifstream::badbit);
            ifs.open(path, std::ios_base::binary);
            data = toml::parse<toml::ordered_type_config>(
                ifs, string{fmt::UTF(path.filename().u8string()).data});
        } catch (const std::exception& ex) {
            fmt::print("Exception trying to parse config file. Exception: {}\n", ex.what());
            return;
        }
    } else {
        if (error) {
            fmt::print("Filesystem error: {}\n", error.message());
        }
        fmt::print("Saving new configuration file {}\n", fmt::UTF(path.u8string()));
    }

    data["General"]["volumeSlider"] = volumeSlider.base_value;
    data["General"]["isPS4Pro"] = isNeo;
    data["General"]["isDevKit"] = isDevKit;
    data["General"]["isPSNSignedIn"] = isPSNSignedIn;
    data["General"]["isTrophyPopupDisabled"] = isTrophyPopupDisabled;
    data["General"]["trophyNotificationDuration"] = trophyNotificationDuration;
    data["General"]["enableDiscordRPC"] = enableDiscordRPC;
    data["General"]["logFilter"] = logFilter;
    data["General"]["logType"] = logType;
    data["General"]["userName"] = userName;
    data["General"]["chooseHomeTab"] = chooseHomeTab;
    data["General"]["showSplash"] = isShowSplash;
    data["General"]["sideTrophy"] = isSideTrophy;
    data["General"]["compatibilityEnabled"] = compatibilityData;
    data["General"]["checkCompatibilityOnStartup"] = checkCompatibilityOnStartup;
    data["General"]["isConnectedToNetwork"] = isConnectedToNetwork;
    data["General"]["defaultControllerID"] = defaultControllerID;
    data["Input"]["cursorState"] = cursorState.base_value;
    data["Input"]["cursorHideTimeout"] = cursorHideTimeout.base_value;
    data["Input"]["useSpecialPad"] = useSpecialPad;
    data["Input"]["specialPadClass"] = specialPadClass.base_value;
    data["Input"]["isMotionControlsEnabled"] = isMotionControlsEnabled;
    data["Input"]["useUnifiedInputConfig"] = useUnifiedInputConfig;
    data["Input"]["micDevice"] = micDevice;
    data["Input"]["backgroundControllerInput"] = backgroundControllerInput;
    data["GPU"]["screenWidth"] = windowWidth.base_value;
    data["GPU"]["screenHeight"] = windowHeight.base_value;
    data["GPU"]["internalScreenWidth"] = internalScreenWidth.base_value;
    data["GPU"]["internalScreenHeight"] = internalScreenHeight.base_value;
    data["GPU"]["nullGpu"] = isNullGpu;
    data["GPU"]["copyGPUBuffers"] = shouldCopyGPUBuffers;
    data["GPU"]["readbacks"] = readbacksEnabled;
    data["GPU"]["readbackLinearImages"] = readbackLinearImagesEnabled;
    data["GPU"]["directMemoryAccess"] = directMemoryAccessEnabled;
    data["GPU"]["dumpShaders"] = shouldDumpShaders;
    data["GPU"]["patchShaders"] = shouldPatchShaders;
    data["GPU"]["vblankDivider"] = vblankDivider.base_value;
    data["GPU"]["Fullscreen"] = isFullscreen;
    data["GPU"]["FullscreenMode"] = fullscreenMode;
    data["GPU"]["presentMode"] = presentMode;
    data["GPU"]["allowHDR"] = isHDRAllowed;
    data["GPU"]["fsrEnabled"] = fsrEnabled;
    data["GPU"]["rcasEnabled"] = rcasEnabled;
    data["GPU"]["rcasAttenuation"] = rcasAttenuation.base_value;
    data["Vulkan"]["gpuId"] = gpuId.base_value;
    data["Vulkan"]["validation"] = vkValidation;
    data["Vulkan"]["validation_sync"] = vkValidationSync;
    data["Vulkan"]["validation_gpu"] = vkValidationGpu;
    data["Vulkan"]["crashDiagnostic"] = vkCrashDiagnostic;
    data["Vulkan"]["hostMarkers"] = vkHostMarkers;
    data["Vulkan"]["guestMarkers"] = vkGuestMarkers;
    data["Vulkan"]["rdocEnable"] = rdocEnable;
    data["Debug"]["DebugDump"] = isDebugDump;
    data["Debug"]["CollectShader"] = isShaderDebug;
    data["Debug"]["isSeparateLogFilesEnabled"] = isSeparateLogFilesEnabled;
    data["Debug"]["FPSColor"] = isFpsColor;
    data["Debug"]["logEnabled"] = logEnabled;
    data["Debug"]["ConfigVersion"] = config_version;
    data["Keys"]["TrophyKey"] = trophyKey;

    std::vector<string> install_dirs;
    std::vector<bool> install_dirs_enabled;

    // temporary structure for ordering
    struct DirEntry {
        string path_str;
        bool enabled;
    };

    std::vector<DirEntry> sorted_dirs;
    for (const auto& dirInfo : settings_install_dirs) {
        sorted_dirs.push_back({string{fmt::UTF(dirInfo.path.u8string()).data}, dirInfo.enabled});
    }

    // Sort directories alphabetically
    std::sort(sorted_dirs.begin(), sorted_dirs.end(), [](const DirEntry& a, const DirEntry& b) {
        return std::lexicographical_compare(
            a.path_str.begin(), a.path_str.end(), b.path_str.begin(), b.path_str.end(),
            [](char a_char, char b_char) { return std::tolower(a_char) < std::tolower(b_char); });
    });

    for (const auto& entry : sorted_dirs) {
        install_dirs.push_back(entry.path_str);
        install_dirs_enabled.push_back(entry.enabled);
    }

    data["GUI"]["installDirs"] = install_dirs;
    data["GUI"]["installDirsEnabled"] = install_dirs_enabled;
    data["GUI"]["saveDataPath"] = string{fmt::UTF(save_data_path.u8string()).data};
    data["GUI"]["loadGameSizeEnabled"] = load_game_size;

    data["GUI"]["addonInstallDir"] = string{fmt::UTF(settings_addon_install_dir.u8string()).data};
    data["Settings"]["consoleLanguage"] = m_language.base_value;

    // Sorting of TOML sections
    sortTomlSections(data);

    std::ofstream file(path, std::ios::binary);
    file << data;
    file.close();
}

void setDefaultValues() {
    // General
    volumeSlider = 100;
    isNeo = false;
    isDevKit = false;
    isPSNSignedIn = false;
    isTrophyPopupDisabled = false;
    trophyNotificationDuration = 6.0;
    enableDiscordRPC = false;
    logFilter = "";
    logType = "sync";
    userName = "shadPS4";
    chooseHomeTab = "General";
    isShowSplash = false;
    isSideTrophy = "right";
    compatibilityData = false;
    checkCompatibilityOnStartup = false;
    isConnectedToNetwork = false;

    // Input
    cursorState = HideCursorState::Idle;
    cursorHideTimeout = 5;
    useSpecialPad = false;
    specialPadClass = 1;
    isMotionControlsEnabled = true;
    useUnifiedInputConfig = true;
    overrideControllerColor = false;
    controllerCustomColorRGB[0] = 0;
    controllerCustomColorRGB[1] = 0;
    controllerCustomColorRGB[2] = 255;
    micDevice = "Default Device";
    backgroundControllerInput = false;

    // GPU
    windowWidth = 1280;
    windowHeight = 720;
    internalScreenWidth = 1280;
    internalScreenHeight = 720;
    isNullGpu = false;
    shouldCopyGPUBuffers = false;
    readbacksEnabled = false;
    readbackLinearImagesEnabled = false;
    directMemoryAccessEnabled = false;
    shouldDumpShaders = false;
    shouldPatchShaders = false;
    vblankDivider = 1;
    isFullscreen = false;
    fullscreenMode = "Windowed";
    presentMode = "Mailbox";
    isHDRAllowed = false;
    fsrEnabled = true;
    rcasEnabled = true;
    rcasAttenuation = 250;

    // Vulkan
    gpuId = -1;
    vkValidation = false;
    vkValidationSync = false;
    vkValidationGpu = false;
    vkCrashDiagnostic = false;
    vkHostMarkers = false;
    vkGuestMarkers = false;
    rdocEnable = false;

    // Debug
    isDebugDump = false;
    isShaderDebug = false;
    isSeparateLogFilesEnabled = false;
    isFpsColor = true;
    logEnabled = true;

    // GUI
    load_game_size = true;

    // Settings
    m_language = 1;
}

constexpr std::string_view GetDefaultGlobalConfig() {
    return R"(# Anything put here will be loaded for all games,
# alongside the game's config or default.ini depending on your preference.

hotkey_renderdoc_capture = f12
hotkey_fullscreen = f11
hotkey_show_fps = f10
hotkey_pause = f9
hotkey_reload_inputs = f8
hotkey_toggle_mouse_to_joystick = f7
hotkey_toggle_mouse_to_gyro = f6
hotkey_quit = lctrl, lshift, end
)";
}

constexpr std::string_view GetDefaultInputConfig() {
    return R"(#Feeling lost? Check out the Help section!

# Keyboard bindings

triangle = kp8
circle = kp6
cross = kp2
square = kp4
# Alternatives for users without a keypad
triangle = c
circle = b
cross = n
square = v

l1 = q
r1 = u
l2 = e
r2 = o
l3 = x
r3 = m

options = enter
touchpad_center = space

pad_up = up
pad_down = down
pad_left = left
pad_right = right

axis_left_x_minus = a
axis_left_x_plus = d
axis_left_y_minus = w
axis_left_y_plus = s

axis_right_x_minus = j
axis_right_x_plus = l
axis_right_y_minus = i
axis_right_y_plus = k

# Controller bindings

triangle = triangle
cross = cross
square = square
circle = circle

l1 = l1
l2 = l2
l3 = l3
r1 = r1
r2 = r2
r3 = r3

options = options
touchpad_center = back

pad_up = pad_up
pad_down = pad_down
pad_left = pad_left
pad_right = pad_right

axis_left_x = axis_left_x
axis_left_y = axis_left_y
axis_right_x = axis_right_x
axis_right_y = axis_right_y

# Range of deadzones: 1 (almost none) to 127 (max)
analog_deadzone = leftjoystick, 2, 127
analog_deadzone = rightjoystick, 2, 127

override_controller_color = false, 0, 0, 255
)";
}
<<<<<<< HEAD
std::filesystem::path GetFoolproofKbmConfigFile(const string& game_id) {
=======
std::filesystem::path GetFoolproofInputConfigFile(const std::string& game_id) {
>>>>>>> bcbe07e6
    // Read configuration file of the game, and if it doesn't exist, generate it from default
    // If that doesn't exist either, generate that from getDefaultConfig() and try again
    // If even the folder is missing, we start with that.

    const auto config_dir = Common::FS::GetUserPath(Common::FS::PathType::UserDir) / "input_config";
    const auto config_file = config_dir / (game_id + ".ini");
    const auto default_config_file = config_dir / "default.ini";

    // Ensure the config directory exists
    if (!std::filesystem::exists(config_dir)) {
        std::filesystem::create_directories(config_dir);
    }

    // Check if the default config exists
    if (!std::filesystem::exists(default_config_file)) {
        // If the default config is also missing, create it from getDefaultConfig()
        const auto default_config = GetDefaultInputConfig();
        std::ofstream default_config_stream(default_config_file);
        if (default_config_stream) {
            default_config_stream << default_config;
        }
    }

    // if empty, we only need to execute the function up until this point
    if (game_id.empty()) {
        return default_config_file;
    }

    // Create global config if it doesn't exist yet
    if (game_id == "global" && !std::filesystem::exists(config_file)) {
        if (!std::filesystem::exists(config_file)) {
            const auto global_config = GetDefaultGlobalConfig();
            std::ofstream global_config_stream(config_file);
            if (global_config_stream) {
                global_config_stream << global_config;
            }
        }
    }

    // If game-specific config doesn't exist, create it from the default config
    if (!std::filesystem::exists(config_file)) {
        std::filesystem::copy(default_config_file, config_file);
    }
    return config_file;
}

} // namespace Config<|MERGE_RESOLUTION|>--- conflicted
+++ resolved
@@ -1225,11 +1225,7 @@
 override_controller_color = false, 0, 0, 255
 )";
 }
-<<<<<<< HEAD
 std::filesystem::path GetFoolproofKbmConfigFile(const string& game_id) {
-=======
-std::filesystem::path GetFoolproofInputConfigFile(const std::string& game_id) {
->>>>>>> bcbe07e6
     // Read configuration file of the game, and if it doesn't exist, generate it from default
     // If that doesn't exist either, generate that from getDefaultConfig() and try again
     // If even the folder is missing, we start with that.
