--- conflicted
+++ resolved
@@ -99,6 +99,11 @@
     // }
 };
 
+// TODO: Fix:
+//     Audio - mainOutputDevice
+//     Audio - padSpkOutputDevice
+//     Debug - ConfigVersion
+//     Keys - TropheyKey
 // General
 static ConfigEntry<int> volumeSlider(100);
 static ConfigEntry<bool> isNeo(false);
@@ -118,35 +123,19 @@
 static bool compatibilityData = false;
 
 // Input
-<<<<<<< HEAD
-static int cursorState = HideCursorState::Idle;
-static int cursorHideTimeout = 5; // 5 seconds (default)
-static bool useSpecialPad = false;
-static int specialPadClass = 1;
-static bool isMotionControlsEnabled = true;
-static bool useUnifiedInputConfig = true;
-static std::string defaultControllerID = "";
-static bool backgroundControllerInput = false;
-
-// Audio
-static std::string micDevice = "Default Device";
-static std::string mainOutputDevice = "Default Device";
-static std::string padSpkOutputDevice = "Default Device";
-
-// These two entries aren't stored in the config
-static bool overrideControllerColor = false;
-static int controllerCustomColorRGB[3] = {0, 0, 255};
-=======
 static ConfigEntry<int> cursorState(HideCursorState::Idle);
 static ConfigEntry<int> cursorHideTimeout(5); // 5 seconds (default)
 static ConfigEntry<bool> useSpecialPad(false);
 static ConfigEntry<int> specialPadClass(1);
 static ConfigEntry<bool> isMotionControlsEnabled(true);
 static ConfigEntry<bool> useUnifiedInputConfig(true);
-static ConfigEntry<string> micDevice("Default Device");
 static ConfigEntry<string> defaultControllerID("");
 static ConfigEntry<bool> backgroundControllerInput(false);
->>>>>>> 43b72b59
+
+// Audio
+static ConfigEntry<string> micDevice("Default Device");
+static std::string mainOutputDevice = "Default Device";
+static std::string padSpkOutputDevice = "Default Device";
 
 // GPU
 static ConfigEntry<u32> windowWidth(1280);
@@ -833,33 +822,20 @@
     if (data.contains("Input")) {
         const toml::value& input = data.at("Input");
 
-<<<<<<< HEAD
-        cursorState = toml::find_or<int>(input, "cursorState", cursorState);
-        cursorHideTimeout = toml::find_or<int>(input, "cursorHideTimeout", cursorHideTimeout);
-        useSpecialPad = toml::find_or<bool>(input, "useSpecialPad", useSpecialPad);
-        specialPadClass = toml::find_or<int>(input, "specialPadClass", specialPadClass);
-        isMotionControlsEnabled =
-            toml::find_or<bool>(input, "isMotionControlsEnabled", isMotionControlsEnabled);
-        useUnifiedInputConfig =
-            toml::find_or<bool>(input, "useUnifiedInputConfig", useUnifiedInputConfig);
-        backgroundControllerInput =
-            toml::find_or<bool>(input, "backgroundControllerInput", backgroundControllerInput);
-=======
         cursorState.setFromToml(input, "cursorState", is_game_specific);
         cursorHideTimeout.setFromToml(input, "cursorHideTimeout", is_game_specific);
         useSpecialPad.setFromToml(input, "useSpecialPad", is_game_specific);
         specialPadClass.setFromToml(input, "specialPadClass", is_game_specific);
         isMotionControlsEnabled.setFromToml(input, "isMotionControlsEnabled", is_game_specific);
         useUnifiedInputConfig.setFromToml(input, "useUnifiedInputConfig", is_game_specific);
+        backgroundControllerInput.setFromToml(input, "backgroundControllerInput", is_game_specific);
         micDevice.setFromToml(input, "micDevice", is_game_specific);
-        backgroundControllerInput.setFromToml(input, "backgroundControllerInput", is_game_specific);
->>>>>>> 43b72b59
     }
 
     if (data.contains("Audio")) {
         const toml::value& audio = data.at("Audio");
 
-        micDevice = toml::find_or<std::string>(audio, "micDevice", micDevice);
+        micDevice.setFromToml(input, "micDevice", is_game_specific);
         mainOutputDevice = toml::find_or<std::string>(audio, "mainOutputDevice", mainOutputDevice);
         padSpkOutputDevice =
             toml::find_or<std::string>(audio, "padSpkOutputDevice", padSpkOutputDevice);
@@ -1031,57 +1007,16 @@
     data["General"]["enableDiscordRPC"] = enableDiscordRPC;
     data["General"]["compatibilityEnabled"] = compatibilityData;
     data["General"]["checkCompatibilityOnStartup"] = checkCompatibilityOnStartup;
-<<<<<<< HEAD
-    data["General"]["isConnectedToNetwork"] = isConnectedToNetwork;
-    data["General"]["defaultControllerID"] = defaultControllerID;
-    data["Input"]["cursorState"] = cursorState;
-    data["Input"]["cursorHideTimeout"] = cursorHideTimeout;
-    data["Input"]["useSpecialPad"] = useSpecialPad;
-    data["Input"]["specialPadClass"] = specialPadClass;
-    data["Input"]["isMotionControlsEnabled"] = isMotionControlsEnabled;
-    data["Input"]["useUnifiedInputConfig"] = useUnifiedInputConfig;
-    data["Input"]["backgroundControllerInput"] = backgroundControllerInput;
-    data["Audio"]["micDevice"] = micDevice;
-    data["Audio"]["mainOutputDevice"] = mainOutputDevice;
-    data["Audio"]["padSpkOutputDevice"] = padSpkOutputDevice;
-    data["GPU"]["screenWidth"] = windowWidth;
-    data["GPU"]["screenHeight"] = windowHeight;
-    data["GPU"]["internalScreenWidth"] = internalScreenWidth;
-    data["GPU"]["internalScreenHeight"] = internalScreenHeight;
-    data["GPU"]["nullGpu"] = isNullGpu;
-    data["GPU"]["copyGPUBuffers"] = shouldCopyGPUBuffers;
-    data["GPU"]["readbacks"] = readbacksEnabled;
-    data["GPU"]["readbackLinearImages"] = readbackLinearImagesEnabled;
-    data["GPU"]["directMemoryAccess"] = directMemoryAccessEnabled;
-    data["GPU"]["dumpShaders"] = shouldDumpShaders;
-    data["GPU"]["patchShaders"] = shouldPatchShaders;
-    data["GPU"]["vblankDivider"] = vblankDivider;
-    data["GPU"]["Fullscreen"] = isFullscreen;
-    data["GPU"]["FullscreenMode"] = fullscreenMode;
-    data["GPU"]["presentMode"] = presentMode;
-    data["GPU"]["allowHDR"] = isHDRAllowed;
-    data["Vulkan"]["gpuId"] = gpuId;
-    data["Vulkan"]["validation"] = vkValidation;
-    data["Vulkan"]["validation_sync"] = vkValidationSync;
-    data["Vulkan"]["validation_gpu"] = vkValidationGpu;
-    data["Vulkan"]["crashDiagnostic"] = vkCrashDiagnostic;
-    data["Vulkan"]["hostMarkers"] = vkHostMarkers;
-    data["Vulkan"]["guestMarkers"] = vkGuestMarkers;
-    data["Vulkan"]["rdocEnable"] = rdocEnable;
-    data["Debug"]["DebugDump"] = isDebugDump;
-    data["Debug"]["CollectShader"] = isShaderDebug;
-    data["Debug"]["isSeparateLogFilesEnabled"] = isSeparateLogFilesEnabled;
-    data["Debug"]["FPSColor"] = isFpsColor;
-    data["Debug"]["logEnabled"] = logEnabled;
-=======
     data["Input"]["cursorState"] = cursorState.base_value;
     data["Input"]["cursorHideTimeout"] = cursorHideTimeout.base_value;
     data["Input"]["useSpecialPad"] = useSpecialPad.base_value;
     data["Input"]["specialPadClass"] = specialPadClass.base_value;
     data["Input"]["isMotionControlsEnabled"] = isMotionControlsEnabled.base_value;
     data["Input"]["useUnifiedInputConfig"] = useUnifiedInputConfig.base_value;
-    data["Input"]["micDevice"] = micDevice.base_value;
     data["Input"]["backgroundControllerInput"] = backgroundControllerInput.base_value;
+    data["Audio"]["micDevice"] = micDevice.base_value;  
+    data["Audio"]["mainOutputDevice"] = mainOutputDevice;
+    data["Audio"]["padSpkOutputDevice"] = padSpkOutputDevice;
     data["GPU"]["screenWidth"] = windowWidth.base_value;
     data["GPU"]["screenHeight"] = windowHeight.base_value;
     data["GPU"]["internalScreenWidth"] = internalScreenWidth.base_value;
@@ -1114,7 +1049,6 @@
     data["Debug"]["isSeparateLogFilesEnabled"] = isSeparateLogFilesEnabled.base_value;
     data["Debug"]["FPSColor"] = isFpsColor.base_value;
     data["Debug"]["logEnabled"] = logEnabled.base_value;
->>>>>>> 43b72b59
     data["Debug"]["ConfigVersion"] = config_version;
     data["Keys"]["TrophyKey"] = trophyKey;
 
