--- conflicted
+++ resolved
@@ -106,11 +106,7 @@
 static std::string trophyKey = "";
 
 // Expected number of items in the config file
-<<<<<<< HEAD
-static constexpr u64 total_entries = 53;
-=======
-static constexpr u64 total_entries = 52;
->>>>>>> 7fedbd52
+static constexpr u64 total_entries = 54;
 
 bool allowHDR() {
     return isHDRAllowed;
