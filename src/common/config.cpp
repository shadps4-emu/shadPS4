// SPDX-FileCopyrightText: Copyright 2024 shadPS4 Emulator Project
// SPDX-License-Identifier: GPL-2.0-or-later

#include <fstream>
#include <optional>
#include <string>
#include <fmt/core.h>
#include <fmt/xchar.h> // for wstring support
#include <toml.hpp>

#include "common/config.h"
#include "common/logging/formatter.h"
#include "common/path_util.h"
#include "common/scm_rev.h"

using std::string;

namespace toml {
template <typename TC, typename K>
std::filesystem::path find_fs_path_or(const basic_value<TC>& v, const K& ky,
                                      std::filesystem::path opt) {
    try {
        auto str = find<string>(v, ky);
        if (str.empty()) {
            return opt;
        }
        std::u8string u8str{(char8_t*)&str.front(), (char8_t*)&str.back() + 1};
        return std::filesystem::path{u8str};
    } catch (...) {
        return opt;
    }
}

// why is it so hard to avoid exceptions with this library
template <typename T>
std::optional<T> get_optional(const toml::value& v, const std::string& key) {
    if (!v.is_table())
        return std::nullopt;
    const auto& tbl = v.as_table();
    auto it = tbl.find(key);
    if (it == tbl.end())
        return std::nullopt;

    if constexpr (std::is_same_v<T, int>) {
        if (it->second.is_integer()) {
            return static_cast<int>(toml::get<int>(it->second));
        }
    } else if constexpr (std::is_same_v<T, double>) {
        if (it->second.is_floating()) {
            return toml::get<double>(it->second);
        }
    } else if constexpr (std::is_same_v<T, std::string>) {
        if (it->second.is_string()) {
            return toml::get<std::string>(it->second);
        }
    } else if constexpr (std::is_same_v<T, bool>) {
        if (it->second.is_boolean()) {
            return toml::get<bool>(it->second);
        }
    } else {
        static_assert([] { return false; }(), "Unsupported type in get_optional<T>");
    }

    return std::nullopt;
}

} // namespace toml

namespace Config {

namespace GameSpecificConfig {

using std::nullopt;
using std::optional;

// General
static optional<int> volumeSlider = nullopt;
static optional<bool> isNeo = nullopt;
static optional<bool> isDevKit = nullopt;
static optional<bool> isPSNSignedIn = nullopt;
static optional<bool> isTrophyPopupDisabled = nullopt;
static optional<double> trophyNotificationDuration = nullopt;
static optional<string> logFilter = nullopt;
static optional<string> logType = nullopt;
static optional<string> userName = nullopt;
static optional<bool> isShowSplash = nullopt;
static optional<string> isSideTrophy = nullopt;
static optional<bool> compatibilityData = nullopt;
static optional<bool> checkCompatibilityOnStartup = nullopt;
static optional<bool> isConnectedToNetwork = nullopt;

// Input
static optional<int> cursorState = nullopt;
static optional<int> cursorHideTimeout = nullopt;
static optional<bool> useSpecialPad = nullopt;
static optional<int> specialPadClass = nullopt;
static optional<bool> isMotionControlsEnabled = nullopt;
static optional<bool> useUnifiedInputConfig = nullopt;
static optional<string> micDevice = nullopt;
static optional<string> defaultControllerID = nullopt;

// GPU
static optional<u32> windowWidth = nullopt;
static optional<u32> windowHeight = nullopt;
static optional<u32> internalScreenWidth = nullopt;
static optional<u32> internalScreenHeight = nullopt;
static optional<bool> isNullGpu = nullopt;
static optional<bool> shouldCopyGPUBuffers = nullopt;
static optional<bool> readbacksEnabled = nullopt;
static optional<bool> readbackLinearImagesEnabled = nullopt;
static optional<bool> directMemoryAccessEnabled = nullopt;
static optional<bool> shouldDumpShaders = nullopt;
static optional<bool> shouldPatchShaders = nullopt;
static optional<u32> vblankDivider = nullopt;
static optional<bool> isFullscreen = nullopt;
static optional<string> fullscreenMode = nullopt;
static optional<bool> isHDRAllowed = nullopt;

// Vulkan
static optional<s32> gpuId = nullopt;
static optional<bool> vkValidation = nullopt;
static optional<bool> vkValidationSync = nullopt;
static optional<bool> vkValidationGpu = nullopt;
static optional<bool> vkCrashDiagnostic = nullopt;
static optional<bool> vkHostMarkers = nullopt;
static optional<bool> vkGuestMarkers = nullopt;
static optional<bool> rdocEnable = nullopt;

// Debug
static optional<bool> isDebugDump = nullopt;
static optional<bool> isShaderDebug = nullopt;

void load(const std::filesystem::path& path) {
    // If the configuration file does not exist, return
    std::error_code error;
    if (!std::filesystem::exists(path, error)) {
        return;
    }

    toml::value data;

    try {
        std::ifstream ifs;
        ifs.exceptions(std::ifstream::failbit | std::ifstream::badbit);
        ifs.open(path, std::ios_base::binary);
        data = toml::parse(ifs, string{fmt::UTF(path.filename().u8string()).data});
    } catch (std::exception& ex) {
        fmt::print("Got exception trying to load config file. Exception: {}\n", ex.what());
        return;
    }

    if (data.contains("General")) {
        const toml::value& general = data.at("General");

        volumeSlider = toml::get_optional<int>(general, "volumeSlider");
        isNeo = toml::get_optional<bool>(general, "isPS4Pro");
        isDevKit = toml::get_optional<bool>(general, "isDevKit");
        isPSNSignedIn = toml::get_optional<bool>(general, "isPSNSignedIn");
        isTrophyPopupDisabled = toml::get_optional<bool>(general, "isTrophyPopupDisabled");
        trophyNotificationDuration =
            toml::get_optional<double>(general, "trophyNotificationDuration");
        logFilter = toml::get_optional<string>(general, "logFilter");
        logType = toml::get_optional<string>(general, "logType");
        userName = toml::get_optional<string>(general, "userName");
        isShowSplash = toml::get_optional<bool>(general, "showSplash");
        isSideTrophy = toml::get_optional<string>(general, "sideTrophy");

        isConnectedToNetwork = toml::get_optional<bool>(general, "isConnectedToNetwork");
        defaultControllerID = toml::get_optional<string>(general, "defaultControllerID");
    }

    if (data.contains("Input")) {
        const toml::value& input = data.at("Input");

        cursorState = toml::get_optional<int>(input, "cursorState");
        cursorHideTimeout = toml::get_optional<int>(input, "cursorHideTimeout");
        useSpecialPad = toml::get_optional<bool>(input, "useSpecialPad");
        specialPadClass = toml::get_optional<int>(input, "specialPadClass");
        isMotionControlsEnabled = toml::get_optional<bool>(input, "isMotionControlsEnabled");
        micDevice = toml::get_optional<string>(input, "micDevice");
    }

    if (data.contains("GPU")) {
        const toml::value& gpu = data.at("GPU");

        windowWidth = toml::get_optional<int>(gpu, "screenWidth");
        windowHeight = toml::get_optional<int>(gpu, "screenHeight");
        internalScreenWidth = toml::get_optional<int>(gpu, "internalScreenWidth");
        internalScreenHeight = toml::get_optional<int>(gpu, "internalScreenHeight");
        isNullGpu = toml::get_optional<bool>(gpu, "nullGpu");
        shouldCopyGPUBuffers = toml::get_optional<bool>(gpu, "copyGPUBuffers");
        readbacksEnabled = toml::get_optional<bool>(gpu, "readbacks");
        readbackLinearImagesEnabled = toml::get_optional<bool>(gpu, "readbackLinearImages");
        directMemoryAccessEnabled = toml::get_optional<bool>(gpu, "directMemoryAccess");
        shouldDumpShaders = toml::get_optional<bool>(gpu, "dumpShaders");
        shouldPatchShaders = toml::get_optional<bool>(gpu, "patchShaders");
        vblankDivider = toml::get_optional<int>(gpu, "vblankDivider");
        isFullscreen = toml::get_optional<bool>(gpu, "Fullscreen");
        fullscreenMode = toml::get_optional<string>(gpu, "FullscreenMode");
        isHDRAllowed = toml::get_optional<bool>(gpu, "allowHDR");
    }

    if (data.contains("Vulkan")) {
        const toml::value& vk = data.at("Vulkan");

        gpuId = toml::get_optional<int>(vk, "gpuId");
        vkValidation = toml::get_optional<bool>(vk, "validation");
        vkValidationSync = toml::get_optional<bool>(vk, "validation_sync");
        vkValidationGpu = toml::get_optional<bool>(vk, "validation_gpu");
        vkCrashDiagnostic = toml::get_optional<bool>(vk, "crashDiagnostic");
        vkHostMarkers = toml::get_optional<bool>(vk, "hostMarkers");
        vkGuestMarkers = toml::get_optional<bool>(vk, "guestMarkers");
        rdocEnable = toml::get_optional<bool>(vk, "rdocEnable");
    }

    string current_version = {};
    if (data.contains("Debug")) {
        const toml::value& debug = data.at("Debug");

        isDebugDump = toml::get_optional<bool>(debug, "DebugDump");
        isShaderDebug = toml::get_optional<bool>(debug, "CollectShader");
    }
}

} // namespace GameSpecificConfig

// General
static int volumeSlider = 100;
static bool isNeo = false;
static bool isDevKit = false;
static bool isPSNSignedIn = false;
static bool isTrophyPopupDisabled = false;
static double trophyNotificationDuration = 6.0;
static bool enableDiscordRPC = false;
static string logFilter = "";
static string logType = "sync";
static string userName = "shadPS4";
static string chooseHomeTab = "General";
static bool isShowSplash = false;
static string isSideTrophy = "right";
static bool compatibilityData = false;
static bool checkCompatibilityOnStartup = false;
static bool isConnectedToNetwork = false;

// Input
static int cursorState = HideCursorState::Idle;
static int cursorHideTimeout = 5; // 5 seconds (default)
static bool useSpecialPad = false;
static int specialPadClass = 1;
static bool isMotionControlsEnabled = true;
static bool useUnifiedInputConfig = true;
<<<<<<< HEAD
static string micDevice = "Default Device";
static string defaultControllerID = "";
=======
static std::string micDevice = "Default Device";
static std::string defaultControllerID = "";
static bool backgroundControllerInput = false;
>>>>>>> 59f00dc0

// These two entries aren't stored in the config
static bool overrideControllerColor = false;
static int controllerCustomColorRGB[3] = {0, 0, 255};

// GPU
static u32 windowWidth = 1280;
static u32 windowHeight = 720;
static u32 internalScreenWidth = 1280;
static u32 internalScreenHeight = 720;
static bool isNullGpu = false;
static bool shouldCopyGPUBuffers = false;
static bool readbacksEnabled = false;
static bool readbackLinearImagesEnabled = false;
static bool directMemoryAccessEnabled = false;
static bool shouldDumpShaders = false;
static bool shouldPatchShaders = false;
static u32 vblankDivider = 1;
static bool isFullscreen = false;
<<<<<<< HEAD
static string fullscreenMode = "Windowed";
=======
static std::string fullscreenMode = "Windowed";
static std::string presentMode = "Mailbox";
>>>>>>> 59f00dc0
static bool isHDRAllowed = false;
static bool fsrEnabled = true;
static bool rcasEnabled = true;
static int rcasAttenuation = 250;

// Vulkan
static s32 gpuId = -1;
static bool vkValidation = false;
static bool vkValidationSync = false;
static bool vkValidationGpu = false;
static bool vkCrashDiagnostic = false;
static bool vkHostMarkers = false;
static bool vkGuestMarkers = false;
static bool rdocEnable = false;

// Debug
static bool isDebugDump = false;
static bool isShaderDebug = false;
static bool isSeparateLogFilesEnabled = false;
static bool isFpsColor = true;
static bool logEnabled = true;

// GUI
static bool load_game_size = true;
static std::vector<GameInstallDir> settings_install_dirs = {};
std::vector<bool> install_dirs_enabled = {};
std::filesystem::path settings_addon_install_dir = {};
std::filesystem::path save_data_path = {};

// Settings
u32 m_language = 1; // english

// Keys
static string trophyKey = "";

// Config version, used to determine if a user's config file is outdated.
static string config_version = Common::g_scm_rev;

#define GSC GameSpecificConfig

int getVolumeSlider() {
    return GSC::volumeSlider.value_or(volumeSlider);
}
bool allowHDR() {
    return GSC::isHDRAllowed.value_or(isHDRAllowed);
}

bool GetUseUnifiedInputConfig() {
    return GSC::useUnifiedInputConfig.value_or(useUnifiedInputConfig);
}

void SetUseUnifiedInputConfig(bool use) {
    useUnifiedInputConfig = use;
}

bool GetOverrideControllerColor() {
    return overrideControllerColor;
}

void SetOverrideControllerColor(bool enable) {
    overrideControllerColor = enable;
}

int* GetControllerCustomColor() {
    return controllerCustomColorRGB;
}

bool getLoggingEnabled() {
    return logEnabled;
}

void SetControllerCustomColor(int r, int b, int g) {
    controllerCustomColorRGB[0] = r;
    controllerCustomColorRGB[1] = b;
    controllerCustomColorRGB[2] = g;
}

string getTrophyKey() {
    return trophyKey;
}

void setTrophyKey(string key) {
    trophyKey = key;
}

bool GetLoadGameSizeEnabled() {
    return load_game_size;
}

std::filesystem::path GetSaveDataPath() {
    if (save_data_path.empty()) {
        return Common::FS::GetUserPath(Common::FS::PathType::UserDir) / "savedata";
    }
    return save_data_path;
}

void setVolumeSlider(int volumeValue) {
    volumeSlider = volumeValue;
}

void setLoadGameSizeEnabled(bool enable) {
    load_game_size = enable;
}

bool isNeoModeConsole() {
    return GSC::isNeo.value_or(isNeo);
}

bool isDevKitConsole() {
    return GSC::isDevKit.value_or(isDevKit);
}

bool getIsFullscreen() {
    return GSC::isFullscreen.value_or(isFullscreen);
}

string getFullscreenMode() {
    return GSC::fullscreenMode.value_or(fullscreenMode);
}

std::string getPresentMode() {
    return presentMode;
}

bool getisTrophyPopupDisabled() {
    return GSC::isTrophyPopupDisabled.value_or(isTrophyPopupDisabled);
}

bool getEnableDiscordRPC() {
    return enableDiscordRPC;
}

s16 getCursorState() {
    return GSC::cursorState.value_or(cursorState);
}

int getCursorHideTimeout() {
    return GSC::cursorHideTimeout.value_or(cursorHideTimeout);
}

string getMicDevice() {
    return GSC::micDevice.value_or(micDevice);
}

double getTrophyNotificationDuration() {
    return GSC::trophyNotificationDuration.value_or(trophyNotificationDuration);
}

u32 getWindowWidth() {
    return GSC::windowWidth.value_or(windowWidth);
}

u32 getWindowHeight() {
    return GSC::windowHeight.value_or(windowHeight);
}

u32 getInternalScreenWidth() {
    return GSC::internalScreenHeight.value_or(internalScreenHeight);
}

u32 getInternalScreenHeight() {
    return GSC::internalScreenHeight.value_or(internalScreenHeight);
}

s32 getGpuId() {
    return GSC::gpuId.value_or(gpuId);
}

string getLogFilter() {
    return GSC::logFilter.value_or(logFilter);
}

string getLogType() {
    return GSC::logType.value_or(logType);
}

string getUserName() {
    return GSC::userName.value_or(userName);
}

string getChooseHomeTab() {
    return chooseHomeTab;
}

bool getUseSpecialPad() {
    return GSC::useSpecialPad.value_or(useSpecialPad);
}

int getSpecialPadClass() {
    return GSC::specialPadClass.value_or(specialPadClass);
}

bool getIsMotionControlsEnabled() {
    return GSC::isMotionControlsEnabled.value_or(isMotionControlsEnabled);
}

bool debugDump() {
    return GSC::isDebugDump.value_or(isDebugDump);
}

bool collectShadersForDebug() {
    return GSC::isShaderDebug.value_or(isShaderDebug);
}

bool showSplash() {
    return GSC::isShowSplash.value_or(isShowSplash);
}

string sideTrophy() {
    return GSC::isSideTrophy.value_or(isSideTrophy);
}

bool nullGpu() {
    return GSC::isNullGpu.value_or(isNullGpu);
}

bool copyGPUCmdBuffers() {
    return GSC::shouldCopyGPUBuffers.value_or(shouldCopyGPUBuffers);
}

bool readbacks() {
    return GSC::readbacksEnabled.value_or(readbacksEnabled);
}

bool readbackLinearImages() {
    return GSC::readbackLinearImagesEnabled.value_or(readbackLinearImagesEnabled);
}

bool directMemoryAccess() {
    return GSC::directMemoryAccessEnabled.value_or(directMemoryAccessEnabled);
}

bool dumpShaders() {
    return GSC::shouldDumpShaders.value_or(shouldDumpShaders);
}

bool patchShaders() {
    return GSC::shouldPatchShaders.value_or(shouldPatchShaders);
}

bool isRdocEnabled() {
    return GSC::rdocEnable.value_or(rdocEnable);
}

bool fpsColor() {
    return isFpsColor;
}

bool isLoggingEnabled() {
    return logEnabled;
}

u32 vblankDiv() {
    return GSC::vblankDivider.value_or(vblankDivider);
}

bool vkValidationEnabled() {
    return GSC::vkValidation.value_or(vkValidation);
}

bool vkValidationSyncEnabled() {
    return GSC::vkValidationSync.value_or(vkValidationSync);
}

bool vkValidationGpuEnabled() {
    return GSC::vkValidationGpu.value_or(vkValidationGpu);
}

bool getVkCrashDiagnosticEnabled() {
    return GSC::vkCrashDiagnostic.value_or(vkCrashDiagnostic);
}

bool getVkHostMarkersEnabled() {
    return GSC::vkHostMarkers.value_or(vkHostMarkers);
}

bool getVkGuestMarkersEnabled() {
    return GSC::vkGuestMarkers.value_or(vkGuestMarkers);
}

void setVkCrashDiagnosticEnabled(bool enable) {
    vkCrashDiagnostic = enable;
}

void setVkHostMarkersEnabled(bool enable) {
    vkHostMarkers = enable;
}

void setVkGuestMarkersEnabled(bool enable) {
    vkGuestMarkers = enable;
}

bool getCompatibilityEnabled() {
    return GSC::compatibilityData.value_or(compatibilityData);
}

bool getCheckCompatibilityOnStartup() {
    return GSC::checkCompatibilityOnStartup.value_or(checkCompatibilityOnStartup);
}

bool getIsConnectedToNetwork() {
    return GSC::isConnectedToNetwork.value_or(isConnectedToNetwork);
}

void setGpuId(s32 selectedGpuId) {
    gpuId = selectedGpuId;
}

void setWindowWidth(u32 width) {
    windowWidth = width;
}

void setWindowHeight(u32 height) {
    windowHeight = height;
}

void setInternalScreenWidth(u32 width) {
    internalScreenWidth = width;
}

void setInternalScreenHeight(u32 height) {
    internalScreenHeight = height;
}

void setDebugDump(bool enable) {
    isDebugDump = enable;
}

void setLoggingEnabled(bool enable) {
    logEnabled = enable;
}

void setCollectShaderForDebug(bool enable) {
    isShaderDebug = enable;
}

void setShowSplash(bool enable) {
    isShowSplash = enable;
}

void setSideTrophy(string side) {
    isSideTrophy = side;
}

void setNullGpu(bool enable) {
    isNullGpu = enable;
}

void setAllowHDR(bool enable) {
    isHDRAllowed = enable;
}

void setCopyGPUCmdBuffers(bool enable) {
    shouldCopyGPUBuffers = enable;
}

void setReadbacks(bool enable) {
    readbacksEnabled = enable;
}

void setReadbackLinearImages(bool enable) {
    readbackLinearImagesEnabled = enable;
}

void setDirectMemoryAccess(bool enable) {
    directMemoryAccessEnabled = enable;
}

void setDumpShaders(bool enable) {
    shouldDumpShaders = enable;
}

void setVkValidation(bool enable) {
    vkValidation = enable;
}

void setVkSyncValidation(bool enable) {
    vkValidationSync = enable;
}

void setRdocEnabled(bool enable) {
    rdocEnable = enable;
}

void setVblankDiv(u32 value) {
    vblankDivider = value;
}

void setIsFullscreen(bool enable) {
    isFullscreen = enable;
}

void setFullscreenMode(string mode) {
    fullscreenMode = mode;
}

void setPresentMode(std::string mode) {
    presentMode = mode;
}

void setisTrophyPopupDisabled(bool disable) {
    isTrophyPopupDisabled = disable;
}

void setEnableDiscordRPC(bool enable) {
    enableDiscordRPC = enable;
}

void setCursorState(s16 newCursorState) {
    cursorState = newCursorState;
}

void setCursorHideTimeout(int newcursorHideTimeout) {
    cursorHideTimeout = newcursorHideTimeout;
}

void setMicDevice(string device) {
    micDevice = device;
}

void setTrophyNotificationDuration(double newTrophyNotificationDuration) {
    trophyNotificationDuration = newTrophyNotificationDuration;
}

void setLanguage(u32 language) {
    m_language = language;
}

void setNeoMode(bool enable) {
    isNeo = enable;
}

void setLogType(const string& type) {
    logType = type;
}

void setLogFilter(const string& type) {
    logFilter = type;
}

void setSeparateLogFilesEnabled(bool enabled) {
    isSeparateLogFilesEnabled = enabled;
}

void setUserName(const string& type) {
    userName = type;
}

void setChooseHomeTab(const string& type) {
    chooseHomeTab = type;
}

void setUseSpecialPad(bool use) {
    useSpecialPad = use;
}

void setSpecialPadClass(int type) {
    specialPadClass = type;
}

void setIsMotionControlsEnabled(bool use) {
    isMotionControlsEnabled = use;
}

void setCompatibilityEnabled(bool use) {
    compatibilityData = use;
}

void setCheckCompatibilityOnStartup(bool use) {
    checkCompatibilityOnStartup = use;
}

bool addGameInstallDir(const std::filesystem::path& dir, bool enabled) {
    for (const auto& install_dir : settings_install_dirs) {
        if (install_dir.path == dir) {
            return false;
        }
    }
    settings_install_dirs.push_back({dir, enabled});
    return true;
}

void removeGameInstallDir(const std::filesystem::path& dir) {
    auto iterator =
        std::find_if(settings_install_dirs.begin(), settings_install_dirs.end(),
                     [&dir](const GameInstallDir& install_dir) { return install_dir.path == dir; });
    if (iterator != settings_install_dirs.end()) {
        settings_install_dirs.erase(iterator);
    }
}

void setGameInstallDirEnabled(const std::filesystem::path& dir, bool enabled) {
    auto iterator =
        std::find_if(settings_install_dirs.begin(), settings_install_dirs.end(),
                     [&dir](const GameInstallDir& install_dir) { return install_dir.path == dir; });
    if (iterator != settings_install_dirs.end()) {
        iterator->enabled = enabled;
    }
}

void setAddonInstallDir(const std::filesystem::path& dir) {
    settings_addon_install_dir = dir;
}

void setGameInstallDirs(const std::vector<std::filesystem::path>& dirs_config) {
    settings_install_dirs.clear();
    for (const auto& dir : dirs_config) {
        settings_install_dirs.push_back({dir, true});
    }
}

void setAllGameInstallDirs(const std::vector<GameInstallDir>& dirs_config) {
    settings_install_dirs = dirs_config;
}

void setSaveDataPath(const std::filesystem::path& path) {
    save_data_path = path;
}

const std::vector<std::filesystem::path> getGameInstallDirs() {
    std::vector<std::filesystem::path> enabled_dirs;
    for (const auto& dir : settings_install_dirs) {
        if (dir.enabled) {
            enabled_dirs.push_back(dir.path);
        }
    }
    return enabled_dirs;
}

const std::vector<bool> getGameInstallDirsEnabled() {
    std::vector<bool> enabled_dirs;
    for (const auto& dir : settings_install_dirs) {
        enabled_dirs.push_back(dir.enabled);
    }
    return enabled_dirs;
}

std::filesystem::path getAddonInstallDir() {
    if (settings_addon_install_dir.empty()) {
        // Default for users without a config file or a config file from before this option existed
        return Common::FS::GetUserPath(Common::FS::PathType::UserDir) / "addcont";
    }
    return settings_addon_install_dir;
}

u32 GetLanguage() {
    return m_language;
}

bool getSeparateLogFilesEnabled() {
    return isSeparateLogFilesEnabled;
}

bool getPSNSignedIn() {
    return GSC::isPSNSignedIn.value_or(isPSNSignedIn);
}

void setPSNSignedIn(bool sign) {
    isPSNSignedIn = sign;
}

string getDefaultControllerID() {
    return GSC::defaultControllerID.value_or(defaultControllerID);
}

void setDefaultControllerID(string id) {
    defaultControllerID = id;
}

bool getBackgroundControllerInput() {
    return backgroundControllerInput;
}

void setBackgroundControllerInput(bool enable) {
    backgroundControllerInput = enable;
}

bool getFsrEnabled() {
    return fsrEnabled;
}

void setFsrEnabled(bool enable) {
    fsrEnabled = enable;
}

bool getRcasEnabled() {
    return rcasEnabled;
}

void setRcasEnabled(bool enable) {
    rcasEnabled = enable;
}

int getRcasAttenuation() {
    return rcasAttenuation;
}

void setRcasAttenuation(int value) {
    rcasAttenuation = value;
}

void load(const std::filesystem::path& path) {
    // If the configuration file does not exist, create it and return
    std::error_code error;
    if (!std::filesystem::exists(path, error)) {
        save(path);
        return;
    }

    toml::value data;

    try {
        std::ifstream ifs;
        ifs.exceptions(std::ifstream::failbit | std::ifstream::badbit);
        ifs.open(path, std::ios_base::binary);
        data = toml::parse(ifs, string{fmt::UTF(path.filename().u8string()).data});
    } catch (std::exception& ex) {
        fmt::print("Got exception trying to load config file. Exception: {}\n", ex.what());
        return;
    }

    if (data.contains("General")) {
        const toml::value& general = data.at("General");

        volumeSlider = toml::find_or<int>(general, "volumeSlider", volumeSlider);
        isNeo = toml::find_or<bool>(general, "isPS4Pro", isNeo);
        isDevKit = toml::find_or<bool>(general, "isDevKit", isDevKit);
        isPSNSignedIn = toml::find_or<bool>(general, "isPSNSignedIn", isPSNSignedIn);
        isTrophyPopupDisabled =
            toml::find_or<bool>(general, "isTrophyPopupDisabled", isTrophyPopupDisabled);
        trophyNotificationDuration = toml::find_or<double>(general, "trophyNotificationDuration",
                                                           trophyNotificationDuration);
        enableDiscordRPC = toml::find_or<bool>(general, "enableDiscordRPC", enableDiscordRPC);
        logFilter = toml::find_or<string>(general, "logFilter", logFilter);
        logType = toml::find_or<string>(general, "logType", logType);
        userName = toml::find_or<string>(general, "userName", userName);
        isShowSplash = toml::find_or<bool>(general, "showSplash", isShowSplash);
        isSideTrophy = toml::find_or<string>(general, "sideTrophy", isSideTrophy);
        compatibilityData = toml::find_or<bool>(general, "compatibilityEnabled", compatibilityData);
        checkCompatibilityOnStartup = toml::find_or<bool>(general, "checkCompatibilityOnStartup",
                                                          checkCompatibilityOnStartup);

        isConnectedToNetwork =
            toml::find_or<bool>(general, "isConnectedToNetwork", isConnectedToNetwork);
        chooseHomeTab = toml::find_or<string>(general, "chooseHomeTab", chooseHomeTab);
        defaultControllerID = toml::find_or<string>(general, "defaultControllerID", "");
    }

    if (data.contains("Input")) {
        const toml::value& input = data.at("Input");

        cursorState = toml::find_or<int>(input, "cursorState", cursorState);
        cursorHideTimeout = toml::find_or<int>(input, "cursorHideTimeout", cursorHideTimeout);
        useSpecialPad = toml::find_or<bool>(input, "useSpecialPad", useSpecialPad);
        specialPadClass = toml::find_or<int>(input, "specialPadClass", specialPadClass);
        isMotionControlsEnabled =
            toml::find_or<bool>(input, "isMotionControlsEnabled", isMotionControlsEnabled);
        useUnifiedInputConfig =
            toml::find_or<bool>(input, "useUnifiedInputConfig", useUnifiedInputConfig);
<<<<<<< HEAD
        micDevice = toml::find_or<string>(input, "micDevice", micDevice);
=======
        micDevice = toml::find_or<std::string>(input, "micDevice", micDevice);
        backgroundControllerInput =
            toml::find_or<bool>(input, "backgroundControllerInput", backgroundControllerInput);
>>>>>>> 59f00dc0
    }

    if (data.contains("GPU")) {
        const toml::value& gpu = data.at("GPU");

        windowWidth = toml::find_or<int>(gpu, "screenWidth", windowWidth);
        windowHeight = toml::find_or<int>(gpu, "screenHeight", windowHeight);
        internalScreenWidth = toml::find_or<int>(gpu, "internalScreenWidth", internalScreenWidth);
        internalScreenHeight =
            toml::find_or<int>(gpu, "internalScreenHeight", internalScreenHeight);
        isNullGpu = toml::find_or<bool>(gpu, "nullGpu", isNullGpu);
        shouldCopyGPUBuffers = toml::find_or<bool>(gpu, "copyGPUBuffers", shouldCopyGPUBuffers);
        readbacksEnabled = toml::find_or<bool>(gpu, "readbacks", readbacksEnabled);
        readbackLinearImagesEnabled =
            toml::find_or<bool>(gpu, "readbackLinearImages", readbackLinearImagesEnabled);
        directMemoryAccessEnabled =
            toml::find_or<bool>(gpu, "directMemoryAccess", directMemoryAccessEnabled);
        shouldDumpShaders = toml::find_or<bool>(gpu, "dumpShaders", shouldDumpShaders);
        shouldPatchShaders = toml::find_or<bool>(gpu, "patchShaders", shouldPatchShaders);
        vblankDivider = toml::find_or<int>(gpu, "vblankDivider", vblankDivider);
        isFullscreen = toml::find_or<bool>(gpu, "Fullscreen", isFullscreen);
<<<<<<< HEAD
        fullscreenMode = toml::find_or<string>(gpu, "FullscreenMode", fullscreenMode);
=======
        fullscreenMode = toml::find_or<std::string>(gpu, "FullscreenMode", fullscreenMode);
        presentMode = toml::find_or<std::string>(gpu, "presentMode", presentMode);
>>>>>>> 59f00dc0
        isHDRAllowed = toml::find_or<bool>(gpu, "allowHDR", isHDRAllowed);
        fsrEnabled = toml::find_or<bool>(gpu, "fsrEnabled", fsrEnabled);
        rcasEnabled = toml::find_or<bool>(gpu, "rcasEnabled", rcasEnabled);
        rcasAttenuation = toml::find_or<int>(gpu, "rcasAttenuation", rcasAttenuation);
    }

    if (data.contains("Vulkan")) {
        const toml::value& vk = data.at("Vulkan");

        gpuId = toml::find_or<int>(vk, "gpuId", gpuId);
        vkValidation = toml::find_or<bool>(vk, "validation", vkValidation);
        vkValidationSync = toml::find_or<bool>(vk, "validation_sync", vkValidationSync);
        vkValidationGpu = toml::find_or<bool>(vk, "validation_gpu", vkValidationGpu);
        vkCrashDiagnostic = toml::find_or<bool>(vk, "crashDiagnostic", vkCrashDiagnostic);
        vkHostMarkers = toml::find_or<bool>(vk, "hostMarkers", vkHostMarkers);
        vkGuestMarkers = toml::find_or<bool>(vk, "guestMarkers", vkGuestMarkers);
        rdocEnable = toml::find_or<bool>(vk, "rdocEnable", rdocEnable);
    }

    string current_version = {};
    if (data.contains("Debug")) {
        const toml::value& debug = data.at("Debug");

        isDebugDump = toml::find_or<bool>(debug, "DebugDump", isDebugDump);
        isSeparateLogFilesEnabled =
            toml::find_or<bool>(debug, "isSeparateLogFilesEnabled", isSeparateLogFilesEnabled);
        isShaderDebug = toml::find_or<bool>(debug, "CollectShader", isShaderDebug);
        isFpsColor = toml::find_or<bool>(debug, "FPSColor", isFpsColor);
<<<<<<< HEAD
        current_version = toml::find_or<string>(debug, "ConfigVersion", current_version);
=======
        logEnabled = toml::find_or<bool>(debug, "logEnabled", logEnabled);
        current_version = toml::find_or<std::string>(debug, "ConfigVersion", current_version);
>>>>>>> 59f00dc0
    }

    if (data.contains("GUI")) {
        const toml::value& gui = data.at("GUI");

        load_game_size = toml::find_or<bool>(gui, "loadGameSizeEnabled", load_game_size);

        const auto install_dir_array =
            toml::find_or<std::vector<std::u8string>>(gui, "installDirs", {});

        try {
            install_dirs_enabled = toml::find<std::vector<bool>>(gui, "installDirsEnabled");
        } catch (...) {
            // If it does not exist, assume that all are enabled.
            install_dirs_enabled.resize(install_dir_array.size(), true);
        }

        if (install_dirs_enabled.size() < install_dir_array.size()) {
            install_dirs_enabled.resize(install_dir_array.size(), true);
        }

        settings_install_dirs.clear();
        for (size_t i = 0; i < install_dir_array.size(); i++) {
            settings_install_dirs.push_back(
                {std::filesystem::path{install_dir_array[i]}, install_dirs_enabled[i]});
        }

        save_data_path = toml::find_fs_path_or(gui, "saveDataPath", save_data_path);

        settings_addon_install_dir =
            toml::find_fs_path_or(gui, "addonInstallDir", settings_addon_install_dir);
    }

    if (data.contains("Settings")) {
        const toml::value& settings = data.at("Settings");
        m_language = toml::find_or<int>(settings, "consoleLanguage", m_language);
    }

    if (data.contains("Keys")) {
        const toml::value& keys = data.at("Keys");
        trophyKey = toml::find_or<string>(keys, "TrophyKey", trophyKey);
    }

    // Run save after loading to generate any missing fields with default values.
    if (config_version != current_version) {
        save(path);
    }
}

void sortTomlSections(toml::ordered_value& data) {
    toml::ordered_value ordered_data;
    std::vector<string> section_order = {"General", "Input", "GPU", "Vulkan",
                                         "Debug",   "Keys",  "GUI", "Settings"};

    for (const auto& section : section_order) {
        if (data.contains(section)) {
            std::vector<string> keys;
            for (const auto& item : data.at(section).as_table()) {
                keys.push_back(item.first);
            }

            std::sort(keys.begin(), keys.end(), [](const string& a, const string& b) {
                return std::lexicographical_compare(
                    a.begin(), a.end(), b.begin(), b.end(), [](char a_char, char b_char) {
                        return std::tolower(a_char) < std::tolower(b_char);
                    });
            });

            toml::ordered_value ordered_section;
            for (const auto& key : keys) {
                ordered_section[key] = data.at(section).at(key);
            }

            ordered_data[section] = ordered_section;
        }
    }

    data = ordered_data;
}

void save(const std::filesystem::path& path) {
    toml::ordered_value data;

    std::error_code error;
    if (std::filesystem::exists(path, error)) {
        try {
            std::ifstream ifs;
            ifs.exceptions(std::ifstream::failbit | std::ifstream::badbit);
            ifs.open(path, std::ios_base::binary);
            data = toml::parse<toml::ordered_type_config>(
                ifs, string{fmt::UTF(path.filename().u8string()).data});
        } catch (const std::exception& ex) {
            fmt::print("Exception trying to parse config file. Exception: {}\n", ex.what());
            return;
        }
    } else {
        if (error) {
            fmt::print("Filesystem error: {}\n", error.message());
        }
        fmt::print("Saving new configuration file {}\n", fmt::UTF(path.u8string()));
    }

    data["General"]["volumeSlider"] = volumeSlider;
    data["General"]["isPS4Pro"] = isNeo;
    data["General"]["isDevKit"] = isDevKit;
    data["General"]["isPSNSignedIn"] = isPSNSignedIn;
    data["General"]["isTrophyPopupDisabled"] = isTrophyPopupDisabled;
    data["General"]["trophyNotificationDuration"] = trophyNotificationDuration;
    data["General"]["enableDiscordRPC"] = enableDiscordRPC;
    data["General"]["logFilter"] = logFilter;
    data["General"]["logType"] = logType;
    data["General"]["userName"] = userName;
    data["General"]["chooseHomeTab"] = chooseHomeTab;
    data["General"]["showSplash"] = isShowSplash;
    data["General"]["sideTrophy"] = isSideTrophy;
    data["General"]["compatibilityEnabled"] = compatibilityData;
    data["General"]["checkCompatibilityOnStartup"] = checkCompatibilityOnStartup;
    data["General"]["isConnectedToNetwork"] = isConnectedToNetwork;
    data["General"]["defaultControllerID"] = defaultControllerID;
    data["Input"]["cursorState"] = cursorState;
    data["Input"]["cursorHideTimeout"] = cursorHideTimeout;
    data["Input"]["useSpecialPad"] = useSpecialPad;
    data["Input"]["specialPadClass"] = specialPadClass;
    data["Input"]["isMotionControlsEnabled"] = isMotionControlsEnabled;
    data["Input"]["useUnifiedInputConfig"] = useUnifiedInputConfig;
    data["Input"]["micDevice"] = micDevice;
    data["Input"]["backgroundControllerInput"] = backgroundControllerInput;
    data["GPU"]["screenWidth"] = windowWidth;
    data["GPU"]["screenHeight"] = windowHeight;
    data["GPU"]["internalScreenWidth"] = internalScreenWidth;
    data["GPU"]["internalScreenHeight"] = internalScreenHeight;
    data["GPU"]["nullGpu"] = isNullGpu;
    data["GPU"]["copyGPUBuffers"] = shouldCopyGPUBuffers;
    data["GPU"]["readbacks"] = readbacksEnabled;
    data["GPU"]["readbackLinearImages"] = readbackLinearImagesEnabled;
    data["GPU"]["directMemoryAccess"] = directMemoryAccessEnabled;
    data["GPU"]["dumpShaders"] = shouldDumpShaders;
    data["GPU"]["patchShaders"] = shouldPatchShaders;
    data["GPU"]["vblankDivider"] = vblankDivider;
    data["GPU"]["Fullscreen"] = isFullscreen;
    data["GPU"]["FullscreenMode"] = fullscreenMode;
    data["GPU"]["presentMode"] = presentMode;
    data["GPU"]["allowHDR"] = isHDRAllowed;
    data["GPU"]["fsrEnabled"] = fsrEnabled;
    data["GPU"]["rcasEnabled"] = rcasEnabled;
    data["GPU"]["rcasAttenuation"] = rcasAttenuation;
    data["Vulkan"]["gpuId"] = gpuId;
    data["Vulkan"]["validation"] = vkValidation;
    data["Vulkan"]["validation_sync"] = vkValidationSync;
    data["Vulkan"]["validation_gpu"] = vkValidationGpu;
    data["Vulkan"]["crashDiagnostic"] = vkCrashDiagnostic;
    data["Vulkan"]["hostMarkers"] = vkHostMarkers;
    data["Vulkan"]["guestMarkers"] = vkGuestMarkers;
    data["Vulkan"]["rdocEnable"] = rdocEnable;
    data["Debug"]["DebugDump"] = isDebugDump;
    data["Debug"]["CollectShader"] = isShaderDebug;
    data["Debug"]["isSeparateLogFilesEnabled"] = isSeparateLogFilesEnabled;
    data["Debug"]["FPSColor"] = isFpsColor;
    data["Debug"]["logEnabled"] = logEnabled;
    data["Debug"]["ConfigVersion"] = config_version;
    data["Keys"]["TrophyKey"] = trophyKey;

    std::vector<string> install_dirs;
    std::vector<bool> install_dirs_enabled;

    // temporary structure for ordering
    struct DirEntry {
        string path_str;
        bool enabled;
    };

    std::vector<DirEntry> sorted_dirs;
    for (const auto& dirInfo : settings_install_dirs) {
        sorted_dirs.push_back({string{fmt::UTF(dirInfo.path.u8string()).data}, dirInfo.enabled});
    }

    // Sort directories alphabetically
    std::sort(sorted_dirs.begin(), sorted_dirs.end(), [](const DirEntry& a, const DirEntry& b) {
        return std::lexicographical_compare(
            a.path_str.begin(), a.path_str.end(), b.path_str.begin(), b.path_str.end(),
            [](char a_char, char b_char) { return std::tolower(a_char) < std::tolower(b_char); });
    });

    for (const auto& entry : sorted_dirs) {
        install_dirs.push_back(entry.path_str);
        install_dirs_enabled.push_back(entry.enabled);
    }

    data["GUI"]["installDirs"] = install_dirs;
    data["GUI"]["installDirsEnabled"] = install_dirs_enabled;
    data["GUI"]["saveDataPath"] = string{fmt::UTF(save_data_path.u8string()).data};
    data["GUI"]["loadGameSizeEnabled"] = load_game_size;

    data["GUI"]["addonInstallDir"] = string{fmt::UTF(settings_addon_install_dir.u8string()).data};
    data["Settings"]["consoleLanguage"] = m_language;

    // Sorting of TOML sections
    sortTomlSections(data);

    std::ofstream file(path, std::ios::binary);
    file << data;
    file.close();
}

void setDefaultValues() {
    // General
    volumeSlider = 100;
    isNeo = false;
    isDevKit = false;
    isPSNSignedIn = false;
    isTrophyPopupDisabled = false;
    trophyNotificationDuration = 6.0;
    enableDiscordRPC = false;
    logFilter = "";
    logType = "sync";
    userName = "shadPS4";
    chooseHomeTab = "General";
    isShowSplash = false;
    isSideTrophy = "right";
    compatibilityData = false;
    checkCompatibilityOnStartup = false;
    isConnectedToNetwork = false;

    // Input
    cursorState = HideCursorState::Idle;
    cursorHideTimeout = 5;
    useSpecialPad = false;
    specialPadClass = 1;
    isMotionControlsEnabled = true;
    useUnifiedInputConfig = true;
    overrideControllerColor = false;
    controllerCustomColorRGB[0] = 0;
    controllerCustomColorRGB[1] = 0;
    controllerCustomColorRGB[2] = 255;
    micDevice = "Default Device";
    backgroundControllerInput = false;

    // GPU
    windowWidth = 1280;
    windowHeight = 720;
    internalScreenWidth = 1280;
    internalScreenHeight = 720;
    isNullGpu = false;
    shouldCopyGPUBuffers = false;
    readbacksEnabled = false;
    readbackLinearImagesEnabled = false;
    directMemoryAccessEnabled = false;
    shouldDumpShaders = false;
    shouldPatchShaders = false;
    vblankDivider = 1;
    isFullscreen = false;
    fullscreenMode = "Windowed";
    presentMode = "Mailbox";
    isHDRAllowed = false;
    fsrEnabled = true;
    rcasEnabled = true;
    rcasAttenuation = 250;

    // Vulkan
    gpuId = -1;
    vkValidation = false;
    vkValidationSync = false;
    vkValidationGpu = false;
    vkCrashDiagnostic = false;
    vkHostMarkers = false;
    vkGuestMarkers = false;
    rdocEnable = false;

    // Debug
    isDebugDump = false;
    isShaderDebug = false;
    isSeparateLogFilesEnabled = false;
    isFpsColor = true;
    logEnabled = true;

    // GUI
    load_game_size = true;

    // Settings
    m_language = 1;
}

constexpr std::string_view GetDefaultKeyboardConfig() {
    return R"(#Feeling lost? Check out the Help section!

# Keyboard bindings

triangle = kp8
circle = kp6
cross = kp2
square = kp4
# Alternatives for users without a keypad
triangle = c
circle = b
cross = n
square = v

l1 = q
r1 = u
l2 = e
r2 = o
l3 = x
r3 = m

options = enter
touchpad_center = space

pad_up = up
pad_down = down
pad_left = left
pad_right = right

axis_left_x_minus = a
axis_left_x_plus = d
axis_left_y_minus = w
axis_left_y_plus = s

axis_right_x_minus = j
axis_right_x_plus = l
axis_right_y_minus = i
axis_right_y_plus = k

# Controller bindings

triangle = triangle
cross = cross
square = square
circle = circle

l1 = l1
l2 = l2
l3 = l3
r1 = r1
r2 = r2
r3 = r3

options = options
touchpad_center = back

pad_up = pad_up
pad_down = pad_down
pad_left = pad_left
pad_right = pad_right

axis_left_x = axis_left_x
axis_left_y = axis_left_y
axis_right_x = axis_right_x
axis_right_y = axis_right_y

# Range of deadzones: 1 (almost none) to 127 (max)
analog_deadzone = leftjoystick, 2, 127
analog_deadzone = rightjoystick, 2, 127

override_controller_color = false, 0, 0, 255
)";
}
std::filesystem::path GetFoolproofKbmConfigFile(const string& game_id) {
    // Read configuration file of the game, and if it doesn't exist, generate it from default
    // If that doesn't exist either, generate that from getDefaultConfig() and try again
    // If even the folder is missing, we start with that.

    const auto config_dir = Common::FS::GetUserPath(Common::FS::PathType::UserDir) / "input_config";
    const auto config_file = config_dir / (game_id + ".ini");
    const auto default_config_file = config_dir / "default.ini";

    // Ensure the config directory exists
    if (!std::filesystem::exists(config_dir)) {
        std::filesystem::create_directories(config_dir);
    }

    // Check if the default config exists
    if (!std::filesystem::exists(default_config_file)) {
        // If the default config is also missing, create it from getDefaultConfig()
        const auto default_config = GetDefaultKeyboardConfig();
        std::ofstream default_config_stream(default_config_file);
        if (default_config_stream) {
            default_config_stream << default_config;
        }
    }

    // if empty, we only need to execute the function up until this point
    if (game_id.empty()) {
        return default_config_file;
    }

    // If game-specific config doesn't exist, create it from the default config
    if (!std::filesystem::exists(config_file)) {
        std::filesystem::copy(default_config_file, config_file);
    }
    return config_file;
}

} // namespace Config<|MERGE_RESOLUTION|>--- conflicted
+++ resolved
@@ -249,14 +249,9 @@
 static int specialPadClass = 1;
 static bool isMotionControlsEnabled = true;
 static bool useUnifiedInputConfig = true;
-<<<<<<< HEAD
-static string micDevice = "Default Device";
-static string defaultControllerID = "";
-=======
 static std::string micDevice = "Default Device";
 static std::string defaultControllerID = "";
 static bool backgroundControllerInput = false;
->>>>>>> 59f00dc0
 
 // These two entries aren't stored in the config
 static bool overrideControllerColor = false;
@@ -276,12 +271,8 @@
 static bool shouldPatchShaders = false;
 static u32 vblankDivider = 1;
 static bool isFullscreen = false;
-<<<<<<< HEAD
-static string fullscreenMode = "Windowed";
-=======
 static std::string fullscreenMode = "Windowed";
 static std::string presentMode = "Mailbox";
->>>>>>> 59f00dc0
 static bool isHDRAllowed = false;
 static bool fsrEnabled = true;
 static bool rcasEnabled = true;
@@ -941,13 +932,9 @@
             toml::find_or<bool>(input, "isMotionControlsEnabled", isMotionControlsEnabled);
         useUnifiedInputConfig =
             toml::find_or<bool>(input, "useUnifiedInputConfig", useUnifiedInputConfig);
-<<<<<<< HEAD
-        micDevice = toml::find_or<string>(input, "micDevice", micDevice);
-=======
         micDevice = toml::find_or<std::string>(input, "micDevice", micDevice);
         backgroundControllerInput =
             toml::find_or<bool>(input, "backgroundControllerInput", backgroundControllerInput);
->>>>>>> 59f00dc0
     }
 
     if (data.contains("GPU")) {
@@ -969,12 +956,8 @@
         shouldPatchShaders = toml::find_or<bool>(gpu, "patchShaders", shouldPatchShaders);
         vblankDivider = toml::find_or<int>(gpu, "vblankDivider", vblankDivider);
         isFullscreen = toml::find_or<bool>(gpu, "Fullscreen", isFullscreen);
-<<<<<<< HEAD
-        fullscreenMode = toml::find_or<string>(gpu, "FullscreenMode", fullscreenMode);
-=======
         fullscreenMode = toml::find_or<std::string>(gpu, "FullscreenMode", fullscreenMode);
         presentMode = toml::find_or<std::string>(gpu, "presentMode", presentMode);
->>>>>>> 59f00dc0
         isHDRAllowed = toml::find_or<bool>(gpu, "allowHDR", isHDRAllowed);
         fsrEnabled = toml::find_or<bool>(gpu, "fsrEnabled", fsrEnabled);
         rcasEnabled = toml::find_or<bool>(gpu, "rcasEnabled", rcasEnabled);
@@ -1003,12 +986,8 @@
             toml::find_or<bool>(debug, "isSeparateLogFilesEnabled", isSeparateLogFilesEnabled);
         isShaderDebug = toml::find_or<bool>(debug, "CollectShader", isShaderDebug);
         isFpsColor = toml::find_or<bool>(debug, "FPSColor", isFpsColor);
-<<<<<<< HEAD
-        current_version = toml::find_or<string>(debug, "ConfigVersion", current_version);
-=======
         logEnabled = toml::find_or<bool>(debug, "logEnabled", logEnabled);
         current_version = toml::find_or<std::string>(debug, "ConfigVersion", current_version);
->>>>>>> 59f00dc0
     }
 
     if (data.contains("GUI")) {
