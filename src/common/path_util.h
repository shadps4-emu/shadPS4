// SPDX-FileCopyrightText: Copyright 2021 yuzu Emulator Project
// SPDX-License-Identifier: GPL-2.0-or-later

#pragma once

#include <filesystem>
#include <optional>
#include <vector>

namespace Common::FS {

enum class PathType {
    UserDir,        // Where shadPS4 stores its data.
    LogDir,         // Where log files are stored.
    ScreenshotsDir, // Where screenshots are stored.
    ShaderDir,      // Where shaders are stored.
    TempDataDir,    // Where game temp data is stored.
    GameDataDir,    // Where game data is stored.
    SysModuleDir,   // Where system modules are stored.
    DownloadDir,    // Where downloads/temp files are stored.
    CapturesDir,    // Where rdoc captures are stored.
    CheatsDir,      // Where cheats are stored.
    PatchesDir,     // Where patches are stored.
    MetaDataDir,    // Where game metadata (e.g. trophies and menu backgrounds) is stored.
    CustomTrophy,   // Where custom files for trophies are stored.
    CustomConfigs,  // Where custom files for different games are stored.
<<<<<<< HEAD
    HomeDir,        // PS4 home directory
=======
    CacheDir,       // Where pipeline and shader cache is stored.
>>>>>>> a9f8eaf7
};

constexpr auto PORTABLE_DIR = "user";

// Sub-directories contained within a user data directory
constexpr auto LOG_DIR = "log";
constexpr auto SCREENSHOTS_DIR = "screenshots";
constexpr auto SHADER_DIR = "shader";
constexpr auto GAMEDATA_DIR = "data";
constexpr auto TEMPDATA_DIR = "temp";
constexpr auto SYSMODULES_DIR = "sys_modules";
constexpr auto DOWNLOAD_DIR = "download";
constexpr auto CAPTURES_DIR = "captures";
constexpr auto CHEATS_DIR = "cheats";
constexpr auto PATCHES_DIR = "patches";
constexpr auto METADATA_DIR = "game_data";
constexpr auto CUSTOM_TROPHY = "custom_trophy";
constexpr auto CUSTOM_CONFIGS = "custom_configs";
<<<<<<< HEAD
constexpr auto HOME_DIR = "home";
=======
constexpr auto CACHE_DIR = "cache";
>>>>>>> a9f8eaf7

// Filenames
constexpr auto LOG_FILE = "shad_log.txt";

/**
 * Validates a given path.
 *
 * A given path is valid if it meets these conditions:
 * - The path is not empty
 * - The path is not too long
 *
 * @param path Filesystem path
 *
 * @returns True if the path is valid, false otherwise.
 */
[[nodiscard]] bool ValidatePath(const std::filesystem::path& path);

/**
 * Converts a filesystem path to a UTF-8 encoded std::string.
 *
 * @param path Filesystem path
 *
 * @returns UTF-8 encoded std::string.
 */
[[nodiscard]] std::string PathToUTF8String(const std::filesystem::path& path);

/**
 * Gets the filesystem path associated with the PathType enum.
 *
 * @param user_path PathType enum
 *
 * @returns The filesystem path associated with the PathType enum.
 */
[[nodiscard]] const std::filesystem::path& GetUserPath(PathType user_path);

/**
 * Gets the filesystem path associated with the PathType enum as a UTF-8 encoded std::string.
 *
 * @param user_path PathType enum
 *
 * @returns The filesystem path associated with the PathType enum as a UTF-8 encoded std::string.
 */
[[nodiscard]] std::string GetUserPathString(PathType user_path);

/**
 * Sets a new filesystem path associated with the PathType enum.
 * If the filesystem object at new_path is not a directory, this function will not do anything.
 *
 * @param user_path PathType enum
 * @param new_path New filesystem path
 */
void SetUserPath(PathType user_path, const std::filesystem::path& new_path);

/**
 * Recursively searches for a game directory by its ID.
 * Limits search depth to prevent excessive filesystem traversal.
 *
 * @param dir Base directory to start the search from
 * @param game_id The game ID to search for
 * @param max_depth Maximum directory depth to search
 *
 * @returns Path to eboot.bin if found, std::nullopt otherwise
 */
[[nodiscard]] std::optional<std::filesystem::path> FindGameByID(const std::filesystem::path& dir,
                                                                const std::string& game_id,
                                                                int max_depth);

} // namespace Common::FS<|MERGE_RESOLUTION|>--- conflicted
+++ resolved
@@ -24,11 +24,8 @@
     MetaDataDir,    // Where game metadata (e.g. trophies and menu backgrounds) is stored.
     CustomTrophy,   // Where custom files for trophies are stored.
     CustomConfigs,  // Where custom files for different games are stored.
-<<<<<<< HEAD
     HomeDir,        // PS4 home directory
-=======
     CacheDir,       // Where pipeline and shader cache is stored.
->>>>>>> a9f8eaf7
 };
 
 constexpr auto PORTABLE_DIR = "user";
@@ -47,11 +44,8 @@
 constexpr auto METADATA_DIR = "game_data";
 constexpr auto CUSTOM_TROPHY = "custom_trophy";
 constexpr auto CUSTOM_CONFIGS = "custom_configs";
-<<<<<<< HEAD
 constexpr auto HOME_DIR = "home";
-=======
 constexpr auto CACHE_DIR = "cache";
->>>>>>> a9f8eaf7
 
 // Filenames
 constexpr auto LOG_FILE = "shad_log.txt";
