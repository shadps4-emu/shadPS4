// SPDX-FileCopyrightText: Copyright 2023 Citra Emulator Project
// SPDX-License-Identifier: GPL-2.0-or-later

#pragma once

#include "common/types.h"

namespace Common::Log {

/// Specifies the severity or level of detail of the log message.
enum class Level : u8 {
    Trace, ///< Extremely detailed and repetitive debugging information that is likely to
    ///< pollute logs.
    Debug,   ///< Less detailed debugging information.
    Info,    ///< Status information from important points during execution.
    Warning, ///< Minor or potential problems found during execution of a task.
    Error,   ///< Major problems found during execution of a task that prevent it from being
    ///< completed.
    Critical, ///< Major problems during execution that threaten the stability of the entire
    ///< application.

    Count, ///< Total number of logging levels
};

/**
 * Specifies the sub-system that generated the log message.
 *
 * @note If you add a new entry here, also add a corresponding one to `ALL_LOG_CLASSES` in
 * filter.cpp.
 */
enum class Class : u8 {
    Log,                   ///< Messages about the log system itself
    Common,                ///< Library routines
    Common_Filesystem,     ///< Filesystem interface library
    Common_Memory,         ///< Memory mapping and management functions
    Core,                  ///< LLE emulation core
    Core_Linker,           ///< The module linker
    Core_Devices,          ///< Devices emulation
    Config,                ///< Emulator configuration (including commandline)
    Debug,                 ///< Debugging tools
    Kernel,                ///< The HLE implementation of the PS4 kernel.
    Kernel_Pthread,        ///< The pthread implementation of the kernel.
    Kernel_Fs,             ///< The filesystem implementation of the kernel.
    Kernel_Vmm,            ///< The virtual memory implementation of the kernel.
    Kernel_Event,          ///< The event management implementation of the kernel.
    Kernel_Sce,            ///< The sony specific interfaces provided by the kernel.
    Lib,                   ///< HLE implementation of system library. Each major library
                           ///< should have its own subclass.
    Lib_LibC,              ///< The LibC implementation.
    Lib_LibcInternal,      ///< The LibcInternal implementation.
    Lib_Kernel,            ///< The LibKernel implementation.
    Lib_Pad,               ///< The LibScePad implementation.
    Lib_GnmDriver,         ///< The LibSceGnmDriver implementation.
    Lib_SystemService,     ///< The LibSceSystemService implementation.
    Lib_UserService,       ///< The LibSceUserService implementation.
    Lib_VideoOut,          ///< The LibSceVideoOut implementation.
    Lib_CommonDlg,         ///< The LibSceCommonDialog implementation.
    Lib_MsgDlg,            ///< The LibSceMsgDialog implementation.
    Lib_AudioOut,          ///< The LibSceAudioOut implementation.
    Lib_AudioIn,           ///< The LibSceAudioIn implementation.
    Lib_Move,              ///< The LibSceMove implementation.
    Lib_Net,               ///< The LibSceNet implementation.
    Lib_NetCtl,            ///< The LibSceNetCtl implementation.
    Lib_SaveData,          ///< The LibSceSaveData implementation.
    Lib_SaveDataDialog,    ///< The LibSceSaveDataDialog implementation.
    Lib_Ssl,               ///< The LibSceSsl implementation.
    Lib_Ssl2,              ///< The LibSceSsl2 implementation.
    Lib_Http,              ///< The LibSceHttp implementation.
    Lib_Http2,             ///< The LibSceHttp2 implementation.
    Lib_SysModule,         ///< The LibSceSysModule implementation
    Lib_NpCommon,          ///< The LibSceNpCommon implementation
    Lib_NpAuth,            ///< The LibSceNpAuth implementation
    Lib_NpManager,         ///< The LibSceNpManager implementation
    Lib_NpScore,           ///< The LibSceNpScore implementation
    Lib_NpTrophy,          ///< The LibSceNpTrophy implementation
    Lib_NpWebApi,          ///< The LibSceWebApi implementation
    Lib_Screenshot,        ///< The LibSceScreenshot implementation
    Lib_LibCInternal,      ///< The LibCInternal implementation.
    Lib_AppContent,        ///< The LibSceAppContent implementation.
    Lib_Rtc,               ///< The LibSceRtc implementation.
    Lib_DiscMap,           ///< The LibSceDiscMap implementation.
    Lib_Png,               ///< The LibScePng implementation.
    Lib_Jpeg,              ///< The LibSceJpeg implementation.
    Lib_PlayGo,            ///< The LibScePlayGo implementation.
    Lib_PlayGoDialog,      ///< The LibScePlayGoDialog implementation.
    Lib_Random,            ///< The libSceRandom implementation.
    Lib_Usbd,              ///< The LibSceUsbd implementation.
    Lib_Ajm,               ///< The LibSceAjm implementation.
    Lib_ErrorDialog,       ///< The LibSceErrorDialog implementation.
    Lib_ImeDialog,         ///< The LibSceImeDialog implementation.
    Lib_AvPlayer,          ///< The LibSceAvPlayer implementation.
    Lib_Ngs2,              ///< The LibSceNgs2 implementation.
    Lib_Audio3d,           ///< The LibSceAudio3d implementation.
    Lib_Ime,               ///< The LibSceIme implementation
    Lib_GameLiveStreaming, ///< The LibSceGameLiveStreaming implementation
    Lib_Remoteplay,        ///< The LibSceRemotePlay implementation
    Lib_SharePlay,         ///< The LibSceSharePlay implemenation
    Lib_Fiber,             ///< The LibSceFiber implementation.
    Lib_Vdec2,             ///< The LibSceVideodec2 implementation.
    Lib_Videodec,          ///< The LibSceVideodec implementation.
    Lib_RazorCpu,          ///< The LibRazorCpu implementation.
    Lib_Mouse,             ///< The LibSceMouse implementation
    Lib_WebBrowserDialog,  ///< The LibSceWebBrowserDialog implementation
    Lib_NpParty,           ///< The LibSceNpParty implementation
    Lib_Zlib,              ///< The LibSceZlib implementation.
    Lib_Hmd,               ///< The LibSceHmd implementation.
    Lib_SigninDialog,      ///< The LibSigninDialog implementation.
<<<<<<< HEAD
    Lib_Font,              ///< The libSceFont implementation.
    Lib_FontFt,            ///< The libSceFontFt implementation.
=======
    Lib_Camera,            ///< The LibCamera implementation.
>>>>>>> 678f18dd
    Frontend,              ///< Emulator UI
    Render,                ///< Video Core
    Render_Vulkan,         ///< Vulkan backend
    Render_Recompiler,     ///< Shader recompiler
    ImGui,                 ///< ImGui
    Loader,                ///< ROM loader
    Input,                 ///< Input emulation
    Tty,                   ///< Debug output from emu
    Count                  ///< Total number of logging classes
};

} // namespace Common::Log<|MERGE_RESOLUTION|>--- conflicted
+++ resolved
@@ -105,12 +105,9 @@
     Lib_Zlib,              ///< The LibSceZlib implementation.
     Lib_Hmd,               ///< The LibSceHmd implementation.
     Lib_SigninDialog,      ///< The LibSigninDialog implementation.
-<<<<<<< HEAD
     Lib_Font,              ///< The libSceFont implementation.
     Lib_FontFt,            ///< The libSceFontFt implementation.
-=======
     Lib_Camera,            ///< The LibCamera implementation.
->>>>>>> 678f18dd
     Frontend,              ///< Emulator UI
     Render,                ///< Video Core
     Render_Vulkan,         ///< Vulkan backend
