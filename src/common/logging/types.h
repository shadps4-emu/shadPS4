--- conflicted
+++ resolved
@@ -104,12 +104,7 @@
     Lib_NpParty,           ///< The LibSceNpParty implementation
     Lib_Zlib,              ///< The LibSceZlib implementation.
     Lib_Hmd,               ///< The LibSceHmd implementation.
-<<<<<<< HEAD
-    Lib_Font,              ///< The libSceFont implementation.
-    Lib_FontFt,            ///< The libSceFontFt implementation.
-=======
     Lib_SigninDialog,      ///< The LibSigninDialog implementation.
->>>>>>> 6477dc4f
     Frontend,              ///< Emulator UI
     Render,                ///< Video Core
     Render_Vulkan,         ///< Vulkan backend
