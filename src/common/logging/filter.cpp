// SPDX-FileCopyrightText: Copyright 2014 Citra Emulator Project
// SPDX-License-Identifier: GPL-2.0-or-later

#include <algorithm>

#include "common/assert.h"
#include "common/logging/filter.h"

namespace Common::Log {
namespace {
template <typename It>
Level GetLevelByName(const It begin, const It end) {
    for (u8 i = 0; i < static_cast<u8>(Level::Count); ++i) {
        const char* level_name = GetLevelName(static_cast<Level>(i));
        if (std::string_view(begin, end).compare(level_name) == 0) {
            return static_cast<Level>(i);
        }
    }
    return Level::Count;
}

template <typename It>
Class GetClassByName(const It begin, const It end) {
    for (u8 i = 0; i < static_cast<u8>(Class::Count); ++i) {
        const char* level_name = GetLogClassName(static_cast<Class>(i));
        if (std::string_view(begin, end).compare(level_name) == 0) {
            return static_cast<Class>(i);
        }
    }
    return Class::Count;
}

template <typename Iterator>
bool ParseFilterRule(Filter& instance, Iterator begin, Iterator end) {
    auto level_separator = std::find(begin, end, ':');
    if (level_separator == end) {
        LOG_ERROR(Log, "Invalid log filter. Must specify a log level after `:`: {}",
                  std::string_view(begin, end));
        return false;
    }

    const Level level = GetLevelByName(level_separator + 1, end);
    if (level == Level::Count) {
        LOG_ERROR(Log, "Unknown log level in filter: {}", std::string_view(begin, end));
        return false;
    }

    if (std::string_view(begin, level_separator).compare("*") == 0) {
        instance.ResetAll(level);
        return true;
    }

    const Class log_class = GetClassByName(begin, level_separator);
    if (log_class == Class::Count) {
        LOG_ERROR(Log, "Unknown log class in filter: {}", std::string(begin, end));
        return false;
    }

    instance.SetClassLevel(log_class, level);
    return true;
}
} // Anonymous namespace

/// Macro listing all log classes. Code should define CLS and SUB as desired before invoking this.
#define ALL_LOG_CLASSES()                                                                          \
    CLS(Log)                                                                                       \
    CLS(Common)                                                                                    \
    SUB(Common, Filesystem)                                                                        \
    SUB(Common, Memory)                                                                            \
    CLS(Core)                                                                                      \
    SUB(Core, Linker)                                                                              \
    CLS(Config)                                                                                    \
    CLS(Debug)                                                                                     \
    CLS(Kernel)                                                                                    \
    SUB(Kernel, Pthread)                                                                           \
    SUB(Kernel, Vmm)                                                                               \
    SUB(Kernel, Fs)                                                                                \
    SUB(Kernel, Event)                                                                             \
    SUB(Kernel, Sce)                                                                               \
    CLS(Lib)                                                                                       \
    SUB(Lib, LibC)                                                                                 \
    SUB(Lib, Kernel)                                                                               \
    SUB(Lib, Pad)                                                                                  \
    SUB(Lib, GnmDriver)                                                                            \
    SUB(Lib, SystemService)                                                                        \
    SUB(Lib, UserService)                                                                          \
    SUB(Lib, VideoOut)                                                                             \
    SUB(Lib, CommonDlg)                                                                            \
    SUB(Lib, MsgDlg)                                                                               \
    SUB(Lib, AudioOut)                                                                             \
    SUB(Lib, AudioIn)                                                                              \
    SUB(Lib, Net)                                                                                  \
    SUB(Lib, NetCtl)                                                                               \
    SUB(Lib, SaveData)                                                                             \
    SUB(Lib, SaveDataDialog)                                                                       \
    SUB(Lib, Http)                                                                                 \
    SUB(Lib, Ssl)                                                                                  \
    SUB(Lib, SysModule)                                                                            \
    SUB(Lib, NpManager)                                                                            \
    SUB(Lib, NpScore)                                                                              \
    SUB(Lib, NpTrophy)                                                                             \
    SUB(Lib, Screenshot)                                                                           \
    SUB(Lib, LibCInternal)                                                                         \
    SUB(Lib, AppContent)                                                                           \
    SUB(Lib, Rtc)                                                                                  \
    SUB(Lib, DiscMap)                                                                              \
    SUB(Lib, Png)                                                                                  \
    SUB(Lib, PlayGo)                                                                               \
    SUB(Lib, Random)                                                                               \
    SUB(Lib, Usbd)                                                                                 \
    SUB(Lib, Ajm)                                                                                  \
    SUB(Lib, ErrorDialog)                                                                          \
    SUB(Lib, ImeDialog)                                                                            \
    SUB(Lib, AvPlayer)                                                                             \
<<<<<<< HEAD
    SUB(Lib, Ngs2)                                                                                 \
    SUB(Lib, Random)                                                                               \
=======
>>>>>>> 3be2e4b2
    CLS(Frontend)                                                                                  \
    CLS(Render)                                                                                    \
    SUB(Render, Vulkan)                                                                            \
    SUB(Render, Recompiler)                                                                        \
    CLS(Input)                                                                                     \
    CLS(Tty)                                                                                       \
    CLS(Loader)

// GetClassName is a macro defined by Windows.h, grrr...
const char* GetLogClassName(Class log_class) {
    switch (log_class) {
#define CLS(x)                                                                                     \
    case Class::x:                                                                                 \
        return #x;
#define SUB(x, y)                                                                                  \
    case Class::x##_##y:                                                                           \
        return #x "." #y;
        ALL_LOG_CLASSES()
#undef CLS
#undef SUB
    case Class::Count:
    default:
        break;
    }
    UNREACHABLE();
}

const char* GetLevelName(Level log_level) {
#define LVL(x)                                                                                     \
    case Level::x:                                                                                 \
        return #x
    switch (log_level) {
        LVL(Trace);
        LVL(Debug);
        LVL(Info);
        LVL(Warning);
        LVL(Error);
        LVL(Critical);
    case Level::Count:
    default:
        break;
    }
#undef LVL
    UNREACHABLE();
}

Filter::Filter(Level default_level) {
    ResetAll(default_level);
}

void Filter::ResetAll(Level level) {
    class_levels.fill(level);
}

void Filter::SetClassLevel(Class log_class, Level level) {
    class_levels[static_cast<std::size_t>(log_class)] = level;
}

void Filter::ParseFilterString(std::string_view filter_view) {
    auto clause_begin = filter_view.cbegin();
    while (clause_begin != filter_view.cend()) {
        auto clause_end = std::find(clause_begin, filter_view.cend(), ' ');

        // If clause isn't empty
        if (clause_end != clause_begin) {
            ParseFilterRule(*this, clause_begin, clause_end);
        }

        if (clause_end != filter_view.cend()) {
            // Skip over the whitespace
            ++clause_end;
        }
        clause_begin = clause_end;
    }
}

bool Filter::CheckMessage(Class log_class, Level level) const {
    return static_cast<u8>(level) >=
           static_cast<u8>(class_levels[static_cast<std::size_t>(log_class)]);
}

bool Filter::IsDebug() const {
    return std::any_of(class_levels.begin(), class_levels.end(), [](const Level& l) {
        return static_cast<u8>(l) <= static_cast<u8>(Level::Debug);
    });
}

} // namespace Common::Log<|MERGE_RESOLUTION|>--- conflicted
+++ resolved
@@ -112,11 +112,7 @@
     SUB(Lib, ErrorDialog)                                                                          \
     SUB(Lib, ImeDialog)                                                                            \
     SUB(Lib, AvPlayer)                                                                             \
-<<<<<<< HEAD
     SUB(Lib, Ngs2)                                                                                 \
-    SUB(Lib, Random)                                                                               \
-=======
->>>>>>> 3be2e4b2
     CLS(Frontend)                                                                                  \
     CLS(Render)                                                                                    \
     SUB(Render, Vulkan)                                                                            \
