// SPDX-FileCopyrightText: Copyright 2014 Citra Emulator Project
// SPDX-License-Identifier: GPL-2.0-or-later

#include <chrono>
#include <filesystem>
#include <thread>

#include <fmt/format.h>

#ifdef _WIN32
#include <windows.h> // For OutputDebugStringW
#endif

#include "common/bounded_threadsafe_queue.h"
#include "common/config.h"
#include "common/debug.h"
#include "common/io_file.h"
#include "common/logging/backend.h"
#include "common/logging/log.h"
#include "common/logging/log_entry.h"
#include "common/logging/text_formatter.h"
#include "common/path_util.h"
#include "common/string_util.h"
#include "common/thread.h"

namespace Common::Log {

using namespace Common::FS;

namespace {

/**
 * Backend that writes to stderr and with color
 */
class ColorConsoleBackend {
public:
    explicit ColorConsoleBackend() = default;

    ~ColorConsoleBackend() = default;

    void Write(const Entry& entry) {
        if (enabled.load(std::memory_order_relaxed)) {
            PrintColoredMessage(entry);
        }
    }

    void Flush() {
        // stderr shouldn't be buffered
    }

    void SetEnabled(bool enabled_) {
        enabled = enabled_;
    }

private:
    std::atomic_bool enabled{true};
};

/**
 * Backend that writes to a file passed into the constructor
 */
class FileBackend {
public:
<<<<<<< HEAD
    explicit FileBackend(const std::filesystem::path& filename)
        : file{filename, FS::FileAccessMode::Create, FS::FileType::TextFile} {}
=======
    explicit FileBackend(const std::filesystem::path& filename, bool should_append = false)
        : file{filename, should_append ? FS::FileAccessMode::Append : FS::FileAccessMode::Write,
               FS::FileType::TextFile} {}
>>>>>>> 74c0ea84

    ~FileBackend() = default;

    void Write(const Entry& entry) {
        if (!enabled) {
            return;
        }

        bytes_written += file.WriteString(FormatLogMessage(entry).append(1, '\n'));

        // Prevent logs from exceeding a set maximum size in the event that log entries are spammed.
        const auto write_limit = 100_MB;
        const bool write_limit_exceeded = bytes_written > write_limit;
        if (entry.log_level >= Level::Error || write_limit_exceeded) {
            if (write_limit_exceeded) {
                // Stop writing after the write limit is exceeded.
                // Don't close the file so we can print a stacktrace if necessary
                enabled = false;
            }
            file.Flush();
        }
    }

    void Flush() {
        file.Flush();
    }

private:
    Common::FS::IOFile file;
    bool enabled = true;
    std::size_t bytes_written = 0;
};

/**
 * Backend that writes to Visual Studio's output window
 */
class DebuggerBackend {
public:
    explicit DebuggerBackend() = default;

    ~DebuggerBackend() = default;

    void Write(const Entry& entry) {
#ifdef _WIN32
        ::OutputDebugStringW(UTF8ToUTF16W(FormatLogMessage(entry).append(1, '\n')).c_str());
#endif
    }

    void Flush() {}

    void EnableForStacktrace() {}
};

bool initialization_in_progress_suppress_logging = true;

/**
 * Static state as a singleton.
 */
class Impl {
public:
    static Impl& Instance() {
        if (!instance) {
            throw std::runtime_error("Using Logging instance before its initialization");
        }
        return *instance;
    }

    static void Initialize(std::string_view log_file) {
        if (instance) {
            LOG_WARNING(Log, "Reinitializing logging backend");
            return;
        }
        const auto& log_dir = GetUserPath(PathType::LogDir);
        std::filesystem::create_directory(log_dir);
        Filter filter;
        filter.ParseFilterString(Config::getLogFilter());
        const auto& log_file_path = log_file.empty() ? LOG_FILE : log_file;
        instance = std::unique_ptr<Impl, decltype(&Deleter)>(
            new Impl(log_dir / log_file_path, filter), Deleter);
        initialization_in_progress_suppress_logging = false;
    }

    static void ResetInstance() {
        initialization_in_progress_suppress_logging = true;
        instance.reset();
    }

    static bool IsActive() {
        return instance != nullptr;
    }

    static void Start() {
        instance->StartBackendThread();
    }

    static void Stop() {
        instance->StopBackendThread();
    }

    static void SetAppend() {
        should_append = true;
    }

    Impl(const Impl&) = delete;
    Impl& operator=(const Impl&) = delete;

    Impl(Impl&&) = delete;
    Impl& operator=(Impl&&) = delete;

    void SetGlobalFilter(const Filter& f) {
        filter = f;
    }

    void SetColorConsoleBackendEnabled(bool enabled) {
        color_console_backend.SetEnabled(enabled);
    }

    void PushEntry(Class log_class, Level log_level, const char* filename, unsigned int line_num,
                   const char* function, std::string message) {
        // Propagate important log messages to the profiler
        if (IsProfilerConnected()) {
            const auto& msg_str = fmt::format("[{}] {}", GetLogClassName(log_class), message);
            switch (log_level) {
            case Level::Warning:
                TRACE_WARN(msg_str);
                break;
            case Level::Error:
                TRACE_ERROR(msg_str);
                break;
            case Level::Critical:
                TRACE_CRIT(msg_str);
                break;
            default:
                break;
            }
        }

        if (!filter.CheckMessage(log_class, log_level) || !Config::getLoggingEnabled()) {
            return;
        }

        using std::chrono::duration_cast;
        using std::chrono::microseconds;
        using std::chrono::steady_clock;

        const Entry entry = {
            .timestamp = duration_cast<microseconds>(steady_clock::now() - time_origin),
            .log_class = log_class,
            .log_level = log_level,
            .filename = filename,
            .line_num = line_num,
            .function = function,
            .message = std::move(message),
        };
        if (Config::getLogType() == "async") {
            message_queue.EmplaceWait(entry);
        } else {
            ForEachBackend([&entry](auto& backend) { backend.Write(entry); });
            std::fflush(stdout);
        }
    }

private:
    Impl(const std::filesystem::path& file_backend_filename, const Filter& filter_)
        : filter{filter_}, file_backend{file_backend_filename, should_append} {}

    ~Impl() = default;

    void StartBackendThread() {
        backend_thread = std::jthread([this](std::stop_token stop_token) {
            Common::SetCurrentThreadName("shadPS4:Log");
            Entry entry;
            const auto write_logs = [this, &entry]() {
                ForEachBackend([&entry](auto& backend) { backend.Write(entry); });
            };
            while (!stop_token.stop_requested()) {
                message_queue.PopWait(entry, stop_token);
                if (entry.filename != nullptr) {
                    write_logs();
                }
            }
            // Drain the logging queue. Only writes out up to MAX_LOGS_TO_WRITE to prevent a
            // case where a system is repeatedly spamming logs even on close.
            int max_logs_to_write = filter.IsDebug() ? std::numeric_limits<s32>::max() : 100;
            while (max_logs_to_write-- && message_queue.TryPop(entry)) {
                write_logs();
            }
        });
    }

    void StopBackendThread() {
        backend_thread.request_stop();
        if (backend_thread.joinable()) {
            backend_thread.join();
        }

        ForEachBackend([](auto& backend) { backend.Flush(); });
    }

    void ForEachBackend(auto lambda) {
        // lambda(debugger_backend);
        lambda(color_console_backend);
        lambda(file_backend);
    }

    static void Deleter(Impl* ptr) {
        delete ptr;
    }

    static inline std::unique_ptr<Impl, decltype(&Deleter)> instance{nullptr, Deleter};
    static inline bool should_append{false};

    Filter filter;
    DebuggerBackend debugger_backend{};
    ColorConsoleBackend color_console_backend{};
    FileBackend file_backend;

    MPSCQueue<Entry> message_queue{};
    std::chrono::steady_clock::time_point time_origin{std::chrono::steady_clock::now()};
    std::jthread backend_thread;
};
} // namespace

void Initialize(std::string_view log_file) {
    Impl::Initialize(log_file.empty() ? LOG_FILE : log_file);
}

bool IsActive() {
    return Impl::IsActive();
}

void Start() {
    Impl::Start();
}

void Stop() {
    Impl::Stop();
}

void Denitializer() {
    Impl::Stop();
    Impl::ResetInstance();
}

void SetGlobalFilter(const Filter& filter) {
    Impl::Instance().SetGlobalFilter(filter);
}

void SetColorConsoleBackendEnabled(bool enabled) {
    Impl::Instance().SetColorConsoleBackendEnabled(enabled);
}

void SetAppend() {
    Impl::SetAppend();
}

void FmtLogMessageImpl(Class log_class, Level log_level, const char* filename,
                       unsigned int line_num, const char* function, const char* format,
                       const fmt::format_args& args) {
    if (!initialization_in_progress_suppress_logging) [[likely]] {
        Impl::Instance().PushEntry(log_class, log_level, filename, line_num, function,
                                   fmt::vformat(format, args));
    }
}
} // namespace Common::Log<|MERGE_RESOLUTION|>--- conflicted
+++ resolved
@@ -61,14 +61,9 @@
  */
 class FileBackend {
 public:
-<<<<<<< HEAD
     explicit FileBackend(const std::filesystem::path& filename)
-        : file{filename, FS::FileAccessMode::Create, FS::FileType::TextFile} {}
-=======
-    explicit FileBackend(const std::filesystem::path& filename, bool should_append = false)
-        : file{filename, should_append ? FS::FileAccessMode::Append : FS::FileAccessMode::Write,
+        : file{filename, should_append ? FS::FileAccessMode::Append : FS::FileAccessMode::Create,
                FS::FileType::TextFile} {}
->>>>>>> 74c0ea84
 
     ~FileBackend() = default;
 
