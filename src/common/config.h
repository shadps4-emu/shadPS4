--- conflicted
+++ resolved
@@ -93,18 +93,8 @@
 int getSpecialPadClass();
 bool patchShaders(); // no set
 bool fpsColor();     // no set
-<<<<<<< HEAD
-=======
 bool getShowFpsCounter();
 void setShowFpsCounter(bool enable, bool is_game_specific = false);
-bool isNeoModeConsole();
-void setNeoMode(bool enable, bool is_game_specific = false);
-bool isDevKitConsole();
-void setDevKitConsole(bool enable, bool is_game_specific = false);
-
-int getExtraDmemInMbytes();
-void setExtraDmemInMbytes(int value, bool is_game_specific = false);
->>>>>>> de6c5bbb
 bool getIsMotionControlsEnabled();
 void setIsMotionControlsEnabled(bool use, bool is_game_specific = false);
 std::string getDefaultControllerID();
