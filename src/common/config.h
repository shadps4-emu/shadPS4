--- conflicted
+++ resolved
@@ -75,18 +75,8 @@
 bool isPipelineCacheEnabled();
 bool isPipelineCacheArchived();
 void setRdocEnabled(bool enable, bool is_game_specific = false);
-<<<<<<< HEAD
-=======
 void setPipelineCacheEnabled(bool enable, bool is_game_specific = false);
 void setPipelineCacheArchived(bool enable, bool is_game_specific = false);
-std::string getLogType();
-void setLogType(const std::string& type, bool is_game_specific = false);
-std::string getLogFilter();
-void setLogFilter(const std::string& type, bool is_game_specific = false);
-double getTrophyNotificationDuration();
-void setTrophyNotificationDuration(double newTrophyNotificationDuration,
-                                   bool is_game_specific = false);
->>>>>>> a9f8eaf7
 int getCursorHideTimeout();
 std::string getMainOutputDevice();
 void setMainOutputDevice(std::string device, bool is_game_specific = false);
