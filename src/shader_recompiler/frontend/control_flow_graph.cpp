// SPDX-FileCopyrightText: Copyright 2024 shadPS4 Emulator Project
// SPDX-License-Identifier: GPL-2.0-or-later

#include <algorithm>
#include "common/assert.h"
#include "shader_recompiler/frontend/control_flow_graph.h"

namespace Shader::Gcn {

struct Compare {
    bool operator()(const Block& lhs, u32 rhs) const noexcept {
        return lhs.begin < rhs;
    }

    bool operator()(u32 lhs, const Block& rhs) const noexcept {
        return lhs < rhs.begin;
    }

    bool operator()(const Block& lhs, const Block& rhs) const noexcept {
        return lhs.begin < rhs.begin;
    }
};

static IR::Condition MakeCondition(const GcnInst& inst) {
    if (inst.IsCmpx()) {
        return IR::Condition::Execnz;
    }

    switch (inst.opcode) {
    case Opcode::S_CBRANCH_SCC0:
        return IR::Condition::Scc0;
    case Opcode::S_CBRANCH_SCC1:
        return IR::Condition::Scc1;
    case Opcode::S_CBRANCH_VCCZ:
        return IR::Condition::Vccz;
    case Opcode::S_CBRANCH_VCCNZ:
        return IR::Condition::Vccnz;
    case Opcode::S_CBRANCH_EXECZ:
        return IR::Condition::Execz;
    case Opcode::S_CBRANCH_EXECNZ:
        return IR::Condition::Execnz;
    case Opcode::S_AND_SAVEEXEC_B64:
    case Opcode::S_ANDN2_B64:
        return IR::Condition::Execnz;
    default:
        return IR::Condition::True;
    }
}

static constexpr size_t LabelReserveSize = 32;

CFG::CFG(Common::ObjectPool<Block>& block_pool_, std::span<const GcnInst> inst_list_)
    : block_pool{block_pool_}, inst_list{inst_list_} {
    index_to_pc.resize(inst_list.size() + 1);
    labels.reserve(LabelReserveSize);
    EmitLabels();
    EmitDivergenceLabels();
    EmitBlocks();
    LinkBlocks();
}

void CFG::EmitLabels() {
    // Always set a label at entry point.
    u32 pc = 0;
    AddLabel(pc);

    // Iterate instruction list and add labels to branch targets.
    for (u32 i = 0; i < inst_list.size(); i++) {
        index_to_pc[i] = pc;
        const GcnInst inst = inst_list[i];
        if (inst.IsUnconditionalBranch()) {
            const u32 target = inst.BranchTarget(pc);
            AddLabel(target);
        } else if (inst.IsConditionalBranch()) {
            const u32 true_label = inst.BranchTarget(pc);
            const u32 false_label = pc + inst.length;
            AddLabel(true_label);
            AddLabel(false_label);
        } else if (inst.opcode == Opcode::S_ENDPGM) {
            const u32 next_label = pc + inst.length;
            AddLabel(next_label);
        }
        pc += inst.length;
    }
    index_to_pc[inst_list.size()] = pc;

    // Sort labels to make sure block insertion is correct.
    std::ranges::sort(labels);
}

void CFG::EmitDivergenceLabels() {
    const auto is_open_scope = [](const GcnInst& inst) {
        // An open scope instruction is an instruction that modifies EXEC
        // but also saves the previous value to restore later. This indicates
        // we are entering a scope.
        return inst.opcode == Opcode::S_AND_SAVEEXEC_B64 ||
               // While this instruction does not save EXEC it is often used paired
               // with SAVEEXEC to mask the threads that didn't pass the condition
               // of initial branch.
               (inst.opcode == Opcode::S_ANDN2_B64 && inst.dst[0].field == OperandField::ExecLo) ||
               inst.IsCmpx();
    };
    const auto is_close_scope = [](const GcnInst& inst) {
        // Closing an EXEC scope can be either a branch instruction
        // (typical case when S_AND_SAVEEXEC_B64 is right before a branch)
        // or by a move instruction to EXEC that restores the backup.
        return (inst.opcode == Opcode::S_MOV_B64 && inst.dst[0].field == OperandField::ExecLo) ||
               // Sometimes compiler might insert instructions between the SAVEEXEC and the branch.
               // Those instructions need to be wrapped in the condition as well so allow branch
               // as end scope instruction.
<<<<<<< HEAD
               inst.opcode == Opcode::S_CBRANCH_EXECZ || inst.opcode == Opcode::S_ENDPGM ||
=======
               inst.opcode == Opcode::S_CBRANCH_EXECZ ||
               inst.opcode == Opcode::S_ENDPGM ||
>>>>>>> a8056530
               (inst.opcode == Opcode::S_ANDN2_B64 && inst.dst[0].field == OperandField::ExecLo);
    };

    // Since we will be adding new labels, avoid iterating those as well.
    const size_t end_size = labels.size();
    for (u32 l = 0; l < end_size; l++) {
        const Label start = labels[l];
        // Stop if we reached end of existing labels.
        if (l == end_size - 1) {
            break;
        }
        const Label end = labels[l + 1];
        const size_t end_index = GetIndex(end);

        s32 curr_begin = -1;
        for (size_t index = GetIndex(start); index < end_index; index++) {
            const auto& inst = inst_list[index];
            const bool is_close = is_close_scope(inst);
<<<<<<< HEAD
            if ((is_close || index == end_index - 1) && curr_begin != -1) {
=======
            if (is_close && curr_begin != -1) {
>>>>>>> a8056530
                // If there are no instructions inside scope don't do anything.
                if (index - curr_begin == 1) {
                    curr_begin = -1;
                    continue;
                }
                // Add a label to the instruction right after the open scope call.
                // It is the start of a new basic block.
                const auto& save_inst = inst_list[curr_begin];
                const Label label = index_to_pc[curr_begin] + save_inst.length;
                AddLabel(label);
                // Add a label to the close scope instruction.
<<<<<<< HEAD
                // There are 3 cases where we need to close a scope.
                // * Close scope instruction inside the block
                // * Close scope instruction at the end of the block (cbranch or endpgm)
                // * Normal instruction at the end of the block
                // For the last case we must NOT add a label as that would cause
                // the instruction to be separated into its own basic block.
=======
                // There are 3 cases of when we need to close a scope.
                // * Close scope instruction inside the block
                // * Close scope instruction at end of the block (cbranch of endpgm)
                // * Normal instruction at end of block
                // For the last case we must NOT add a label as that would cause
                // the last instruction to be separated into its own basic block
>>>>>>> a8056530
                if (is_close) {
                    AddLabel(index_to_pc[index]);
                }
                // Reset scope begin.
                curr_begin = -1;
            }
            // Mark a potential start of an exec scope.
            if (is_open_scope(inst)) {
                curr_begin = index;
            }
        }
    }

    // Sort labels to make sure block insertion is correct.
    std::ranges::sort(labels);
}

void CFG::EmitBlocks() {
    for (auto it = labels.begin(); it != labels.end(); it++) {
        const Label start = *it;
        const auto next_it = std::next(it);
        const bool is_last = next_it == labels.end();
        if (is_last) {
            // Last label is special.
            return;
        }
        // The end label is the start instruction of next block.
        // The end instruction of this block is the previous one.
        const Label end = *next_it;
        const size_t end_index = GetIndex(end) - 1;
        const auto& end_inst = inst_list[end_index];

        // Insert block between the labels using the last instruction
        // as an indicator for branching type.
        Block* block = block_pool.Create();
        block->begin = start;
        block->end = end;
        block->begin_index = GetIndex(start);
        block->end_index = end_index;
        block->end_inst = end_inst;
        block->cond = MakeCondition(end_inst);
        blocks.insert(*block);
    }
}

void CFG::LinkBlocks() {
    const auto get_block = [this](u32 address) {
        auto it = blocks.find(address, Compare{});
        ASSERT_MSG(it != blocks.end() && it->begin == address);
        return &*it;
    };

    for (auto it = blocks.begin(); it != blocks.end(); it++) {
        auto& block = *it;
        const auto end_inst{block.end_inst};
        // Handle divergence block inserted here.
        if (end_inst.opcode == Opcode::S_AND_SAVEEXEC_B64 ||
            end_inst.opcode == Opcode::S_ANDN2_B64 || end_inst.IsCmpx()) {
            // Blocks are stored ordered by address in the set
            auto next_it = std::next(it);
            ASSERT(next_it != blocks.end());
            auto* target_block = &(*next_it);
            ++target_block->num_predecessors;
            block.branch_true = target_block;

            auto merge_it = std::next(next_it);
            ASSERT(merge_it != blocks.end());
            auto* merge_block = &(*merge_it);
            ++merge_block->num_predecessors;
            block.branch_false = merge_block;
            block.end_class = EndClass::Branch;
            continue;
        }

        // If the block doesn't end with a branch we simply
        // need to link with the next block.
        if (!end_inst.IsTerminateInstruction()) {
            auto* next_block = get_block(block.end);
            ++next_block->num_predecessors;

            block.branch_true = next_block;
            block.end_class = EndClass::Branch;
            continue;
        }

        // Find the branch targets from the instruction and link the blocks.
        // Note: Block end address is one instruction after end_inst.
        const u32 branch_pc = block.end - end_inst.length;
        const u32 target_pc = end_inst.BranchTarget(branch_pc);
        if (end_inst.IsUnconditionalBranch()) {
            auto* target_block = get_block(target_pc);
            ++target_block->num_predecessors;

            block.branch_true = target_block;
            block.end_class = EndClass::Branch;
        } else if (end_inst.IsConditionalBranch()) {
            auto* target_block = get_block(target_pc);
            ++target_block->num_predecessors;

            auto* end_block = get_block(block.end);
            ++end_block->num_predecessors;

            block.branch_true = target_block;
            block.branch_false = end_block;
            block.end_class = EndClass::Branch;
        } else if (end_inst.opcode == Opcode::S_ENDPGM) {
            const auto& prev_inst = inst_list[block.end_index - 1];
            if (prev_inst.opcode == Opcode::EXP && prev_inst.control.exp.en == 0) {
                if (prev_inst.control.exp.target != 9) {
                    block.end_class = EndClass::Kill;
                } else if (const auto& exec_mask = inst_list[block.end_index - 2];
                           exec_mask.src[0].field == OperandField::ConstZero) {
                    block.end_class = EndClass::Kill;
                } else {
                    block.end_class = EndClass::Exit;
                }
            } else {
                block.end_class = EndClass::Exit;
            }
        } else {
            UNREACHABLE();
        }
    }
}

std::string CFG::Dot() const {
    int node_uid{0};

    const auto name_of = [](const Block& block) { return fmt::format("\"{:#x}\"", block.begin); };

    std::string dot{"digraph shader {\n"};
    dot += fmt::format("\tsubgraph cluster_{} {{\n", 0);
    dot += fmt::format("\t\tnode [style=filled];\n");
    for (const Block& block : blocks) {
        const std::string name{name_of(block)};
        const auto add_branch = [&](Block* branch, bool add_label) {
            dot += fmt::format("\t\t{}->{}", name, name_of(*branch));
            if (add_label && block.cond != IR::Condition::True &&
                block.cond != IR::Condition::False) {
                dot += fmt::format(" [label=\"{}\"]", block.cond);
            }
            dot += '\n';
        };
        dot += fmt::format("\t\t{};\n", name);
        switch (block.end_class) {
        case EndClass::Branch:
            if (block.cond != IR::Condition::False) {
                add_branch(block.branch_true, true);
            }
            if (block.cond != IR::Condition::True) {
                add_branch(block.branch_false, false);
            }
            break;
        case EndClass::Exit:
            dot += fmt::format("\t\t{}->N{};\n", name, node_uid);
            dot +=
                fmt::format("\t\tN{} [label=\"Exit\"][shape=square][style=stripped];\n", node_uid);
            ++node_uid;
            break;
        case EndClass::Kill:
            dot += fmt::format("\t\t{}->N{};\n", name, node_uid);
            dot +=
                fmt::format("\t\tN{} [label=\"Kill\"][shape=square][style=stripped];\n", node_uid);
            ++node_uid;
            break;
        }
    }
    dot += "\t\tlabel = \"main\";\n\t}\n";
    if (blocks.empty()) {
        dot += "Start;\n";
    } else {
        dot += fmt::format("\tStart -> {};\n", name_of(*blocks.begin()));
    }
    dot += fmt::format("\tStart [shape=diamond];\n");
    dot += "}\n";
    return dot;
}

} // namespace Shader::Gcn<|MERGE_RESOLUTION|>--- conflicted
+++ resolved
@@ -108,12 +108,7 @@
                // Sometimes compiler might insert instructions between the SAVEEXEC and the branch.
                // Those instructions need to be wrapped in the condition as well so allow branch
                // as end scope instruction.
-<<<<<<< HEAD
                inst.opcode == Opcode::S_CBRANCH_EXECZ || inst.opcode == Opcode::S_ENDPGM ||
-=======
-               inst.opcode == Opcode::S_CBRANCH_EXECZ ||
-               inst.opcode == Opcode::S_ENDPGM ||
->>>>>>> a8056530
                (inst.opcode == Opcode::S_ANDN2_B64 && inst.dst[0].field == OperandField::ExecLo);
     };
 
@@ -132,11 +127,7 @@
         for (size_t index = GetIndex(start); index < end_index; index++) {
             const auto& inst = inst_list[index];
             const bool is_close = is_close_scope(inst);
-<<<<<<< HEAD
             if ((is_close || index == end_index - 1) && curr_begin != -1) {
-=======
-            if (is_close && curr_begin != -1) {
->>>>>>> a8056530
                 // If there are no instructions inside scope don't do anything.
                 if (index - curr_begin == 1) {
                     curr_begin = -1;
@@ -148,21 +139,12 @@
                 const Label label = index_to_pc[curr_begin] + save_inst.length;
                 AddLabel(label);
                 // Add a label to the close scope instruction.
-<<<<<<< HEAD
                 // There are 3 cases where we need to close a scope.
                 // * Close scope instruction inside the block
                 // * Close scope instruction at the end of the block (cbranch or endpgm)
                 // * Normal instruction at the end of the block
                 // For the last case we must NOT add a label as that would cause
                 // the instruction to be separated into its own basic block.
-=======
-                // There are 3 cases of when we need to close a scope.
-                // * Close scope instruction inside the block
-                // * Close scope instruction at end of the block (cbranch of endpgm)
-                // * Normal instruction at end of block
-                // For the last case we must NOT add a label as that would cause
-                // the last instruction to be separated into its own basic block
->>>>>>> a8056530
                 if (is_close) {
                     AddLabel(index_to_pc[index]);
                 }
