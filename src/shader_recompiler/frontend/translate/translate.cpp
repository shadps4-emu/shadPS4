// SPDX-FileCopyrightText: Copyright 2024 shadPS4 Emulator Project
// SPDX-License-Identifier: GPL-2.0-or-later

#include "common/config.h"
#include "common/io_file.h"
#include "common/path_util.h"
#include "shader_recompiler/exception.h"
#include "shader_recompiler/frontend/fetch_shader.h"
#include "shader_recompiler/frontend/translate/translate.h"
#include "shader_recompiler/runtime_info.h"
#include "video_core/amdgpu/resource.h"

#define MAGIC_ENUM_RANGE_MIN 0
#define MAGIC_ENUM_RANGE_MAX 1515
#include "magic_enum.hpp"

namespace Shader::Gcn {

Translator::Translator(IR::Block* block_, Info& info_, const Profile& profile_)
    : ir{*block_, block_->begin()}, info{info_}, profile{profile_} {}

void Translator::EmitPrologue() {
    ir.Prologue();
    ir.SetExec(ir.Imm1(true));

    // Initialize user data.
    IR::ScalarReg dst_sreg = IR::ScalarReg::S0;
    for (u32 i = 0; i < info.num_user_data; i++) {
        ir.SetScalarReg(dst_sreg, ir.GetUserData(dst_sreg));
        ++dst_sreg;
    }

    IR::VectorReg dst_vreg = IR::VectorReg::V0;
    switch (info.stage) {
    case Stage::Vertex:
        // v0: vertex ID, always present
        ir.SetVectorReg(dst_vreg++, ir.GetAttributeU32(IR::Attribute::VertexId));
        // v1: instance ID, step rate 0
        if (info.num_input_vgprs > 0) {
            ir.SetVectorReg(dst_vreg++, ir.GetAttributeU32(IR::Attribute::InstanceId0));
        }
        // v2: instance ID, step rate 1
        if (info.num_input_vgprs > 1) {
            ir.SetVectorReg(dst_vreg++, ir.GetAttributeU32(IR::Attribute::InstanceId1));
        }
        // v3: instance ID, plain
        if (info.num_input_vgprs > 2) {
            ir.SetVectorReg(dst_vreg++, ir.GetAttributeU32(IR::Attribute::InstanceId));
        }
        break;
    case Stage::Fragment:
        // https://github.com/chaotic-cx/mesa-mirror/blob/72326e15/src/amd/vulkan/radv_shader_args.c#L258
        // The first two VGPRs are used for i/j barycentric coordinates. In the vast majority of
        // cases it will be only those two, but if shader is using both e.g linear and perspective
        // inputs it can be more For now assume that this isn't the case.
        dst_vreg = IR::VectorReg::V2;
        for (u32 i = 0; i < 4; i++) {
            ir.SetVectorReg(dst_vreg++, ir.GetAttribute(IR::Attribute::FragCoord, i));
        }
        ir.SetVectorReg(dst_vreg++, ir.GetAttributeU32(IR::Attribute::IsFrontFace));
        break;
    case Stage::Compute:
        ir.SetVectorReg(dst_vreg++, ir.GetAttributeU32(IR::Attribute::LocalInvocationId, 0));
        ir.SetVectorReg(dst_vreg++, ir.GetAttributeU32(IR::Attribute::LocalInvocationId, 1));
        ir.SetVectorReg(dst_vreg++, ir.GetAttributeU32(IR::Attribute::LocalInvocationId, 2));

        ir.SetScalarReg(dst_sreg++, ir.GetAttributeU32(IR::Attribute::WorkgroupId, 0));
        ir.SetScalarReg(dst_sreg++, ir.GetAttributeU32(IR::Attribute::WorkgroupId, 1));
        ir.SetScalarReg(dst_sreg++, ir.GetAttributeU32(IR::Attribute::WorkgroupId, 2));
        break;
    default:
        throw NotImplementedException("Unknown shader stage");
    }
}

template <>
IR::U32F32 Translator::GetSrc(const InstOperand& operand, bool force_flt) {
    IR::U32F32 value{};

    const bool is_float = operand.type == ScalarType::Float32 || force_flt;
    switch (operand.field) {
    case OperandField::ScalarGPR:
        if (is_float) {
            value = ir.GetScalarReg<IR::F32>(IR::ScalarReg(operand.code));
        } else {
            value = ir.GetScalarReg<IR::U32>(IR::ScalarReg(operand.code));
        }
        break;
    case OperandField::VectorGPR:
        if (is_float) {
            value = ir.GetVectorReg<IR::F32>(IR::VectorReg(operand.code));
        } else {
            value = ir.GetVectorReg<IR::U32>(IR::VectorReg(operand.code));
        }
        break;
    case OperandField::ConstZero:
        if (is_float) {
            value = ir.Imm32(0.f);
        } else {
            value = ir.Imm32(0U);
        }
        break;
    case OperandField::SignedConstIntPos:
        ASSERT(!force_flt);
        value = ir.Imm32(operand.code - SignedConstIntPosMin + 1);
        break;
    case OperandField::SignedConstIntNeg:
        ASSERT(!force_flt);
        value = ir.Imm32(-s32(operand.code) + SignedConstIntNegMin - 1);
        break;
    case OperandField::LiteralConst:
        if (is_float) {
            value = ir.Imm32(std::bit_cast<float>(operand.code));
        } else {
            value = ir.Imm32(operand.code);
        }
        break;
    case OperandField::ConstFloatPos_1_0:
        if (is_float) {
            value = ir.Imm32(1.f);
        } else {
            value = ir.Imm32(std::bit_cast<u32>(1.f));
        }
        break;
    case OperandField::ConstFloatPos_0_5:
        value = ir.Imm32(0.5f);
        break;
    case OperandField::ConstFloatPos_2_0:
        value = ir.Imm32(2.0f);
        break;
    case OperandField::ConstFloatPos_4_0:
        value = ir.Imm32(4.0f);
        break;
    case OperandField::ConstFloatNeg_0_5:
        value = ir.Imm32(-0.5f);
        break;
    case OperandField::ConstFloatNeg_1_0:
<<<<<<< HEAD
        if (force_flt) {
            value = ir.Imm32(-1.0f);
        } else {
            value = ir.Imm32(std::bit_cast<u32>(-1.f));
=======
        if (is_float) {
            value = ir.Imm32(-1.0f);
        } else {
            value = ir.Imm32(std::bit_cast<u32>(-1.0f));
>>>>>>> a7c9bfa5
        }
        break;
    case OperandField::ConstFloatNeg_2_0:
        value = ir.Imm32(-2.0f);
        break;
    case OperandField::ConstFloatNeg_4_0:
        value = ir.Imm32(-4.0f);
        break;
    case OperandField::VccLo:
        if (force_flt) {
            value = ir.BitCast<IR::F32>(ir.GetVccLo());
        } else {
            value = ir.GetVccLo();
        }
        break;
    case OperandField::VccHi:
        if (force_flt) {
            value = ir.BitCast<IR::F32>(ir.GetVccHi());
        } else {
            value = ir.GetVccHi();
        }
        break;
    case OperandField::M0:
        return m0_value;
    default:
        UNREACHABLE();
    }

    if (is_float) {
        if (operand.input_modifier.abs) {
            value = ir.FPAbs(value);
        }
        if (operand.input_modifier.neg) {
            value = ir.FPNeg(value);
        }
    }
    return value;
}

template <>
IR::U32 Translator::GetSrc(const InstOperand& operand, bool force_flt) {
    return GetSrc<IR::U32F32>(operand, force_flt);
}

template <>
IR::F32 Translator::GetSrc(const InstOperand& operand, bool) {
    return GetSrc<IR::U32F32>(operand, true);
}

template <>
IR::U64F64 Translator::GetSrc64(const InstOperand& operand, bool force_flt) {
    IR::Value value_hi{};
    IR::Value value_lo{};

    bool immediate = false;
    const bool is_float = operand.type == ScalarType::Float64 || force_flt;
    switch (operand.field) {
    case OperandField::ScalarGPR:
        if (is_float) {
            value_lo = ir.GetScalarReg<IR::F32>(IR::ScalarReg(operand.code));
            value_hi = ir.GetScalarReg<IR::F32>(IR::ScalarReg(operand.code + 1));
        } else if (operand.type == ScalarType::Uint64 || operand.type == ScalarType::Sint64) {
            value_lo = ir.GetScalarReg<IR::U32>(IR::ScalarReg(operand.code));
            value_hi = ir.GetScalarReg<IR::U32>(IR::ScalarReg(operand.code + 1));
        } else {
            UNREACHABLE();
        }
        break;
    case OperandField::VectorGPR:
        if (is_float) {
            value_lo = ir.GetVectorReg<IR::F32>(IR::VectorReg(operand.code));
            value_hi = ir.GetVectorReg<IR::F32>(IR::VectorReg(operand.code + 1));
        } else if (operand.type == ScalarType::Uint64 || operand.type == ScalarType::Sint64) {
            value_lo = ir.GetVectorReg<IR::U32>(IR::VectorReg(operand.code));
            value_hi = ir.GetVectorReg<IR::U32>(IR::VectorReg(operand.code + 1));
        } else {
            UNREACHABLE();
        }
        break;
    case OperandField::ConstZero:
        immediate = true;
        if (force_flt) {
            value_lo = ir.Imm64(0.0);
        } else {
            value_lo = ir.Imm64(u64(0U));
        }
        break;
    case OperandField::SignedConstIntPos:
        ASSERT(!force_flt);
        immediate = true;
        value_lo = ir.Imm64(s64(operand.code) - SignedConstIntPosMin + 1);
        break;
    case OperandField::SignedConstIntNeg:
        ASSERT(!force_flt);
        immediate = true;
        value_lo = ir.Imm64(-s64(operand.code) + SignedConstIntNegMin - 1);
        break;
    case OperandField::LiteralConst:
        immediate = true;
        if (force_flt) {
            UNREACHABLE(); // There is a literal double?
        } else {
            value_lo = ir.Imm64(u64(operand.code));
        }
        break;
    case OperandField::ConstFloatPos_1_0:
        immediate = true;
        if (force_flt) {
            value_lo = ir.Imm64(1.0);
        } else {
            value_lo = ir.Imm64(std::bit_cast<u64>(f64(1.0)));
        }
        break;
    case OperandField::ConstFloatPos_0_5:
        immediate = true;
        value_lo = ir.Imm64(0.5);
        break;
    case OperandField::ConstFloatPos_2_0:
        immediate = true;
        value_lo = ir.Imm64(2.0);
        break;
    case OperandField::ConstFloatPos_4_0:
        immediate = true;
        value_lo = ir.Imm64(4.0);
        break;
    case OperandField::ConstFloatNeg_0_5:
        immediate = true;
        value_lo = ir.Imm64(-0.5);
        break;
    case OperandField::ConstFloatNeg_1_0:
        immediate = true;
        value_lo = ir.Imm64(-1.0);
        break;
    case OperandField::ConstFloatNeg_2_0:
        immediate = true;
        value_lo = ir.Imm64(-2.0);
        break;
    case OperandField::ConstFloatNeg_4_0:
        immediate = true;
        value_lo = ir.Imm64(-4.0);
        break;
    case OperandField::VccLo: {
        value_lo = ir.GetVccLo();
        value_hi = ir.GetVccHi();
    } break;
    case OperandField::VccHi:
        UNREACHABLE();
    default:
        UNREACHABLE();
    }

    IR::Value value;

    if (immediate) {
        value = value_lo;
    } else if (is_float) {
        throw NotImplementedException("required OpPackDouble2x32 implementation");
    } else {
        IR::Value packed = ir.CompositeConstruct(value_lo, value_hi);
        value = ir.PackUint2x32(packed);
    }

    if (is_float) {
        if (operand.input_modifier.abs) {
            value = ir.FPAbs(IR::F32F64(value));
        }
        if (operand.input_modifier.neg) {
            value = ir.FPNeg(IR::F32F64(value));
        }
    }
    return IR::U64F64(value);
}

template <>
IR::U64 Translator::GetSrc64(const InstOperand& operand, bool force_flt) {
    return GetSrc64<IR::U64F64>(operand, force_flt);
}
template <>
IR::F64 Translator::GetSrc64(const InstOperand& operand, bool) {
    return GetSrc64<IR::U64F64>(operand, true);
}

void Translator::SetDst(const InstOperand& operand, const IR::U32F32& value) {
    IR::U32F32 result = value;
    if (operand.output_modifier.multiplier != 0.f) {
        result = ir.FPMul(result, ir.Imm32(operand.output_modifier.multiplier));
    }
    if (operand.output_modifier.clamp && value.Type() == IR::Type::F32) {
        result = ir.FPSaturate(value);
    }
    switch (operand.field) {
    case OperandField::ScalarGPR:
        return ir.SetScalarReg(IR::ScalarReg(operand.code), result);
    case OperandField::VectorGPR:
        return ir.SetVectorReg(IR::VectorReg(operand.code), result);
    case OperandField::VccLo:
        return ir.SetVccLo(result);
    case OperandField::VccHi:
        return ir.SetVccHi(result);
    case OperandField::M0:
        m0_value = result;
        break;
    default:
        UNREACHABLE();
    }
}

void Translator::SetDst64(const InstOperand& operand, const IR::U64F64& value_raw) {
    IR::U64F64 value_untyped = value_raw;

    const bool is_float = value_raw.Type() == IR::Type::F64 || value_raw.Type() == IR::Type::F32;
    if (is_float) {
        if (operand.output_modifier.multiplier != 0.f) {
            value_untyped =
                ir.FPMul(value_untyped, ir.Imm64(f64(operand.output_modifier.multiplier)));
        }
        if (operand.output_modifier.clamp) {
            value_untyped = ir.FPSaturate(value_raw);
        }
    }
    const IR::U64 value =
        is_float ? ir.BitCast<IR::U64>(IR::F64{value_untyped}) : IR::U64{value_untyped};

    const IR::Value unpacked{ir.UnpackUint2x32(value)};
    const IR::U32 lo{ir.CompositeExtract(unpacked, 0U)};
    const IR::U32 hi{ir.CompositeExtract(unpacked, 1U)};
    switch (operand.field) {
    case OperandField::ScalarGPR:
        ir.SetScalarReg(IR::ScalarReg(operand.code + 1), hi);
        return ir.SetScalarReg(IR::ScalarReg(operand.code), lo);
    case OperandField::VectorGPR:
        ir.SetVectorReg(IR::VectorReg(operand.code + 1), hi);
        return ir.SetVectorReg(IR::VectorReg(operand.code), lo);
    case OperandField::VccLo:
        UNREACHABLE();
    case OperandField::VccHi:
        UNREACHABLE();
    case OperandField::M0:
        break;
    default:
        UNREACHABLE();
    }
}

void Translator::EmitFetch(const GcnInst& inst) {
    // Read the pointer to the fetch shader assembly.
    const u32 sgpr_base = inst.src[0].code;
    const u32* code;
    std::memcpy(&code, &info.user_data[sgpr_base], sizeof(code));

    // Parse the assembly to generate a list of attributes.
    u32 fetch_size{};
    const auto attribs = ParseFetchShader(code, &fetch_size);

    if (Config::dumpShaders()) {
        using namespace Common::FS;
        const auto dump_dir = GetUserPath(PathType::ShaderDir) / "dumps";
        if (!std::filesystem::exists(dump_dir)) {
            std::filesystem::create_directories(dump_dir);
        }
        const auto filename = fmt::format("vs_fetch_{:#018x}.bin", info.pgm_hash);
        const auto file = IOFile{dump_dir / filename, FileAccessMode::Write};
        file.WriteRaw<u8>(code, fetch_size);
    }

    for (const auto& attrib : attribs) {
        const IR::Attribute attr{IR::Attribute::Param0 + attrib.semantic};
        IR::VectorReg dst_reg{attrib.dest_vgpr};

        // Read the V# of the attribute to figure out component number and type.
        const auto buffer = info.ReadUd<AmdGpu::Buffer>(attrib.sgpr_base, attrib.dword_offset);
        for (u32 i = 0; i < 4; i++) {
            const IR::F32 comp = [&] {
                switch (buffer.GetSwizzle(i)) {
                case AmdGpu::CompSwizzle::One:
                    return ir.Imm32(1.f);
                case AmdGpu::CompSwizzle::Zero:
                    return ir.Imm32(0.f);
                case AmdGpu::CompSwizzle::Red:
                    return ir.GetAttribute(attr, 0);
                case AmdGpu::CompSwizzle::Green:
                    return ir.GetAttribute(attr, 1);
                case AmdGpu::CompSwizzle::Blue:
                    return ir.GetAttribute(attr, 2);
                case AmdGpu::CompSwizzle::Alpha:
                    return ir.GetAttribute(attr, 3);
                default:
                    UNREACHABLE();
                }
            }();
            ir.SetVectorReg(dst_reg++, comp);
        }

        // In case of programmable step rates we need to fallback to instance data pulling in
        // shader, so VBs should be bound as regular data buffers
        s32 instance_buf_handle = -1;
        const auto step_rate = static_cast<Info::VsInput::InstanceIdType>(attrib.instance_data);
        if (step_rate == Info::VsInput::OverStepRate0 ||
            step_rate == Info::VsInput::OverStepRate1) {
            info.buffers.push_back({
                .sgpr_base = attrib.sgpr_base,
                .dword_offset = attrib.dword_offset,
                .length = buffer.num_records,
                .used_types = IR::Type::F32,
                .is_storage = true, // we may not fit into UBO with large meshes
                .is_instance_data = true,
            });
            instance_buf_handle = s32(info.buffers.size() - 1);
        }

        const u32 num_components = AmdGpu::NumComponents(buffer.GetDataFmt());
        info.vs_inputs.push_back({
            .fmt = buffer.GetNumberFmt(),
            .binding = attrib.semantic,
            .num_components = std::min<u16>(attrib.num_elements, num_components),
            .sgpr_base = attrib.sgpr_base,
            .dword_offset = attrib.dword_offset,
            .instance_step_rate = step_rate,
            .instance_data_buf = instance_buf_handle,
        });
    }
}

void Translator::EmitFlowControl(u32 pc, const GcnInst& inst) {
    switch (inst.opcode) {
    case Opcode::S_BARRIER:
        return S_BARRIER();
    case Opcode::S_TTRACEDATA:
        LOG_WARNING(Render_Vulkan, "S_TTRACEDATA instruction!");
        return;
    case Opcode::S_GETPC_B64:
        return S_GETPC_B64(pc, inst);
    case Opcode::S_WAITCNT:
    case Opcode::S_NOP:
    case Opcode::S_ENDPGM:
    case Opcode::S_CBRANCH_EXECZ:
    case Opcode::S_CBRANCH_SCC0:
    case Opcode::S_CBRANCH_SCC1:
    case Opcode::S_CBRANCH_VCCNZ:
    case Opcode::S_CBRANCH_VCCZ:
    case Opcode::S_BRANCH:
        return;
    default:
        UNREACHABLE();
    }
}

void Translator::LogMissingOpcode(const GcnInst& inst) {
    const u32 opcode = u32(inst.opcode);
    LOG_ERROR(Render_Recompiler, "Unknown opcode {} ({}, category = {})",
              magic_enum::enum_name(inst.opcode), u32(inst.opcode),
              magic_enum::enum_name(inst.category));
    info.translation_failed = true;
}

void Translate(IR::Block* block, u32 pc, std::span<const GcnInst> inst_list, Info& info,
               const Profile& profile) {
    if (inst_list.empty()) {
        return;
    }
    Translator translator{block, info, profile};
    for (const auto& inst : inst_list) {
<<<<<<< HEAD
        block_base += inst.length;
        switch (inst.opcode) {
        case Opcode::S_MOVK_I32:
            translator.S_MOVK(inst);
            break;
        case Opcode::S_MOV_B32:
            translator.S_MOV(inst);
            break;
        case Opcode::S_MUL_I32:
            translator.S_MUL_I32(inst);
            break;
        case Opcode::S_MIN_U32:
            translator.S_MIN_U32(inst);
            break;
        case Opcode::S_MAX_U32:
            translator.S_MAX_U32(inst);
            break;
        case Opcode::V_MAD_F32:
            translator.V_MAD_F32(inst);
            break;
        case Opcode::V_MOV_B32:
            translator.V_MOV(inst);
            break;
        case Opcode::V_MAC_F32:
            translator.V_MAC_F32(inst);
            break;
        case Opcode::V_MUL_F32:
            translator.V_MUL_F32(inst);
            break;
        case Opcode::V_AND_B32:
            translator.V_AND_B32(inst);
            break;
        case Opcode::V_OR_B32:
            translator.V_OR_B32(false, inst);
            break;
        case Opcode::V_XOR_B32:
            translator.V_OR_B32(true, inst);
            break;
        case Opcode::V_LSHLREV_B32:
            translator.V_LSHLREV_B32(inst);
            break;
        case Opcode::V_ADD_I32:
            translator.V_ADD_I32(inst);
            break;
        case Opcode::V_ADDC_U32:
            translator.V_ADDC_U32(inst);
            break;
        case Opcode::V_CVT_F32_I32:
            translator.V_CVT_F32_I32(inst);
            break;
        case Opcode::V_CVT_F32_U32:
            translator.V_CVT_F32_U32(inst);
            break;
        case Opcode::V_RCP_F32:
            translator.V_RCP_F32(inst);
            break;
        case Opcode::S_SWAPPC_B64:
            ASSERT(info.stage == Stage::Vertex);
            translator.EmitFetch(inst);
            break;
        case Opcode::S_WAITCNT:
            break;
        case Opcode::S_LOAD_DWORDX4:
            translator.S_LOAD_DWORD(4, inst);
            break;
        case Opcode::S_LOAD_DWORDX8:
            translator.S_LOAD_DWORD(8, inst);
            break;
        case Opcode::S_LOAD_DWORDX16:
            translator.S_LOAD_DWORD(16, inst);
            break;
        case Opcode::S_BUFFER_LOAD_DWORD:
            translator.S_BUFFER_LOAD_DWORD(1, inst);
            break;
        case Opcode::S_BUFFER_LOAD_DWORDX2:
            translator.S_BUFFER_LOAD_DWORD(2, inst);
            break;
        case Opcode::S_BUFFER_LOAD_DWORDX4:
            translator.S_BUFFER_LOAD_DWORD(4, inst);
            break;
        case Opcode::S_BUFFER_LOAD_DWORDX8:
            translator.S_BUFFER_LOAD_DWORD(8, inst);
            break;
        case Opcode::S_BUFFER_LOAD_DWORDX16:
            translator.S_BUFFER_LOAD_DWORD(16, inst);
            break;
        case Opcode::EXP:
            translator.EXP(inst);
            break;
        case Opcode::V_INTERP_P2_F32:
            translator.V_INTERP_P2_F32(inst);
            break;
        case Opcode::V_CVT_PKRTZ_F16_F32:
            translator.V_CVT_PKRTZ_F16_F32(inst);
            break;
        case Opcode::V_CVT_F32_F16:
            translator.V_CVT_F32_F16(inst);
            break;
        case Opcode::V_CVT_F32_UBYTE0:
            translator.V_CVT_F32_UBYTE(0, inst);
            break;
        case Opcode::V_CVT_F32_UBYTE1:
            translator.V_CVT_F32_UBYTE(1, inst);
            break;
        case Opcode::V_CVT_F32_UBYTE2:
            translator.V_CVT_F32_UBYTE(2, inst);
            break;
        case Opcode::V_CVT_F32_UBYTE3:
            translator.V_CVT_F32_UBYTE(3, inst);
            break;
        case Opcode::V_BFREV_B32:
            translator.V_BFREV_B32(inst);
            break;
        case Opcode::V_LDEXP_F32:
            translator.V_LDEXP_F32(inst);
            break;
        case Opcode::V_FRACT_F32:
            translator.V_FRACT_F32(inst);
            break;
        case Opcode::V_ADD_F32:
            translator.V_ADD_F32(inst);
            break;
        case Opcode::V_CVT_OFF_F32_I4:
            translator.V_CVT_OFF_F32_I4(inst);
            break;
        case Opcode::V_MED3_F32:
            translator.V_MED3_F32(inst);
            break;
        case Opcode::V_FLOOR_F32:
            translator.V_FLOOR_F32(inst);
            break;
        case Opcode::V_SUB_F32:
            translator.V_SUB_F32(inst);
            break;
        case Opcode::V_FMA_F32:
        case Opcode::V_MADAK_F32: // Yes these can share the opcode
            translator.V_FMA_F32(inst);
            break;
        case Opcode::IMAGE_SAMPLE_LZ_O:
        case Opcode::IMAGE_SAMPLE_O:
        case Opcode::IMAGE_SAMPLE_C:
        case Opcode::IMAGE_SAMPLE_C_LZ:
        case Opcode::IMAGE_SAMPLE_LZ:
        case Opcode::IMAGE_SAMPLE:
        case Opcode::IMAGE_SAMPLE_L:
        case Opcode::IMAGE_SAMPLE_C_O:
        case Opcode::IMAGE_SAMPLE_B:
        case Opcode::IMAGE_SAMPLE_C_LZ_O:
            translator.IMAGE_SAMPLE(inst);
            break;
        case Opcode::IMAGE_ATOMIC_ADD:
            translator.IMAGE_ATOMIC(AtomicOp::Add, inst);
            break;
        case Opcode::IMAGE_ATOMIC_AND:
            translator.IMAGE_ATOMIC(AtomicOp::And, inst);
            break;
        case Opcode::IMAGE_ATOMIC_OR:
            translator.IMAGE_ATOMIC(AtomicOp::Or, inst);
            break;
        case Opcode::IMAGE_ATOMIC_XOR:
            translator.IMAGE_ATOMIC(AtomicOp::Xor, inst);
            break;
        case Opcode::IMAGE_ATOMIC_UMAX:
            translator.IMAGE_ATOMIC(AtomicOp::Umax, inst);
            break;
        case Opcode::IMAGE_ATOMIC_SMAX:
            translator.IMAGE_ATOMIC(AtomicOp::Smax, inst);
            break;
        case Opcode::IMAGE_ATOMIC_UMIN:
            translator.IMAGE_ATOMIC(AtomicOp::Umin, inst);
            break;
        case Opcode::IMAGE_ATOMIC_SMIN:
            translator.IMAGE_ATOMIC(AtomicOp::Smin, inst);
            break;
        case Opcode::IMAGE_ATOMIC_INC:
            translator.IMAGE_ATOMIC(AtomicOp::Inc, inst);
            break;
        case Opcode::IMAGE_ATOMIC_DEC:
            translator.IMAGE_ATOMIC(AtomicOp::Dec, inst);
            break;
        case Opcode::IMAGE_GET_LOD:
            translator.IMAGE_GET_LOD(inst);
            break;
        case Opcode::IMAGE_GATHER4_C:
        case Opcode::IMAGE_GATHER4_LZ:
        case Opcode::IMAGE_GATHER4_LZ_O:
            translator.IMAGE_GATHER(inst);
            break;
        case Opcode::IMAGE_STORE:
            translator.IMAGE_STORE(inst);
            break;
        case Opcode::IMAGE_LOAD_MIP:
            translator.IMAGE_LOAD(true, inst);
            break;
        case Opcode::IMAGE_LOAD:
            translator.IMAGE_LOAD(false, inst);
            break;
        case Opcode::V_MAD_U64_U32:
            translator.V_MAD_U64_U32(inst);
            break;
        case Opcode::V_CMP_GE_I32:
            translator.V_CMP_U32(ConditionOp::GE, true, false, inst);
            break;
        case Opcode::V_CMP_EQ_I32:
            translator.V_CMP_U32(ConditionOp::EQ, true, false, inst);
            break;
        case Opcode::V_CMP_LE_I32:
            translator.V_CMP_U32(ConditionOp::LE, true, false, inst);
            break;
        case Opcode::V_CMP_NE_I32:
            translator.V_CMP_U32(ConditionOp::LG, true, false, inst);
            break;
        case Opcode::V_CMP_NE_U32:
            translator.V_CMP_U32(ConditionOp::LG, false, false, inst);
            break;
        case Opcode::V_CMP_EQ_U32:
            translator.V_CMP_U32(ConditionOp::EQ, false, false, inst);
            break;
        case Opcode::V_CMP_F_U32:
            translator.V_CMP_U32(ConditionOp::F, false, false, inst);
            break;
        case Opcode::V_CMP_LT_U32:
            translator.V_CMP_U32(ConditionOp::LT, false, false, inst);
            break;
        case Opcode::V_CMP_GT_U32:
            translator.V_CMP_U32(ConditionOp::GT, false, false, inst);
            break;
        case Opcode::V_CMP_GE_U32:
            translator.V_CMP_U32(ConditionOp::GE, false, false, inst);
            break;
        case Opcode::V_CMP_TRU_U32:
            translator.V_CMP_U32(ConditionOp::TRU, false, false, inst);
            break;
        case Opcode::V_CMP_NEQ_F32:
            translator.V_CMP_F32(ConditionOp::LG, false, inst);
            break;
        case Opcode::V_CMP_F_F32:
            translator.V_CMP_F32(ConditionOp::F, false, inst);
            break;
        case Opcode::V_CMP_LT_F32:
            translator.V_CMP_F32(ConditionOp::LT, false, inst);
            break;
        case Opcode::V_CMP_U_F32:
            translator.V_CMP_F32(ConditionOp::U, false, inst);
            break;
        case Opcode::V_CMP_EQ_F32:
            translator.V_CMP_F32(ConditionOp::EQ, false, inst);
            break;
        case Opcode::V_CMP_LE_F32:
            translator.V_CMP_F32(ConditionOp::LE, false, inst);
            break;
        case Opcode::V_CMP_GT_F32:
            translator.V_CMP_F32(ConditionOp::GT, false, inst);
            break;
        case Opcode::V_CMP_LG_F32:
            translator.V_CMP_F32(ConditionOp::LG, false, inst);
            break;
        case Opcode::V_CMP_GE_F32:
            translator.V_CMP_F32(ConditionOp::GE, false, inst);
            break;
        case Opcode::V_CMP_NLE_F32:
            translator.V_CMP_F32(ConditionOp::GT, false, inst);
            break;
        case Opcode::V_CMP_NLT_F32:
            translator.V_CMP_F32(ConditionOp::GE, false, inst);
            break;
        case Opcode::V_CMP_NGT_F32:
            translator.V_CMP_F32(ConditionOp::LE, false, inst);
            break;
        case Opcode::V_CMP_NGE_F32:
            translator.V_CMP_F32(ConditionOp::LT, false, inst);
            break;
        case Opcode::S_CMP_LT_U32:
            translator.S_CMP(ConditionOp::LT, false, inst);
            break;
        case Opcode::S_CMP_LE_U32:
            translator.S_CMP(ConditionOp::LE, false, inst);
            break;
        case Opcode::S_CMP_LG_U32:
            translator.S_CMP(ConditionOp::LG, false, inst);
            break;
        case Opcode::S_CMP_LT_I32:
            translator.S_CMP(ConditionOp::LT, true, inst);
            break;
        case Opcode::S_CMP_LG_I32:
            translator.S_CMP(ConditionOp::LG, true, inst);
            break;
        case Opcode::S_CMP_GT_I32:
            translator.S_CMP(ConditionOp::GT, true, inst);
            break;
        case Opcode::S_CMP_GT_U32:
            translator.S_CMP(ConditionOp::GT, false, inst);
            break;
        case Opcode::S_CMP_GE_I32:
            translator.S_CMP(ConditionOp::GE, true, inst);
            break;
        case Opcode::S_CMP_EQ_I32:
            translator.S_CMP(ConditionOp::EQ, true, inst);
            break;
        case Opcode::S_CMP_EQ_U32:
            translator.S_CMP(ConditionOp::EQ, false, inst);
            break;
        case Opcode::S_LSHL_B32:
            translator.S_LSHL_B32(inst);
            break;
        case Opcode::V_CNDMASK_B32:
            translator.V_CNDMASK_B32(inst);
            break;
        case Opcode::TBUFFER_LOAD_FORMAT_X:
            translator.BUFFER_LOAD_FORMAT(1, true, true, inst);
            break;
        case Opcode::TBUFFER_LOAD_FORMAT_XY:
            translator.BUFFER_LOAD_FORMAT(2, true, true, inst);
            break;
        case Opcode::TBUFFER_LOAD_FORMAT_XYZ:
            translator.BUFFER_LOAD_FORMAT(3, true, true, inst);
            break;
        case Opcode::TBUFFER_LOAD_FORMAT_XYZW:
            translator.BUFFER_LOAD_FORMAT(4, true, true, inst);
            break;
        case Opcode::BUFFER_LOAD_FORMAT_X:
            translator.BUFFER_LOAD_FORMAT(1, false, true, inst);
            break;
        case Opcode::BUFFER_LOAD_FORMAT_XY:
            translator.BUFFER_LOAD_FORMAT(2, false, true, inst);
            break;
        case Opcode::BUFFER_LOAD_FORMAT_XYZ:
            translator.BUFFER_LOAD_FORMAT(3, false, true, inst);
            break;
        case Opcode::BUFFER_LOAD_FORMAT_XYZW:
            translator.BUFFER_LOAD_FORMAT(4, false, true, inst);
            break;
        case Opcode::BUFFER_LOAD_DWORD:
            translator.BUFFER_LOAD_FORMAT(1, false, false, inst);
            break;
        case Opcode::BUFFER_LOAD_DWORDX2:
            translator.BUFFER_LOAD_FORMAT(2, false, false, inst);
            break;
        case Opcode::BUFFER_LOAD_DWORDX3:
            translator.BUFFER_LOAD_FORMAT(3, false, false, inst);
            break;
        case Opcode::BUFFER_LOAD_DWORDX4:
            translator.BUFFER_LOAD_FORMAT(4, false, false, inst);
            break;
        case Opcode::BUFFER_STORE_FORMAT_X:
        case Opcode::BUFFER_STORE_DWORD:
            translator.BUFFER_STORE_FORMAT(1, false, inst);
            break;
        case Opcode::BUFFER_STORE_DWORDX2:
            translator.BUFFER_STORE_FORMAT(2, false, inst);
            break;
        case Opcode::BUFFER_STORE_DWORDX3:
            translator.BUFFER_STORE_FORMAT(3, false, inst);
            break;
        case Opcode::BUFFER_STORE_FORMAT_XYZW:
        case Opcode::BUFFER_STORE_DWORDX4:
            translator.BUFFER_STORE_FORMAT(4, false, inst);
            break;
        case Opcode::V_MAX_F32:
            translator.V_MAX_F32(inst);
            break;
        case Opcode::V_MAX_I32:
            translator.V_MAX_U32(true, inst);
            break;
        case Opcode::V_MAX_U32:
            translator.V_MAX_U32(false, inst);
            break;
        case Opcode::V_NOT_B32:
            translator.V_NOT_B32(inst);
            break;
        case Opcode::V_RSQ_F32:
            translator.V_RSQ_F32(inst);
            break;
        case Opcode::S_ANDN2_B64:
            translator.S_AND_B64(NegateMode::Src1, inst);
            break;
        case Opcode::S_ORN2_B64:
            translator.S_OR_B64(NegateMode::Src1, false, inst);
            break;
        case Opcode::V_SIN_F32:
            translator.V_SIN_F32(inst);
            break;
        case Opcode::V_COS_F32:
            translator.V_COS_F32(inst);
            break;
        case Opcode::V_LOG_F32:
            translator.V_LOG_F32(inst);
            break;
        case Opcode::V_EXP_F32:
            translator.V_EXP_F32(inst);
            break;
        case Opcode::V_SQRT_F32:
            translator.V_SQRT_F32(inst);
            break;
        case Opcode::V_MIN_F32:
            translator.V_MIN_F32(inst);
            break;
        case Opcode::V_MIN_I32:
            translator.V_MIN_I32(inst);
            break;
        case Opcode::V_MIN3_F32:
            translator.V_MIN3_F32(inst);
            break;
        case Opcode::V_MIN3_I32:
            translator.V_MIN3_I32(inst);
            break;
        case Opcode::V_MIN_LEGACY_F32:
            translator.V_MIN_F32(inst, true);
            break;
        case Opcode::V_MADMK_F32:
            translator.V_MADMK_F32(inst);
            break;
        case Opcode::V_CUBEMA_F32:
            translator.V_CUBEMA_F32(inst);
            break;
        case Opcode::V_CUBESC_F32:
            translator.V_CUBESC_F32(inst);
            break;
        case Opcode::V_CUBETC_F32:
            translator.V_CUBETC_F32(inst);
            break;
        case Opcode::V_CUBEID_F32:
            translator.V_CUBEID_F32(inst);
            break;
        case Opcode::V_CVT_U32_F32:
            translator.V_CVT_U32_F32(inst);
            break;
        case Opcode::V_CVT_I32_F32:
            translator.V_CVT_I32_F32(inst);
            break;
        case Opcode::V_CVT_FLR_I32_F32:
            translator.V_CVT_FLR_I32_F32(inst);
            break;
        case Opcode::V_SUBREV_F32:
            translator.V_SUBREV_F32(inst);
            break;
        case Opcode::S_AND_SAVEEXEC_B64:
            translator.S_AND_SAVEEXEC_B64(inst);
            break;
        case Opcode::S_MOV_B64:
            translator.S_MOV_B64(inst);
            break;
        case Opcode::V_SUBREV_I32:
            translator.V_SUBREV_I32(inst);
            break;
=======
        pc += inst.length;

        // Special case for emitting fetch shader.
        if (inst.opcode == Opcode::S_SWAPPC_B64) {
            ASSERT(info.stage == Stage::Vertex);
            translator.EmitFetch(inst);
            continue;
        }
>>>>>>> a7c9bfa5

        // Emit instructions for each category.
        switch (inst.category) {
        case InstCategory::DataShare:
            translator.EmitDataShare(inst);
            break;
        case InstCategory::VectorInterpolation:
            translator.EmitVectorInterpolation(inst);
            break;
        case InstCategory::ScalarMemory:
            translator.EmitScalarMemory(inst);
            break;
        case InstCategory::VectorMemory:
            translator.EmitVectorMemory(inst);
            break;
        case InstCategory::Export:
            translator.EmitExport(inst);
            break;
        case InstCategory::FlowControl:
            translator.EmitFlowControl(pc, inst);
            break;
        case InstCategory::ScalarALU:
            translator.EmitScalarAlu(inst);
            break;
        case InstCategory::VectorALU:
            translator.EmitVectorAlu(inst);
            break;
<<<<<<< HEAD
        case Opcode::V_CMPX_TRU_U32:
            translator.V_CMP_U32(ConditionOp::TRU, false, true, inst);
            break;
        case Opcode::S_OR_B64:
            translator.S_OR_B64(NegateMode::None, false, inst);
            break;
        case Opcode::S_NOR_B64:
            translator.S_OR_B64(NegateMode::Result, false, inst);
            break;
        case Opcode::S_XOR_B64:
            translator.S_OR_B64(NegateMode::None, true, inst);
            break;
        case Opcode::S_AND_B64:
            translator.S_AND_B64(NegateMode::None, inst);
            break;
        case Opcode::S_NOT_B64:
            translator.S_NOT_B64(inst);
            break;
        case Opcode::S_NAND_B64:
            translator.S_AND_B64(NegateMode::Result, inst);
            break;
        case Opcode::V_LSHRREV_B32:
            translator.V_LSHRREV_B32(inst);
            break;
        case Opcode::S_ADD_I32:
            translator.S_ADD_I32(inst);
            break;
        case Opcode::V_MUL_HI_U32:
            translator.V_MUL_HI_U32(false, inst);
            break;
        case Opcode::V_MUL_LO_I32:
            translator.V_MUL_LO_U32(inst);
            break;
        case Opcode::V_SAD_U32:
            translator.V_SAD_U32(inst);
            break;
        case Opcode::V_BFE_U32:
            translator.V_BFE_U32(false, inst);
            break;
        case Opcode::V_BFE_I32:
            translator.V_BFE_U32(true, inst);
            break;
        case Opcode::V_MAD_I32_I24:
            translator.V_MAD_I32_I24(inst);
            break;
        case Opcode::V_MUL_I32_I24:
        case Opcode::V_MUL_U32_U24:
            translator.V_MUL_I32_I24(inst);
            break;
        case Opcode::V_SUB_I32:
            translator.V_SUB_I32(inst);
            break;
        case Opcode::V_LSHR_B32:
            translator.V_LSHR_B32(inst);
            break;
        case Opcode::V_ASHRREV_I32:
            translator.V_ASHRREV_I32(inst);
            break;
        case Opcode::V_MAD_U32_U24:
            translator.V_MAD_U32_U24(inst);
            break;
        case Opcode::S_AND_B32:
            translator.S_AND_B32(inst);
            break;
        case Opcode::S_ASHR_I32:
            translator.S_ASHR_I32(inst);
            break;
        case Opcode::S_OR_B32:
            translator.S_OR_B32(inst);
            break;
        case Opcode::S_LSHR_B32:
            translator.S_LSHR_B32(inst);
            break;
        case Opcode::S_CSELECT_B32:
            translator.S_CSELECT_B32(inst);
            break;
        case Opcode::S_CSELECT_B64:
            translator.S_CSELECT_B64(inst);
            break;
        case Opcode::S_BFE_U32:
            translator.S_BFE_U32(inst);
            break;
        case Opcode::V_RNDNE_F32:
            translator.V_RNDNE_F32(inst);
            break;
        case Opcode::V_BCNT_U32_B32:
            translator.V_BCNT_U32_B32(inst);
            break;
        case Opcode::V_MAX3_F32:
            translator.V_MAX3_F32(inst);
            break;
        case Opcode::DS_SWIZZLE_B32:
            translator.DS_SWIZZLE_B32(inst);
            break;
        case Opcode::V_MUL_LO_U32:
            translator.V_MUL_LO_U32(inst);
            break;
        case Opcode::S_BFM_B32:
            translator.S_BFM_B32(inst);
            break;
        case Opcode::V_MIN_U32:
            translator.V_MIN_U32(inst);
            break;
        case Opcode::V_CMP_NE_U64:
            translator.V_CMP_NE_U64(inst);
            break;
        case Opcode::V_CMP_CLASS_F32:
            translator.V_CMP_CLASS_F32(inst);
            break;
        case Opcode::V_TRUNC_F32:
            translator.V_TRUNC_F32(inst);
            break;
        case Opcode::V_CEIL_F32:
            translator.V_CEIL_F32(inst);
            break;
        case Opcode::V_BFI_B32:
            translator.V_BFI_B32(inst);
            break;
        case Opcode::S_BREV_B32:
            translator.S_BREV_B32(inst);
            break;
        case Opcode::S_ADD_U32:
            translator.S_ADD_U32(inst);
            break;
        case Opcode::S_ADDC_U32:
            translator.S_ADDC_U32(inst);
            break;
        case Opcode::S_SUB_U32:
        case Opcode::S_SUB_I32:
            translator.S_SUB_U32(inst);
            break;
        // TODO: Separate implementation for legacy variants.
        case Opcode::V_MUL_LEGACY_F32:
            translator.V_MUL_F32(inst);
            break;
        case Opcode::V_MAC_LEGACY_F32:
            translator.V_MAC_F32(inst);
            break;
        case Opcode::V_MAD_LEGACY_F32:
            translator.V_MAD_F32(inst);
            break;
        case Opcode::V_MAX_LEGACY_F32:
            translator.V_MAX_F32(inst, true);
            break;
        case Opcode::V_RSQ_LEGACY_F32:
        case Opcode::V_RSQ_CLAMP_F32:
            translator.V_RSQ_F32(inst);
            break;
        case Opcode::V_RCP_IFLAG_F32:
            translator.V_RCP_F32(inst);
            break;
        case Opcode::IMAGE_GET_RESINFO:
            translator.IMAGE_GET_RESINFO(inst);
            break;
        case Opcode::S_BARRIER:
            translator.S_BARRIER();
            break;
        case Opcode::S_TTRACEDATA:
            LOG_WARNING(Render_Vulkan, "S_TTRACEDATA instruction!");
            break;
        case Opcode::DS_READ_B32:
            translator.DS_READ(32, false, false, inst);
            break;
        case Opcode::DS_READ2_B32:
            translator.DS_READ(32, false, true, inst);
            break;
        case Opcode::DS_READ2_B64:
            translator.DS_READ(64, false, false, inst);
            break;
        case Opcode::DS_READ_B64:
            translator.DS_READ(64, false, false, inst);
            break;
        case Opcode::DS_WRITE_B32:
            translator.DS_WRITE(32, false, false, inst);
            break;
        case Opcode::DS_WRITE_B64:
            translator.DS_WRITE(64, false, false, inst);
            break;
        case Opcode::DS_WRITE2_B32:
            translator.DS_WRITE(32, false, true, inst);
            break;
        case Opcode::V_READFIRSTLANE_B32:
            translator.V_READFIRSTLANE_B32(inst);
            break;
        case Opcode::S_GETPC_B64:
            translator.S_GETPC_B64(block_base, inst);
            break;
        case Opcode::V_MBCNT_LO_U32_B32:
            translator.V_MBCNT_U32_B32(true, inst);
            break;
        case Opcode::V_MBCNT_HI_U32_B32:
            translator.V_MBCNT_U32_B32(false, inst);
            break;
        case Opcode::S_NOP:
        case Opcode::S_CBRANCH_EXECZ:
        case Opcode::S_CBRANCH_SCC0:
        case Opcode::S_CBRANCH_SCC1:
        case Opcode::S_CBRANCH_VCCNZ:
        case Opcode::S_CBRANCH_VCCZ:
        case Opcode::S_BRANCH:
        case Opcode::S_WQM_B64:
        case Opcode::V_INTERP_P1_F32:
        case Opcode::S_ENDPGM:
=======
        case InstCategory::DebugProfile:
>>>>>>> a7c9bfa5
            break;
        default:
            UNREACHABLE();
        }
    }
}

} // namespace Shader::Gcn<|MERGE_RESOLUTION|>--- conflicted
+++ resolved
@@ -135,17 +135,10 @@
         value = ir.Imm32(-0.5f);
         break;
     case OperandField::ConstFloatNeg_1_0:
-<<<<<<< HEAD
-        if (force_flt) {
+        if (is_float) {
             value = ir.Imm32(-1.0f);
         } else {
-            value = ir.Imm32(std::bit_cast<u32>(-1.f));
-=======
-        if (is_float) {
-            value = ir.Imm32(-1.0f);
-        } else {
             value = ir.Imm32(std::bit_cast<u32>(-1.0f));
->>>>>>> a7c9bfa5
         }
         break;
     case OperandField::ConstFloatNeg_2_0:
@@ -508,453 +501,7 @@
     }
     Translator translator{block, info, profile};
     for (const auto& inst : inst_list) {
-<<<<<<< HEAD
-        block_base += inst.length;
-        switch (inst.opcode) {
-        case Opcode::S_MOVK_I32:
-            translator.S_MOVK(inst);
-            break;
-        case Opcode::S_MOV_B32:
-            translator.S_MOV(inst);
-            break;
-        case Opcode::S_MUL_I32:
-            translator.S_MUL_I32(inst);
-            break;
-        case Opcode::S_MIN_U32:
-            translator.S_MIN_U32(inst);
-            break;
-        case Opcode::S_MAX_U32:
-            translator.S_MAX_U32(inst);
-            break;
-        case Opcode::V_MAD_F32:
-            translator.V_MAD_F32(inst);
-            break;
-        case Opcode::V_MOV_B32:
-            translator.V_MOV(inst);
-            break;
-        case Opcode::V_MAC_F32:
-            translator.V_MAC_F32(inst);
-            break;
-        case Opcode::V_MUL_F32:
-            translator.V_MUL_F32(inst);
-            break;
-        case Opcode::V_AND_B32:
-            translator.V_AND_B32(inst);
-            break;
-        case Opcode::V_OR_B32:
-            translator.V_OR_B32(false, inst);
-            break;
-        case Opcode::V_XOR_B32:
-            translator.V_OR_B32(true, inst);
-            break;
-        case Opcode::V_LSHLREV_B32:
-            translator.V_LSHLREV_B32(inst);
-            break;
-        case Opcode::V_ADD_I32:
-            translator.V_ADD_I32(inst);
-            break;
-        case Opcode::V_ADDC_U32:
-            translator.V_ADDC_U32(inst);
-            break;
-        case Opcode::V_CVT_F32_I32:
-            translator.V_CVT_F32_I32(inst);
-            break;
-        case Opcode::V_CVT_F32_U32:
-            translator.V_CVT_F32_U32(inst);
-            break;
-        case Opcode::V_RCP_F32:
-            translator.V_RCP_F32(inst);
-            break;
-        case Opcode::S_SWAPPC_B64:
-            ASSERT(info.stage == Stage::Vertex);
-            translator.EmitFetch(inst);
-            break;
-        case Opcode::S_WAITCNT:
-            break;
-        case Opcode::S_LOAD_DWORDX4:
-            translator.S_LOAD_DWORD(4, inst);
-            break;
-        case Opcode::S_LOAD_DWORDX8:
-            translator.S_LOAD_DWORD(8, inst);
-            break;
-        case Opcode::S_LOAD_DWORDX16:
-            translator.S_LOAD_DWORD(16, inst);
-            break;
-        case Opcode::S_BUFFER_LOAD_DWORD:
-            translator.S_BUFFER_LOAD_DWORD(1, inst);
-            break;
-        case Opcode::S_BUFFER_LOAD_DWORDX2:
-            translator.S_BUFFER_LOAD_DWORD(2, inst);
-            break;
-        case Opcode::S_BUFFER_LOAD_DWORDX4:
-            translator.S_BUFFER_LOAD_DWORD(4, inst);
-            break;
-        case Opcode::S_BUFFER_LOAD_DWORDX8:
-            translator.S_BUFFER_LOAD_DWORD(8, inst);
-            break;
-        case Opcode::S_BUFFER_LOAD_DWORDX16:
-            translator.S_BUFFER_LOAD_DWORD(16, inst);
-            break;
-        case Opcode::EXP:
-            translator.EXP(inst);
-            break;
-        case Opcode::V_INTERP_P2_F32:
-            translator.V_INTERP_P2_F32(inst);
-            break;
-        case Opcode::V_CVT_PKRTZ_F16_F32:
-            translator.V_CVT_PKRTZ_F16_F32(inst);
-            break;
-        case Opcode::V_CVT_F32_F16:
-            translator.V_CVT_F32_F16(inst);
-            break;
-        case Opcode::V_CVT_F32_UBYTE0:
-            translator.V_CVT_F32_UBYTE(0, inst);
-            break;
-        case Opcode::V_CVT_F32_UBYTE1:
-            translator.V_CVT_F32_UBYTE(1, inst);
-            break;
-        case Opcode::V_CVT_F32_UBYTE2:
-            translator.V_CVT_F32_UBYTE(2, inst);
-            break;
-        case Opcode::V_CVT_F32_UBYTE3:
-            translator.V_CVT_F32_UBYTE(3, inst);
-            break;
-        case Opcode::V_BFREV_B32:
-            translator.V_BFREV_B32(inst);
-            break;
-        case Opcode::V_LDEXP_F32:
-            translator.V_LDEXP_F32(inst);
-            break;
-        case Opcode::V_FRACT_F32:
-            translator.V_FRACT_F32(inst);
-            break;
-        case Opcode::V_ADD_F32:
-            translator.V_ADD_F32(inst);
-            break;
-        case Opcode::V_CVT_OFF_F32_I4:
-            translator.V_CVT_OFF_F32_I4(inst);
-            break;
-        case Opcode::V_MED3_F32:
-            translator.V_MED3_F32(inst);
-            break;
-        case Opcode::V_FLOOR_F32:
-            translator.V_FLOOR_F32(inst);
-            break;
-        case Opcode::V_SUB_F32:
-            translator.V_SUB_F32(inst);
-            break;
-        case Opcode::V_FMA_F32:
-        case Opcode::V_MADAK_F32: // Yes these can share the opcode
-            translator.V_FMA_F32(inst);
-            break;
-        case Opcode::IMAGE_SAMPLE_LZ_O:
-        case Opcode::IMAGE_SAMPLE_O:
-        case Opcode::IMAGE_SAMPLE_C:
-        case Opcode::IMAGE_SAMPLE_C_LZ:
-        case Opcode::IMAGE_SAMPLE_LZ:
-        case Opcode::IMAGE_SAMPLE:
-        case Opcode::IMAGE_SAMPLE_L:
-        case Opcode::IMAGE_SAMPLE_C_O:
-        case Opcode::IMAGE_SAMPLE_B:
-        case Opcode::IMAGE_SAMPLE_C_LZ_O:
-            translator.IMAGE_SAMPLE(inst);
-            break;
-        case Opcode::IMAGE_ATOMIC_ADD:
-            translator.IMAGE_ATOMIC(AtomicOp::Add, inst);
-            break;
-        case Opcode::IMAGE_ATOMIC_AND:
-            translator.IMAGE_ATOMIC(AtomicOp::And, inst);
-            break;
-        case Opcode::IMAGE_ATOMIC_OR:
-            translator.IMAGE_ATOMIC(AtomicOp::Or, inst);
-            break;
-        case Opcode::IMAGE_ATOMIC_XOR:
-            translator.IMAGE_ATOMIC(AtomicOp::Xor, inst);
-            break;
-        case Opcode::IMAGE_ATOMIC_UMAX:
-            translator.IMAGE_ATOMIC(AtomicOp::Umax, inst);
-            break;
-        case Opcode::IMAGE_ATOMIC_SMAX:
-            translator.IMAGE_ATOMIC(AtomicOp::Smax, inst);
-            break;
-        case Opcode::IMAGE_ATOMIC_UMIN:
-            translator.IMAGE_ATOMIC(AtomicOp::Umin, inst);
-            break;
-        case Opcode::IMAGE_ATOMIC_SMIN:
-            translator.IMAGE_ATOMIC(AtomicOp::Smin, inst);
-            break;
-        case Opcode::IMAGE_ATOMIC_INC:
-            translator.IMAGE_ATOMIC(AtomicOp::Inc, inst);
-            break;
-        case Opcode::IMAGE_ATOMIC_DEC:
-            translator.IMAGE_ATOMIC(AtomicOp::Dec, inst);
-            break;
-        case Opcode::IMAGE_GET_LOD:
-            translator.IMAGE_GET_LOD(inst);
-            break;
-        case Opcode::IMAGE_GATHER4_C:
-        case Opcode::IMAGE_GATHER4_LZ:
-        case Opcode::IMAGE_GATHER4_LZ_O:
-            translator.IMAGE_GATHER(inst);
-            break;
-        case Opcode::IMAGE_STORE:
-            translator.IMAGE_STORE(inst);
-            break;
-        case Opcode::IMAGE_LOAD_MIP:
-            translator.IMAGE_LOAD(true, inst);
-            break;
-        case Opcode::IMAGE_LOAD:
-            translator.IMAGE_LOAD(false, inst);
-            break;
-        case Opcode::V_MAD_U64_U32:
-            translator.V_MAD_U64_U32(inst);
-            break;
-        case Opcode::V_CMP_GE_I32:
-            translator.V_CMP_U32(ConditionOp::GE, true, false, inst);
-            break;
-        case Opcode::V_CMP_EQ_I32:
-            translator.V_CMP_U32(ConditionOp::EQ, true, false, inst);
-            break;
-        case Opcode::V_CMP_LE_I32:
-            translator.V_CMP_U32(ConditionOp::LE, true, false, inst);
-            break;
-        case Opcode::V_CMP_NE_I32:
-            translator.V_CMP_U32(ConditionOp::LG, true, false, inst);
-            break;
-        case Opcode::V_CMP_NE_U32:
-            translator.V_CMP_U32(ConditionOp::LG, false, false, inst);
-            break;
-        case Opcode::V_CMP_EQ_U32:
-            translator.V_CMP_U32(ConditionOp::EQ, false, false, inst);
-            break;
-        case Opcode::V_CMP_F_U32:
-            translator.V_CMP_U32(ConditionOp::F, false, false, inst);
-            break;
-        case Opcode::V_CMP_LT_U32:
-            translator.V_CMP_U32(ConditionOp::LT, false, false, inst);
-            break;
-        case Opcode::V_CMP_GT_U32:
-            translator.V_CMP_U32(ConditionOp::GT, false, false, inst);
-            break;
-        case Opcode::V_CMP_GE_U32:
-            translator.V_CMP_U32(ConditionOp::GE, false, false, inst);
-            break;
-        case Opcode::V_CMP_TRU_U32:
-            translator.V_CMP_U32(ConditionOp::TRU, false, false, inst);
-            break;
-        case Opcode::V_CMP_NEQ_F32:
-            translator.V_CMP_F32(ConditionOp::LG, false, inst);
-            break;
-        case Opcode::V_CMP_F_F32:
-            translator.V_CMP_F32(ConditionOp::F, false, inst);
-            break;
-        case Opcode::V_CMP_LT_F32:
-            translator.V_CMP_F32(ConditionOp::LT, false, inst);
-            break;
-        case Opcode::V_CMP_U_F32:
-            translator.V_CMP_F32(ConditionOp::U, false, inst);
-            break;
-        case Opcode::V_CMP_EQ_F32:
-            translator.V_CMP_F32(ConditionOp::EQ, false, inst);
-            break;
-        case Opcode::V_CMP_LE_F32:
-            translator.V_CMP_F32(ConditionOp::LE, false, inst);
-            break;
-        case Opcode::V_CMP_GT_F32:
-            translator.V_CMP_F32(ConditionOp::GT, false, inst);
-            break;
-        case Opcode::V_CMP_LG_F32:
-            translator.V_CMP_F32(ConditionOp::LG, false, inst);
-            break;
-        case Opcode::V_CMP_GE_F32:
-            translator.V_CMP_F32(ConditionOp::GE, false, inst);
-            break;
-        case Opcode::V_CMP_NLE_F32:
-            translator.V_CMP_F32(ConditionOp::GT, false, inst);
-            break;
-        case Opcode::V_CMP_NLT_F32:
-            translator.V_CMP_F32(ConditionOp::GE, false, inst);
-            break;
-        case Opcode::V_CMP_NGT_F32:
-            translator.V_CMP_F32(ConditionOp::LE, false, inst);
-            break;
-        case Opcode::V_CMP_NGE_F32:
-            translator.V_CMP_F32(ConditionOp::LT, false, inst);
-            break;
-        case Opcode::S_CMP_LT_U32:
-            translator.S_CMP(ConditionOp::LT, false, inst);
-            break;
-        case Opcode::S_CMP_LE_U32:
-            translator.S_CMP(ConditionOp::LE, false, inst);
-            break;
-        case Opcode::S_CMP_LG_U32:
-            translator.S_CMP(ConditionOp::LG, false, inst);
-            break;
-        case Opcode::S_CMP_LT_I32:
-            translator.S_CMP(ConditionOp::LT, true, inst);
-            break;
-        case Opcode::S_CMP_LG_I32:
-            translator.S_CMP(ConditionOp::LG, true, inst);
-            break;
-        case Opcode::S_CMP_GT_I32:
-            translator.S_CMP(ConditionOp::GT, true, inst);
-            break;
-        case Opcode::S_CMP_GT_U32:
-            translator.S_CMP(ConditionOp::GT, false, inst);
-            break;
-        case Opcode::S_CMP_GE_I32:
-            translator.S_CMP(ConditionOp::GE, true, inst);
-            break;
-        case Opcode::S_CMP_EQ_I32:
-            translator.S_CMP(ConditionOp::EQ, true, inst);
-            break;
-        case Opcode::S_CMP_EQ_U32:
-            translator.S_CMP(ConditionOp::EQ, false, inst);
-            break;
-        case Opcode::S_LSHL_B32:
-            translator.S_LSHL_B32(inst);
-            break;
-        case Opcode::V_CNDMASK_B32:
-            translator.V_CNDMASK_B32(inst);
-            break;
-        case Opcode::TBUFFER_LOAD_FORMAT_X:
-            translator.BUFFER_LOAD_FORMAT(1, true, true, inst);
-            break;
-        case Opcode::TBUFFER_LOAD_FORMAT_XY:
-            translator.BUFFER_LOAD_FORMAT(2, true, true, inst);
-            break;
-        case Opcode::TBUFFER_LOAD_FORMAT_XYZ:
-            translator.BUFFER_LOAD_FORMAT(3, true, true, inst);
-            break;
-        case Opcode::TBUFFER_LOAD_FORMAT_XYZW:
-            translator.BUFFER_LOAD_FORMAT(4, true, true, inst);
-            break;
-        case Opcode::BUFFER_LOAD_FORMAT_X:
-            translator.BUFFER_LOAD_FORMAT(1, false, true, inst);
-            break;
-        case Opcode::BUFFER_LOAD_FORMAT_XY:
-            translator.BUFFER_LOAD_FORMAT(2, false, true, inst);
-            break;
-        case Opcode::BUFFER_LOAD_FORMAT_XYZ:
-            translator.BUFFER_LOAD_FORMAT(3, false, true, inst);
-            break;
-        case Opcode::BUFFER_LOAD_FORMAT_XYZW:
-            translator.BUFFER_LOAD_FORMAT(4, false, true, inst);
-            break;
-        case Opcode::BUFFER_LOAD_DWORD:
-            translator.BUFFER_LOAD_FORMAT(1, false, false, inst);
-            break;
-        case Opcode::BUFFER_LOAD_DWORDX2:
-            translator.BUFFER_LOAD_FORMAT(2, false, false, inst);
-            break;
-        case Opcode::BUFFER_LOAD_DWORDX3:
-            translator.BUFFER_LOAD_FORMAT(3, false, false, inst);
-            break;
-        case Opcode::BUFFER_LOAD_DWORDX4:
-            translator.BUFFER_LOAD_FORMAT(4, false, false, inst);
-            break;
-        case Opcode::BUFFER_STORE_FORMAT_X:
-        case Opcode::BUFFER_STORE_DWORD:
-            translator.BUFFER_STORE_FORMAT(1, false, inst);
-            break;
-        case Opcode::BUFFER_STORE_DWORDX2:
-            translator.BUFFER_STORE_FORMAT(2, false, inst);
-            break;
-        case Opcode::BUFFER_STORE_DWORDX3:
-            translator.BUFFER_STORE_FORMAT(3, false, inst);
-            break;
-        case Opcode::BUFFER_STORE_FORMAT_XYZW:
-        case Opcode::BUFFER_STORE_DWORDX4:
-            translator.BUFFER_STORE_FORMAT(4, false, inst);
-            break;
-        case Opcode::V_MAX_F32:
-            translator.V_MAX_F32(inst);
-            break;
-        case Opcode::V_MAX_I32:
-            translator.V_MAX_U32(true, inst);
-            break;
-        case Opcode::V_MAX_U32:
-            translator.V_MAX_U32(false, inst);
-            break;
-        case Opcode::V_NOT_B32:
-            translator.V_NOT_B32(inst);
-            break;
-        case Opcode::V_RSQ_F32:
-            translator.V_RSQ_F32(inst);
-            break;
-        case Opcode::S_ANDN2_B64:
-            translator.S_AND_B64(NegateMode::Src1, inst);
-            break;
-        case Opcode::S_ORN2_B64:
-            translator.S_OR_B64(NegateMode::Src1, false, inst);
-            break;
-        case Opcode::V_SIN_F32:
-            translator.V_SIN_F32(inst);
-            break;
-        case Opcode::V_COS_F32:
-            translator.V_COS_F32(inst);
-            break;
-        case Opcode::V_LOG_F32:
-            translator.V_LOG_F32(inst);
-            break;
-        case Opcode::V_EXP_F32:
-            translator.V_EXP_F32(inst);
-            break;
-        case Opcode::V_SQRT_F32:
-            translator.V_SQRT_F32(inst);
-            break;
-        case Opcode::V_MIN_F32:
-            translator.V_MIN_F32(inst);
-            break;
-        case Opcode::V_MIN_I32:
-            translator.V_MIN_I32(inst);
-            break;
-        case Opcode::V_MIN3_F32:
-            translator.V_MIN3_F32(inst);
-            break;
-        case Opcode::V_MIN3_I32:
-            translator.V_MIN3_I32(inst);
-            break;
-        case Opcode::V_MIN_LEGACY_F32:
-            translator.V_MIN_F32(inst, true);
-            break;
-        case Opcode::V_MADMK_F32:
-            translator.V_MADMK_F32(inst);
-            break;
-        case Opcode::V_CUBEMA_F32:
-            translator.V_CUBEMA_F32(inst);
-            break;
-        case Opcode::V_CUBESC_F32:
-            translator.V_CUBESC_F32(inst);
-            break;
-        case Opcode::V_CUBETC_F32:
-            translator.V_CUBETC_F32(inst);
-            break;
-        case Opcode::V_CUBEID_F32:
-            translator.V_CUBEID_F32(inst);
-            break;
-        case Opcode::V_CVT_U32_F32:
-            translator.V_CVT_U32_F32(inst);
-            break;
-        case Opcode::V_CVT_I32_F32:
-            translator.V_CVT_I32_F32(inst);
-            break;
-        case Opcode::V_CVT_FLR_I32_F32:
-            translator.V_CVT_FLR_I32_F32(inst);
-            break;
-        case Opcode::V_SUBREV_F32:
-            translator.V_SUBREV_F32(inst);
-            break;
-        case Opcode::S_AND_SAVEEXEC_B64:
-            translator.S_AND_SAVEEXEC_B64(inst);
-            break;
-        case Opcode::S_MOV_B64:
-            translator.S_MOV_B64(inst);
-            break;
-        case Opcode::V_SUBREV_I32:
-            translator.V_SUBREV_I32(inst);
-            break;
-=======
+
         pc += inst.length;
 
         // Special case for emitting fetch shader.
@@ -963,7 +510,6 @@
             translator.EmitFetch(inst);
             continue;
         }
->>>>>>> a7c9bfa5
 
         // Emit instructions for each category.
         switch (inst.category) {
@@ -991,213 +537,7 @@
         case InstCategory::VectorALU:
             translator.EmitVectorAlu(inst);
             break;
-<<<<<<< HEAD
-        case Opcode::V_CMPX_TRU_U32:
-            translator.V_CMP_U32(ConditionOp::TRU, false, true, inst);
-            break;
-        case Opcode::S_OR_B64:
-            translator.S_OR_B64(NegateMode::None, false, inst);
-            break;
-        case Opcode::S_NOR_B64:
-            translator.S_OR_B64(NegateMode::Result, false, inst);
-            break;
-        case Opcode::S_XOR_B64:
-            translator.S_OR_B64(NegateMode::None, true, inst);
-            break;
-        case Opcode::S_AND_B64:
-            translator.S_AND_B64(NegateMode::None, inst);
-            break;
-        case Opcode::S_NOT_B64:
-            translator.S_NOT_B64(inst);
-            break;
-        case Opcode::S_NAND_B64:
-            translator.S_AND_B64(NegateMode::Result, inst);
-            break;
-        case Opcode::V_LSHRREV_B32:
-            translator.V_LSHRREV_B32(inst);
-            break;
-        case Opcode::S_ADD_I32:
-            translator.S_ADD_I32(inst);
-            break;
-        case Opcode::V_MUL_HI_U32:
-            translator.V_MUL_HI_U32(false, inst);
-            break;
-        case Opcode::V_MUL_LO_I32:
-            translator.V_MUL_LO_U32(inst);
-            break;
-        case Opcode::V_SAD_U32:
-            translator.V_SAD_U32(inst);
-            break;
-        case Opcode::V_BFE_U32:
-            translator.V_BFE_U32(false, inst);
-            break;
-        case Opcode::V_BFE_I32:
-            translator.V_BFE_U32(true, inst);
-            break;
-        case Opcode::V_MAD_I32_I24:
-            translator.V_MAD_I32_I24(inst);
-            break;
-        case Opcode::V_MUL_I32_I24:
-        case Opcode::V_MUL_U32_U24:
-            translator.V_MUL_I32_I24(inst);
-            break;
-        case Opcode::V_SUB_I32:
-            translator.V_SUB_I32(inst);
-            break;
-        case Opcode::V_LSHR_B32:
-            translator.V_LSHR_B32(inst);
-            break;
-        case Opcode::V_ASHRREV_I32:
-            translator.V_ASHRREV_I32(inst);
-            break;
-        case Opcode::V_MAD_U32_U24:
-            translator.V_MAD_U32_U24(inst);
-            break;
-        case Opcode::S_AND_B32:
-            translator.S_AND_B32(inst);
-            break;
-        case Opcode::S_ASHR_I32:
-            translator.S_ASHR_I32(inst);
-            break;
-        case Opcode::S_OR_B32:
-            translator.S_OR_B32(inst);
-            break;
-        case Opcode::S_LSHR_B32:
-            translator.S_LSHR_B32(inst);
-            break;
-        case Opcode::S_CSELECT_B32:
-            translator.S_CSELECT_B32(inst);
-            break;
-        case Opcode::S_CSELECT_B64:
-            translator.S_CSELECT_B64(inst);
-            break;
-        case Opcode::S_BFE_U32:
-            translator.S_BFE_U32(inst);
-            break;
-        case Opcode::V_RNDNE_F32:
-            translator.V_RNDNE_F32(inst);
-            break;
-        case Opcode::V_BCNT_U32_B32:
-            translator.V_BCNT_U32_B32(inst);
-            break;
-        case Opcode::V_MAX3_F32:
-            translator.V_MAX3_F32(inst);
-            break;
-        case Opcode::DS_SWIZZLE_B32:
-            translator.DS_SWIZZLE_B32(inst);
-            break;
-        case Opcode::V_MUL_LO_U32:
-            translator.V_MUL_LO_U32(inst);
-            break;
-        case Opcode::S_BFM_B32:
-            translator.S_BFM_B32(inst);
-            break;
-        case Opcode::V_MIN_U32:
-            translator.V_MIN_U32(inst);
-            break;
-        case Opcode::V_CMP_NE_U64:
-            translator.V_CMP_NE_U64(inst);
-            break;
-        case Opcode::V_CMP_CLASS_F32:
-            translator.V_CMP_CLASS_F32(inst);
-            break;
-        case Opcode::V_TRUNC_F32:
-            translator.V_TRUNC_F32(inst);
-            break;
-        case Opcode::V_CEIL_F32:
-            translator.V_CEIL_F32(inst);
-            break;
-        case Opcode::V_BFI_B32:
-            translator.V_BFI_B32(inst);
-            break;
-        case Opcode::S_BREV_B32:
-            translator.S_BREV_B32(inst);
-            break;
-        case Opcode::S_ADD_U32:
-            translator.S_ADD_U32(inst);
-            break;
-        case Opcode::S_ADDC_U32:
-            translator.S_ADDC_U32(inst);
-            break;
-        case Opcode::S_SUB_U32:
-        case Opcode::S_SUB_I32:
-            translator.S_SUB_U32(inst);
-            break;
-        // TODO: Separate implementation for legacy variants.
-        case Opcode::V_MUL_LEGACY_F32:
-            translator.V_MUL_F32(inst);
-            break;
-        case Opcode::V_MAC_LEGACY_F32:
-            translator.V_MAC_F32(inst);
-            break;
-        case Opcode::V_MAD_LEGACY_F32:
-            translator.V_MAD_F32(inst);
-            break;
-        case Opcode::V_MAX_LEGACY_F32:
-            translator.V_MAX_F32(inst, true);
-            break;
-        case Opcode::V_RSQ_LEGACY_F32:
-        case Opcode::V_RSQ_CLAMP_F32:
-            translator.V_RSQ_F32(inst);
-            break;
-        case Opcode::V_RCP_IFLAG_F32:
-            translator.V_RCP_F32(inst);
-            break;
-        case Opcode::IMAGE_GET_RESINFO:
-            translator.IMAGE_GET_RESINFO(inst);
-            break;
-        case Opcode::S_BARRIER:
-            translator.S_BARRIER();
-            break;
-        case Opcode::S_TTRACEDATA:
-            LOG_WARNING(Render_Vulkan, "S_TTRACEDATA instruction!");
-            break;
-        case Opcode::DS_READ_B32:
-            translator.DS_READ(32, false, false, inst);
-            break;
-        case Opcode::DS_READ2_B32:
-            translator.DS_READ(32, false, true, inst);
-            break;
-        case Opcode::DS_READ2_B64:
-            translator.DS_READ(64, false, false, inst);
-            break;
-        case Opcode::DS_READ_B64:
-            translator.DS_READ(64, false, false, inst);
-            break;
-        case Opcode::DS_WRITE_B32:
-            translator.DS_WRITE(32, false, false, inst);
-            break;
-        case Opcode::DS_WRITE_B64:
-            translator.DS_WRITE(64, false, false, inst);
-            break;
-        case Opcode::DS_WRITE2_B32:
-            translator.DS_WRITE(32, false, true, inst);
-            break;
-        case Opcode::V_READFIRSTLANE_B32:
-            translator.V_READFIRSTLANE_B32(inst);
-            break;
-        case Opcode::S_GETPC_B64:
-            translator.S_GETPC_B64(block_base, inst);
-            break;
-        case Opcode::V_MBCNT_LO_U32_B32:
-            translator.V_MBCNT_U32_B32(true, inst);
-            break;
-        case Opcode::V_MBCNT_HI_U32_B32:
-            translator.V_MBCNT_U32_B32(false, inst);
-            break;
-        case Opcode::S_NOP:
-        case Opcode::S_CBRANCH_EXECZ:
-        case Opcode::S_CBRANCH_SCC0:
-        case Opcode::S_CBRANCH_SCC1:
-        case Opcode::S_CBRANCH_VCCNZ:
-        case Opcode::S_CBRANCH_VCCZ:
-        case Opcode::S_BRANCH:
-        case Opcode::S_WQM_B64:
-        case Opcode::V_INTERP_P1_F32:
-        case Opcode::S_ENDPGM:
-=======
         case InstCategory::DebugProfile:
->>>>>>> a7c9bfa5
             break;
         default:
             UNREACHABLE();
