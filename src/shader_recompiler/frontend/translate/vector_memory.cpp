// SPDX-FileCopyrightText: Copyright 2024 shadPS4 Emulator Project
// SPDX-License-Identifier: GPL-2.0-or-later

#include "shader_recompiler/frontend/translate/translate.h"

namespace Shader::Gcn {

void Translator::EmitVectorMemory(const GcnInst& inst) {
    switch (inst.opcode) {
<<<<<<< HEAD
        // MUBUF / MTBUF
=======
    case Opcode::IMAGE_SAMPLE_LZ_O:
    case Opcode::IMAGE_SAMPLE_O:
    case Opcode::IMAGE_SAMPLE_C:
    case Opcode::IMAGE_SAMPLE_C_LZ:
    case Opcode::IMAGE_SAMPLE_LZ:
    case Opcode::IMAGE_SAMPLE:
    case Opcode::IMAGE_SAMPLE_L:
    case Opcode::IMAGE_SAMPLE_C_O:
    case Opcode::IMAGE_SAMPLE_B:
    case Opcode::IMAGE_SAMPLE_C_LZ_O:
    case Opcode::IMAGE_SAMPLE_D:
    case Opcode::IMAGE_SAMPLE_CD:
        return IMAGE_SAMPLE(inst);
    case Opcode::IMAGE_GATHER4_LZ:
    case Opcode::IMAGE_GATHER4_C:
    case Opcode::IMAGE_GATHER4_C_LZ:
    case Opcode::IMAGE_GATHER4_LZ_O:
        return IMAGE_GATHER(inst);
    case Opcode::IMAGE_ATOMIC_ADD:
        return IMAGE_ATOMIC(AtomicOp::Add, inst);
    case Opcode::IMAGE_ATOMIC_AND:
        return IMAGE_ATOMIC(AtomicOp::And, inst);
    case Opcode::IMAGE_ATOMIC_OR:
        return IMAGE_ATOMIC(AtomicOp::Or, inst);
    case Opcode::IMAGE_ATOMIC_XOR:
        return IMAGE_ATOMIC(AtomicOp::Xor, inst);
    case Opcode::IMAGE_ATOMIC_UMAX:
        return IMAGE_ATOMIC(AtomicOp::Umax, inst);
    case Opcode::IMAGE_ATOMIC_SMAX:
        return IMAGE_ATOMIC(AtomicOp::Smax, inst);
    case Opcode::IMAGE_ATOMIC_UMIN:
        return IMAGE_ATOMIC(AtomicOp::Umin, inst);
    case Opcode::IMAGE_ATOMIC_SMIN:
        return IMAGE_ATOMIC(AtomicOp::Smin, inst);
    case Opcode::IMAGE_ATOMIC_INC:
        return IMAGE_ATOMIC(AtomicOp::Inc, inst);
    case Opcode::IMAGE_ATOMIC_DEC:
        return IMAGE_ATOMIC(AtomicOp::Dec, inst);
    case Opcode::IMAGE_GET_LOD:
        return IMAGE_GET_LOD(inst);
    case Opcode::IMAGE_STORE:
    case Opcode::IMAGE_STORE_MIP:
        return IMAGE_STORE(inst);
    case Opcode::IMAGE_LOAD_MIP:
        return IMAGE_LOAD(true, inst);
    case Opcode::IMAGE_LOAD:
        return IMAGE_LOAD(false, inst);
    case Opcode::IMAGE_GET_RESINFO:
        return IMAGE_GET_RESINFO(inst);
>>>>>>> a8056530

        // Buffer load operations
    case Opcode::TBUFFER_LOAD_FORMAT_X:
        return BUFFER_LOAD(1, true, inst);
    case Opcode::TBUFFER_LOAD_FORMAT_XY:
        return BUFFER_LOAD(2, true, inst);
    case Opcode::TBUFFER_LOAD_FORMAT_XYZ:
        return BUFFER_LOAD(3, true, inst);
    case Opcode::TBUFFER_LOAD_FORMAT_XYZW:
        return BUFFER_LOAD(4, true, inst);

    case Opcode::BUFFER_LOAD_FORMAT_X:
        return BUFFER_LOAD_FORMAT(1, inst);
    case Opcode::BUFFER_LOAD_FORMAT_XY:
        return BUFFER_LOAD_FORMAT(2, inst);
    case Opcode::BUFFER_LOAD_FORMAT_XYZ:
        return BUFFER_LOAD_FORMAT(3, inst);
    case Opcode::BUFFER_LOAD_FORMAT_XYZW:
        return BUFFER_LOAD_FORMAT(4, inst);

    case Opcode::BUFFER_LOAD_DWORD:
        return BUFFER_LOAD(1, false, inst);
    case Opcode::BUFFER_LOAD_DWORDX2:
        return BUFFER_LOAD(2, false, inst);
    case Opcode::BUFFER_LOAD_DWORDX3:
        return BUFFER_LOAD(3, false, inst);
    case Opcode::BUFFER_LOAD_DWORDX4:
        return BUFFER_LOAD(4, false, inst);

        // Buffer store operations
    case Opcode::BUFFER_STORE_FORMAT_X:
        return BUFFER_STORE_FORMAT(1, inst);
    case Opcode::BUFFER_STORE_FORMAT_XY:
        return BUFFER_STORE_FORMAT(2, inst);
    case Opcode::BUFFER_STORE_FORMAT_XYZ:
        return BUFFER_STORE_FORMAT(3, inst);
    case Opcode::BUFFER_STORE_FORMAT_XYZW:
        return BUFFER_STORE_FORMAT(4, inst);

    case Opcode::TBUFFER_STORE_FORMAT_X:
        return BUFFER_STORE(1, true, inst);
    case Opcode::TBUFFER_STORE_FORMAT_XY:
        return BUFFER_STORE(2, true, inst);
    case Opcode::TBUFFER_STORE_FORMAT_XYZ:
        return BUFFER_STORE(3, true, inst);
    case Opcode::TBUFFER_STORE_FORMAT_XYZW:
        return BUFFER_STORE(4, true, inst);

    case Opcode::BUFFER_STORE_DWORD:
        return BUFFER_STORE(1, false, inst);
    case Opcode::BUFFER_STORE_DWORDX2:
        return BUFFER_STORE(2, false, inst);
    case Opcode::BUFFER_STORE_DWORDX3:
        return BUFFER_STORE(3, false, inst);
    case Opcode::BUFFER_STORE_DWORDX4:
        return BUFFER_STORE(4, false, inst);

        // Buffer atomic operations
    case Opcode::BUFFER_ATOMIC_ADD:
        return BUFFER_ATOMIC(AtomicOp::Add, inst);
    case Opcode::BUFFER_ATOMIC_SWAP:
        return BUFFER_ATOMIC(AtomicOp::Swap, inst);
    case Opcode::BUFFER_ATOMIC_SMIN:
        return BUFFER_ATOMIC(AtomicOp::Smin, inst);
    case Opcode::BUFFER_ATOMIC_UMIN:
        return BUFFER_ATOMIC(AtomicOp::Umin, inst);
    case Opcode::BUFFER_ATOMIC_SMAX:
        return BUFFER_ATOMIC(AtomicOp::Smax, inst);
    case Opcode::BUFFER_ATOMIC_UMAX:
        return BUFFER_ATOMIC(AtomicOp::Umax, inst);
    case Opcode::BUFFER_ATOMIC_AND:
        return BUFFER_ATOMIC(AtomicOp::And, inst);
    case Opcode::BUFFER_ATOMIC_OR:
        return BUFFER_ATOMIC(AtomicOp::Or, inst);
    case Opcode::BUFFER_ATOMIC_XOR:
        return BUFFER_ATOMIC(AtomicOp::Xor, inst);
    case Opcode::BUFFER_ATOMIC_INC:
        return BUFFER_ATOMIC(AtomicOp::Inc, inst);
    case Opcode::BUFFER_ATOMIC_DEC:
        return BUFFER_ATOMIC(AtomicOp::Dec, inst);

        // MIMG
        // Image load operations
    case Opcode::IMAGE_LOAD:
        return IMAGE_LOAD(false, inst);
    case Opcode::IMAGE_LOAD_MIP:
        return IMAGE_LOAD(true, inst);

        // Buffer store operations
    case Opcode::IMAGE_STORE:
        return IMAGE_STORE(inst);

        // Image misc operations
    case Opcode::IMAGE_GET_RESINFO:
        return IMAGE_GET_RESINFO(inst);

        // Image atomic operations
    case Opcode::IMAGE_ATOMIC_ADD:
        return IMAGE_ATOMIC(AtomicOp::Add, inst);
    case Opcode::IMAGE_ATOMIC_SMIN:
        return IMAGE_ATOMIC(AtomicOp::Smin, inst);
    case Opcode::IMAGE_ATOMIC_UMIN:
        return IMAGE_ATOMIC(AtomicOp::Umin, inst);
    case Opcode::IMAGE_ATOMIC_SMAX:
        return IMAGE_ATOMIC(AtomicOp::Smax, inst);
    case Opcode::IMAGE_ATOMIC_UMAX:
        return IMAGE_ATOMIC(AtomicOp::Umax, inst);
    case Opcode::IMAGE_ATOMIC_AND:
        return IMAGE_ATOMIC(AtomicOp::And, inst);
    case Opcode::IMAGE_ATOMIC_OR:
        return IMAGE_ATOMIC(AtomicOp::Or, inst);
    case Opcode::IMAGE_ATOMIC_XOR:
        return IMAGE_ATOMIC(AtomicOp::Xor, inst);
    case Opcode::IMAGE_ATOMIC_INC:
        return IMAGE_ATOMIC(AtomicOp::Inc, inst);
    case Opcode::IMAGE_ATOMIC_DEC:
        return IMAGE_ATOMIC(AtomicOp::Dec, inst);

    case Opcode::IMAGE_SAMPLE:
    case Opcode::IMAGE_SAMPLE_D:
    case Opcode::IMAGE_SAMPLE_L:
    case Opcode::IMAGE_SAMPLE_B:
    case Opcode::IMAGE_SAMPLE_LZ:
    case Opcode::IMAGE_SAMPLE_C:
    case Opcode::IMAGE_SAMPLE_C_LZ:
    case Opcode::IMAGE_SAMPLE_O:
    case Opcode::IMAGE_SAMPLE_L_O:
    case Opcode::IMAGE_SAMPLE_LZ_O:
    case Opcode::IMAGE_SAMPLE_C_O:
    case Opcode::IMAGE_SAMPLE_C_LZ_O:
    case Opcode::IMAGE_SAMPLE_CD:
        return IMAGE_SAMPLE(inst);

        // Image gather operations
    case Opcode::IMAGE_GATHER4_LZ:
    case Opcode::IMAGE_GATHER4_C:
    case Opcode::IMAGE_GATHER4_C_O:
    case Opcode::IMAGE_GATHER4_C_LZ:
    case Opcode::IMAGE_GATHER4_LZ_O:
        return IMAGE_GATHER(inst);

        // Image misc operations
    case Opcode::IMAGE_GET_LOD:
        return IMAGE_GET_LOD(inst);

    default:
        LogMissingOpcode(inst);
    }
}

void Translator::BUFFER_LOAD(u32 num_dwords, bool is_typed, const GcnInst& inst) {
    const auto& mtbuf = inst.control.mtbuf;
    const bool is_ring = mtbuf.glc && mtbuf.slc;
    const IR::VectorReg vaddr{inst.src[0].code};
    const IR::ScalarReg sharp{inst.src[2].code * 4};
    const IR::Value soffset{GetSrc(inst.src[3])};
    if (info.stage != Stage::Geometry) {
        ASSERT_MSG(soffset.IsImmediate() && soffset.U32() == 0,
                   "Non immediate offset not supported");
    }

    const IR::Value address = [&] -> IR::Value {
        if (is_ring) {
            return ir.CompositeConstruct(ir.GetVectorReg(vaddr), soffset);
        }
        if (mtbuf.idxen && mtbuf.offen) {
            return ir.CompositeConstruct(ir.GetVectorReg(vaddr), ir.GetVectorReg(vaddr + 1));
        }
        if (mtbuf.idxen || mtbuf.offen) {
            return ir.GetVectorReg(vaddr);
        }
        return {};
    }();

    IR::BufferInstInfo buffer_info{};
    buffer_info.index_enable.Assign(mtbuf.idxen);
    buffer_info.offset_enable.Assign(mtbuf.offen);
    buffer_info.inst_offset.Assign(mtbuf.offset);
    buffer_info.ring_access.Assign(is_ring);
    if (is_typed) {
        const auto dmft = static_cast<AmdGpu::DataFormat>(mtbuf.dfmt);
        const auto nfmt = static_cast<AmdGpu::NumberFormat>(mtbuf.nfmt);
        ASSERT(nfmt == AmdGpu::NumberFormat::Float &&
               (dmft == AmdGpu::DataFormat::Format32_32_32_32 ||
                dmft == AmdGpu::DataFormat::Format32_32_32 ||
                dmft == AmdGpu::DataFormat::Format32_32 || dmft == AmdGpu::DataFormat::Format32));
    }

    const IR::Value handle =
        ir.CompositeConstruct(ir.GetScalarReg(sharp), ir.GetScalarReg(sharp + 1),
                              ir.GetScalarReg(sharp + 2), ir.GetScalarReg(sharp + 3));
    const IR::Value value = ir.LoadBuffer(num_dwords, handle, address, buffer_info);
    const IR::VectorReg dst_reg{inst.src[1].code};
    if (num_dwords == 1) {
        ir.SetVectorReg(dst_reg, IR::U32{value});
        return;
    }
    for (u32 i = 0; i < num_dwords; i++) {
        ir.SetVectorReg(dst_reg + i, IR::U32{ir.CompositeExtract(value, i)});
    }
}

void Translator::BUFFER_LOAD_FORMAT(u32 num_dwords, const GcnInst& inst) {
    const auto& mubuf = inst.control.mubuf;
    const IR::VectorReg vaddr{inst.src[0].code};
    const IR::ScalarReg sharp{inst.src[2].code * 4};
    ASSERT_MSG(!mubuf.offen && mubuf.offset == 0, "Offsets for image buffers are not supported");
    const IR::Value address = [&] -> IR::Value {
        if (mubuf.idxen) {
            return ir.GetVectorReg(vaddr);
        }
        return {};
    }();
    const IR::Value soffset{GetSrc(inst.src[3])};
    ASSERT_MSG(soffset.IsImmediate() && soffset.U32() == 0, "Non immediate offset not supported");

    IR::BufferInstInfo info{};
    info.index_enable.Assign(mubuf.idxen);

    const IR::Value handle =
        ir.CompositeConstruct(ir.GetScalarReg(sharp), ir.GetScalarReg(sharp + 1),
                              ir.GetScalarReg(sharp + 2), ir.GetScalarReg(sharp + 3));
    const IR::Value value = ir.LoadBufferFormat(handle, address, info);
    const IR::VectorReg dst_reg{inst.src[1].code};
    for (u32 i = 0; i < num_dwords; i++) {
        ir.SetVectorReg(dst_reg + i, IR::F32{ir.CompositeExtract(value, i)});
    }
}

void Translator::BUFFER_STORE(u32 num_dwords, bool is_typed, const GcnInst& inst) {
    const auto& mtbuf = inst.control.mtbuf;
    const bool is_ring = mtbuf.glc && mtbuf.slc;
    const IR::VectorReg vaddr{inst.src[0].code};
    const IR::ScalarReg sharp{inst.src[2].code * 4};
    const IR::Value soffset{GetSrc(inst.src[3])};

    if (info.stage != Stage::Export && info.stage != Stage::Geometry) {
        ASSERT_MSG(soffset.IsImmediate() && soffset.U32() == 0,
                   "Non immediate offset not supported");
    }

    IR::Value address = [&] -> IR::Value {
        if (is_ring) {
            return ir.CompositeConstruct(ir.GetVectorReg(vaddr), soffset);
        }
        if (mtbuf.idxen && mtbuf.offen) {
            return ir.CompositeConstruct(ir.GetVectorReg(vaddr), ir.GetVectorReg(vaddr + 1));
        }
        if (mtbuf.idxen || mtbuf.offen) {
            return ir.GetVectorReg(vaddr);
        }
        return {};
    }();

    IR::BufferInstInfo buffer_info{};
    buffer_info.index_enable.Assign(mtbuf.idxen);
    buffer_info.offset_enable.Assign(mtbuf.offen);
    buffer_info.inst_offset.Assign(mtbuf.offset);
    buffer_info.ring_access.Assign(is_ring);
    if (is_typed) {
        const auto dmft = static_cast<AmdGpu::DataFormat>(mtbuf.dfmt);
        const auto nfmt = static_cast<AmdGpu::NumberFormat>(mtbuf.nfmt);
        ASSERT(nfmt == AmdGpu::NumberFormat::Float &&
               (dmft == AmdGpu::DataFormat::Format32_32_32_32 ||
                dmft == AmdGpu::DataFormat::Format32_32_32 ||
                dmft == AmdGpu::DataFormat::Format32_32 || dmft == AmdGpu::DataFormat::Format32));
    }

    IR::Value value{};
    const IR::VectorReg src_reg{inst.src[1].code};
    switch (num_dwords) {
    case 1:
        value = ir.GetVectorReg(src_reg);
        break;
    case 2:
        value = ir.CompositeConstruct(ir.GetVectorReg(src_reg), ir.GetVectorReg(src_reg + 1));
        break;
    case 3:
        value = ir.CompositeConstruct(ir.GetVectorReg(src_reg), ir.GetVectorReg(src_reg + 1),
                                      ir.GetVectorReg(src_reg + 2));
        break;
    case 4:
        value = ir.CompositeConstruct(ir.GetVectorReg(src_reg), ir.GetVectorReg(src_reg + 1),
                                      ir.GetVectorReg(src_reg + 2), ir.GetVectorReg(src_reg + 3));
        break;
    }
    const IR::Value handle =
        ir.CompositeConstruct(ir.GetScalarReg(sharp), ir.GetScalarReg(sharp + 1),
                              ir.GetScalarReg(sharp + 2), ir.GetScalarReg(sharp + 3));
    ir.StoreBuffer(num_dwords, handle, address, value, buffer_info);
}

void Translator::BUFFER_STORE_FORMAT(u32 num_dwords, const GcnInst& inst) {
    const auto& mubuf = inst.control.mubuf;
    const IR::VectorReg vaddr{inst.src[0].code};
    const IR::ScalarReg sharp{inst.src[2].code * 4};
    ASSERT_MSG(!mubuf.offen && mubuf.offset == 0, "Offsets for image buffers are not supported");
    const IR::Value address = [&] -> IR::Value {
        if (mubuf.idxen) {
            return ir.GetVectorReg(vaddr);
        }
        return {};
    }();
    const IR::Value soffset{GetSrc(inst.src[3])};
    ASSERT_MSG(soffset.IsImmediate() && soffset.U32() == 0, "Non immediate offset not supported");

    IR::BufferInstInfo info{};
    info.index_enable.Assign(mubuf.idxen);

    const IR::VectorReg src_reg{inst.src[1].code};

    std::array<IR::Value, 4> comps{};
    for (u32 i = 0; i < num_dwords; i++) {
        comps[i] = ir.GetVectorReg<IR::F32>(src_reg + i);
    }
    for (u32 i = num_dwords; i < 4; i++) {
        comps[i] = ir.Imm32(0.f);
    }

    const IR::Value value = ir.CompositeConstruct(comps[0], comps[1], comps[2], comps[3]);
    const IR::Value handle =
        ir.CompositeConstruct(ir.GetScalarReg(sharp), ir.GetScalarReg(sharp + 1),
                              ir.GetScalarReg(sharp + 2), ir.GetScalarReg(sharp + 3));
    ir.StoreBufferFormat(handle, address, value, info);
}

void Translator::BUFFER_ATOMIC(AtomicOp op, const GcnInst& inst) {
    const auto& mubuf = inst.control.mubuf;
    const IR::VectorReg vaddr{inst.src[0].code};
    const IR::VectorReg vdata{inst.src[1].code};
    const IR::ScalarReg srsrc{inst.src[2].code * 4};
    const IR::Value address = [&] -> IR::Value {
        if (mubuf.idxen && mubuf.offen) {
            return ir.CompositeConstruct(ir.GetVectorReg(vaddr), ir.GetVectorReg(vaddr + 1));
        }
        if (mubuf.idxen || mubuf.offen) {
            return ir.GetVectorReg(vaddr);
        }
        return {};
    }();
    const IR::U32 soffset{GetSrc(inst.src[3])};
    ASSERT_MSG(soffset.IsImmediate() && soffset.U32() == 0, "Non immediate offset not supported");

    IR::BufferInstInfo info{};
    info.index_enable.Assign(mubuf.idxen);
    info.inst_offset.Assign(mubuf.offset);
    info.offset_enable.Assign(mubuf.offen);

    IR::Value vdata_val = ir.GetVectorReg<Shader::IR::U32>(vdata);
    const IR::Value handle =
        ir.CompositeConstruct(ir.GetScalarReg(srsrc), ir.GetScalarReg(srsrc + 1),
                              ir.GetScalarReg(srsrc + 2), ir.GetScalarReg(srsrc + 3));

    const IR::Value original_val = [&] {
        switch (op) {
        case AtomicOp::Swap:
            return ir.BufferAtomicSwap(handle, address, vdata_val, info);
        case AtomicOp::Add:
            return ir.BufferAtomicIAdd(handle, address, vdata_val, info);
        case AtomicOp::Smin:
            return ir.BufferAtomicIMin(handle, address, vdata_val, true, info);
        case AtomicOp::Umin:
            return ir.BufferAtomicIMin(handle, address, vdata_val, false, info);
        case AtomicOp::Smax:
            return ir.BufferAtomicIMax(handle, address, vdata_val, true, info);
        case AtomicOp::Umax:
            return ir.BufferAtomicIMax(handle, address, vdata_val, false, info);
        case AtomicOp::And:
            return ir.BufferAtomicAnd(handle, address, vdata_val, info);
        case AtomicOp::Or:
            return ir.BufferAtomicOr(handle, address, vdata_val, info);
        case AtomicOp::Xor:
            return ir.BufferAtomicXor(handle, address, vdata_val, info);
        case AtomicOp::Inc:
            return ir.BufferAtomicInc(handle, address, vdata_val, info);
        case AtomicOp::Dec:
            return ir.BufferAtomicDec(handle, address, vdata_val, info);
        default:
            UNREACHABLE();
        }
    }();

    if (mubuf.glc) {
        ir.SetVectorReg(vdata, IR::U32{original_val});
    }
}

// Image Memory
// MIMG

void Translator::IMAGE_LOAD(bool has_mip, const GcnInst& inst) {
    const auto& mimg = inst.control.mimg;
    IR::VectorReg addr_reg{inst.src[0].code};
    IR::VectorReg dest_reg{inst.dst[0].code};
    const IR::ScalarReg tsharp_reg{inst.src[2].code * 4};

    const IR::Value handle = ir.GetScalarReg(tsharp_reg);
    const IR::Value body =
        ir.CompositeConstruct(ir.GetVectorReg(addr_reg), ir.GetVectorReg(addr_reg + 1),
                              ir.GetVectorReg(addr_reg + 2), ir.GetVectorReg(addr_reg + 3));

    IR::TextureInstInfo info{};
    info.explicit_lod.Assign(has_mip);
    const IR::Value texel = ir.ImageFetch(handle, body, {}, {}, {}, info);

    for (u32 i = 0; i < 4; i++) {
        if (((mimg.dmask >> i) & 1) == 0) {
            continue;
        }
        IR::F32 value = IR::F32{ir.CompositeExtract(texel, i)};
        ir.SetVectorReg(dest_reg++, value);
    }
}

void Translator::IMAGE_STORE(const GcnInst& inst) {
    const auto& mimg = inst.control.mimg;
    IR::VectorReg addr_reg{inst.src[0].code};
    IR::VectorReg data_reg{inst.dst[0].code};
    const IR::ScalarReg tsharp_reg{inst.src[2].code * 4};

    const IR::Value handle = ir.GetScalarReg(tsharp_reg);
    const IR::Value body =
        ir.CompositeConstruct(ir.GetVectorReg(addr_reg), ir.GetVectorReg(addr_reg + 1),
                              ir.GetVectorReg(addr_reg + 2), ir.GetVectorReg(addr_reg + 3));

    boost::container::static_vector<IR::F32, 4> comps;
    for (u32 i = 0; i < 4; i++) {
        if (((mimg.dmask >> i) & 1) == 0) {
            comps.push_back(ir.Imm32(0.f));
            continue;
        }
        comps.push_back(ir.GetVectorReg<IR::F32>(data_reg++));
    }
    const IR::Value value = ir.CompositeConstruct(comps[0], comps[1], comps[2], comps[3]);
    ir.ImageWrite(handle, body, value, {});
}

void Translator::IMAGE_GET_RESINFO(const GcnInst& inst) {
    IR::VectorReg dst_reg{inst.dst[0].code};
    const IR::ScalarReg tsharp_reg{inst.src[2].code * 4};
    const auto flags = ImageResFlags(inst.control.mimg.dmask);
    const bool has_mips = flags.test(ImageResComponent::MipCount);
    const IR::U32 lod = ir.GetVectorReg(IR::VectorReg(inst.src[0].code));
    const IR::Value tsharp = ir.GetScalarReg(tsharp_reg);
    const IR::Value size = ir.ImageQueryDimension(tsharp, lod, ir.Imm1(has_mips));

    if (flags.test(ImageResComponent::Width)) {
        ir.SetVectorReg(dst_reg++, IR::U32{ir.CompositeExtract(size, 0)});
    }
    if (flags.test(ImageResComponent::Height)) {
        ir.SetVectorReg(dst_reg++, IR::U32{ir.CompositeExtract(size, 1)});
    }
    if (flags.test(ImageResComponent::Depth)) {
        ir.SetVectorReg(dst_reg++, IR::U32{ir.CompositeExtract(size, 2)});
    }
    if (has_mips) {
        ir.SetVectorReg(dst_reg++, IR::U32{ir.CompositeExtract(size, 3)});
    }
}

void Translator::IMAGE_ATOMIC(AtomicOp op, const GcnInst& inst) {
    const auto& mimg = inst.control.mimg;
    IR::VectorReg val_reg{inst.dst[0].code};
    IR::VectorReg addr_reg{inst.src[0].code};
    const IR::ScalarReg tsharp_reg{inst.src[2].code * 4};

    const IR::Value value = ir.GetVectorReg(val_reg);
    const IR::Value handle = ir.GetScalarReg(tsharp_reg);
    const IR::Value body =
        ir.CompositeConstruct(ir.GetVectorReg(addr_reg), ir.GetVectorReg(addr_reg + 1),
                              ir.GetVectorReg(addr_reg + 2), ir.GetVectorReg(addr_reg + 3));
    const IR::Value prev = [&] {
        switch (op) {
        case AtomicOp::Swap:
            return ir.ImageAtomicExchange(handle, body, value, {});
        case AtomicOp::Add:
            return ir.ImageAtomicIAdd(handle, body, value, {});
        case AtomicOp::Smin:
            return ir.ImageAtomicIMin(handle, body, value, true, {});
        case AtomicOp::Umin:
            return ir.ImageAtomicUMin(handle, body, value, {});
        case AtomicOp::Smax:
            return ir.ImageAtomicIMax(handle, body, value, true, {});
        case AtomicOp::Umax:
            return ir.ImageAtomicUMax(handle, body, value, {});
        case AtomicOp::And:
            return ir.ImageAtomicAnd(handle, body, value, {});
        case AtomicOp::Or:
            return ir.ImageAtomicOr(handle, body, value, {});
        case AtomicOp::Xor:
            return ir.ImageAtomicXor(handle, body, value, {});
        case AtomicOp::Inc:
            return ir.ImageAtomicInc(handle, body, value, {});
        case AtomicOp::Dec:
            return ir.ImageAtomicDec(handle, body, value, {});
        default:
            UNREACHABLE();
        }
    }();
    if (mimg.glc) {
        ir.SetVectorReg(val_reg, IR::U32{prev});
    }
}

void Translator::IMAGE_SAMPLE(const GcnInst& inst) {
    const auto& mimg = inst.control.mimg;
    IR::VectorReg addr_reg{inst.src[0].code};
    IR::VectorReg dest_reg{inst.dst[0].code};
    const IR::ScalarReg tsharp_reg{inst.src[2].code * 4};
    const IR::ScalarReg sampler_reg{inst.src[3].code * 4};
    const auto flags = MimgModifierFlags(mimg.mod);

    // Load first dword of T# and S#. We will use them as the handle that will guide resource
    // tracking pass where to read the sharps. This will later also get patched to the SPIRV texture
    // binding index.
    const IR::Value handle =
        ir.CompositeConstruct(ir.GetScalarReg(tsharp_reg), ir.GetScalarReg(sampler_reg));

    // Load first address components as denoted in 8.2.4 VGPR Usage Sea Islands Series Instruction
    // Set Architecture
    const IR::U32 offset =
        flags.test(MimgModifier::Offset) ? ir.GetVectorReg<IR::U32>(addr_reg++) : IR::U32{};
    const IR::F32 bias =
        flags.test(MimgModifier::LodBias) ? ir.GetVectorReg<IR::F32>(addr_reg++) : IR::F32{};
    const IR::F32 dref =
        flags.test(MimgModifier::Pcf) ? ir.GetVectorReg<IR::F32>(addr_reg++) : IR::F32{};
    const IR::Value derivatives = [&] -> IR::Value {
        if (!flags.test(MimgModifier::Derivative)) {
            return {};
        }
        addr_reg = addr_reg + 4;
        return ir.CompositeConstruct(
            ir.GetVectorReg<IR::F32>(addr_reg - 4), ir.GetVectorReg<IR::F32>(addr_reg - 3),
            ir.GetVectorReg<IR::F32>(addr_reg - 2), ir.GetVectorReg<IR::F32>(addr_reg - 1));
    }();

    // Now we can load body components as noted in Table 8.9 Image Opcodes with Sampler
    // Since these are at most 4 dwords, we load them into a single uvec4 and place them
    // in coords field of the instruction. Then the resource tracking pass will patch the
    // IR instruction to fill in lod_clamp field.
    const IR::Value body = ir.CompositeConstruct(
        ir.GetVectorReg<IR::F32>(addr_reg), ir.GetVectorReg<IR::F32>(addr_reg + 1),
        ir.GetVectorReg<IR::F32>(addr_reg + 2), ir.GetVectorReg<IR::F32>(addr_reg + 3));

    // Derivatives are tricky because their number depends on the texture type which is located in
    // T#. We don't have access to T# though until resource tracking pass. For now assume if
    // derivatives are present, that a 2D image is bound.
    const bool has_derivatives = flags.test(MimgModifier::Derivative);
    const bool explicit_lod = flags.any(MimgModifier::Level0, MimgModifier::Lod);

    IR::TextureInstInfo info{};
    info.is_depth.Assign(flags.test(MimgModifier::Pcf));
    info.has_bias.Assign(flags.test(MimgModifier::LodBias));
    info.has_lod_clamp.Assign(flags.test(MimgModifier::LodClamp));
    info.force_level0.Assign(flags.test(MimgModifier::Level0));
    info.has_offset.Assign(flags.test(MimgModifier::Offset));
    info.explicit_lod.Assign(explicit_lod);
    info.has_derivatives.Assign(has_derivatives);
    info.is_array.Assign(mimg.da);

    // Issue IR instruction, leaving unknown fields blank to patch later.
    const IR::Value texel = [&]() -> IR::Value {
        if (has_derivatives) {
            return ir.ImageGradient(handle, body, derivatives, offset, {}, info);
        }
        if (!flags.test(MimgModifier::Pcf)) {
            if (explicit_lod) {
                return ir.ImageSampleExplicitLod(handle, body, offset, info);
            } else {
                return ir.ImageSampleImplicitLod(handle, body, bias, offset, info);
            }
        }
        if (explicit_lod) {
            return ir.ImageSampleDrefExplicitLod(handle, body, dref, offset, info);
        }
        return ir.ImageSampleDrefImplicitLod(handle, body, dref, bias, offset, info);
    }();

    for (u32 i = 0; i < 4; i++) {
        if (((mimg.dmask >> i) & 1) == 0) {
            continue;
        }
        IR::F32 value;
        if (flags.test(MimgModifier::Pcf)) {
            value = i < 3 ? IR::F32{texel} : ir.Imm32(1.0f);
        } else {
            value = IR::F32{ir.CompositeExtract(texel, i)};
        }
        ir.SetVectorReg(dest_reg++, value);
    }
}

void Translator::IMAGE_GATHER(const GcnInst& inst) {
    const auto& mimg = inst.control.mimg;
    IR::VectorReg addr_reg{inst.src[0].code};
    IR::VectorReg dest_reg{inst.dst[0].code};
    const IR::ScalarReg tsharp_reg{inst.src[2].code * 4};
    const IR::ScalarReg sampler_reg{inst.src[3].code * 4};
    const auto flags = MimgModifierFlags(mimg.mod);

    // Load first dword of T# and S#. We will use them as the handle that will guide resource
    // tracking pass where to read the sharps. This will later also get patched to the SPIRV texture
    // binding index.
    const IR::Value handle =
        ir.CompositeConstruct(ir.GetScalarReg(tsharp_reg), ir.GetScalarReg(sampler_reg));

    // Load first address components as denoted in 8.2.4 VGPR Usage Sea Islands Series Instruction
    // Set Architecture
    const IR::Value offset =
        flags.test(MimgModifier::Offset) ? ir.GetVectorReg(addr_reg++) : IR::Value{};
    const IR::F32 bias =
        flags.test(MimgModifier::LodBias) ? ir.GetVectorReg<IR::F32>(addr_reg++) : IR::F32{};
    const IR::F32 dref =
        flags.test(MimgModifier::Pcf) ? ir.GetVectorReg<IR::F32>(addr_reg++) : IR::F32{};

    // Derivatives are tricky because their number depends on the texture type which is located in
    // T#. We don't have access to T# though until resource tracking pass. For now assume no
    // derivatives are present, otherwise we don't know where coordinates are placed in the address
    // stream.
    ASSERT_MSG(!flags.test(MimgModifier::Derivative), "Derivative image instruction");

    // Now we can load body components as noted in Table 8.9 Image Opcodes with Sampler
    // Since these are at most 4 dwords, we load them into a single uvec4 and place them
    // in coords field of the instruction. Then the resource tracking pass will patch the
    // IR instruction to fill in lod_clamp field.
    const IR::Value body = ir.CompositeConstruct(
        ir.GetVectorReg<IR::F32>(addr_reg), ir.GetVectorReg<IR::F32>(addr_reg + 1),
        ir.GetVectorReg<IR::F32>(addr_reg + 2), ir.GetVectorReg<IR::F32>(addr_reg + 3));

    const bool explicit_lod = flags.any(MimgModifier::Level0, MimgModifier::Lod);

    IR::TextureInstInfo info{};
    info.is_depth.Assign(flags.test(MimgModifier::Pcf));
    info.has_bias.Assign(flags.test(MimgModifier::LodBias));
    info.has_lod_clamp.Assign(flags.test(MimgModifier::LodClamp));
    info.force_level0.Assign(flags.test(MimgModifier::Level0));
    info.has_offset.Assign(flags.test(MimgModifier::Offset));
    // info.explicit_lod.Assign(explicit_lod);
    info.gather_comp.Assign(std::bit_width(mimg.dmask) - 1);
    info.is_array.Assign(mimg.da);

    // Issue IR instruction, leaving unknown fields blank to patch later.
    const IR::Value texel = [&]() -> IR::Value {
        const IR::F32 lod = flags.test(MimgModifier::Level0) ? ir.Imm32(0.f) : IR::F32{};
        if (!flags.test(MimgModifier::Pcf)) {
            return ir.ImageGather(handle, body, offset, info);
        }
        ASSERT(mimg.dmask & 1); // should be always 1st (R) component
        return ir.ImageGatherDref(handle, body, offset, dref, info);
    }();

    // For gather4 instructions dmask selects which component to read and must have
    // only one bit set to 1
    ASSERT_MSG(std::popcount(mimg.dmask) == 1, "Unexpected bits in gather dmask");
    for (u32 i = 0; i < 4; i++) {
        const IR::F32 value = IR::F32{ir.CompositeExtract(texel, i)};
        ir.SetVectorReg(dest_reg++, value);
    }
}

void Translator::IMAGE_GET_LOD(const GcnInst& inst) {
    const auto& mimg = inst.control.mimg;
    IR::VectorReg dst_reg{inst.dst[0].code};
    IR::VectorReg addr_reg{inst.src[0].code};
    const IR::ScalarReg tsharp_reg{inst.src[2].code * 4};

    const IR::Value handle = ir.GetScalarReg(tsharp_reg);
    const IR::Value body = ir.CompositeConstruct(
        ir.GetVectorReg<IR::F32>(addr_reg), ir.GetVectorReg<IR::F32>(addr_reg + 1),
        ir.GetVectorReg<IR::F32>(addr_reg + 2), ir.GetVectorReg<IR::F32>(addr_reg + 3));
    const IR::Value lod = ir.ImageQueryLod(handle, body, {});
    ir.SetVectorReg(dst_reg++, IR::F32{ir.CompositeExtract(lod, 0)});
    ir.SetVectorReg(dst_reg++, IR::F32{ir.CompositeExtract(lod, 1)});
}

} // namespace Shader::Gcn<|MERGE_RESOLUTION|>--- conflicted
+++ resolved
@@ -7,60 +7,7 @@
 
 void Translator::EmitVectorMemory(const GcnInst& inst) {
     switch (inst.opcode) {
-<<<<<<< HEAD
         // MUBUF / MTBUF
-=======
-    case Opcode::IMAGE_SAMPLE_LZ_O:
-    case Opcode::IMAGE_SAMPLE_O:
-    case Opcode::IMAGE_SAMPLE_C:
-    case Opcode::IMAGE_SAMPLE_C_LZ:
-    case Opcode::IMAGE_SAMPLE_LZ:
-    case Opcode::IMAGE_SAMPLE:
-    case Opcode::IMAGE_SAMPLE_L:
-    case Opcode::IMAGE_SAMPLE_C_O:
-    case Opcode::IMAGE_SAMPLE_B:
-    case Opcode::IMAGE_SAMPLE_C_LZ_O:
-    case Opcode::IMAGE_SAMPLE_D:
-    case Opcode::IMAGE_SAMPLE_CD:
-        return IMAGE_SAMPLE(inst);
-    case Opcode::IMAGE_GATHER4_LZ:
-    case Opcode::IMAGE_GATHER4_C:
-    case Opcode::IMAGE_GATHER4_C_LZ:
-    case Opcode::IMAGE_GATHER4_LZ_O:
-        return IMAGE_GATHER(inst);
-    case Opcode::IMAGE_ATOMIC_ADD:
-        return IMAGE_ATOMIC(AtomicOp::Add, inst);
-    case Opcode::IMAGE_ATOMIC_AND:
-        return IMAGE_ATOMIC(AtomicOp::And, inst);
-    case Opcode::IMAGE_ATOMIC_OR:
-        return IMAGE_ATOMIC(AtomicOp::Or, inst);
-    case Opcode::IMAGE_ATOMIC_XOR:
-        return IMAGE_ATOMIC(AtomicOp::Xor, inst);
-    case Opcode::IMAGE_ATOMIC_UMAX:
-        return IMAGE_ATOMIC(AtomicOp::Umax, inst);
-    case Opcode::IMAGE_ATOMIC_SMAX:
-        return IMAGE_ATOMIC(AtomicOp::Smax, inst);
-    case Opcode::IMAGE_ATOMIC_UMIN:
-        return IMAGE_ATOMIC(AtomicOp::Umin, inst);
-    case Opcode::IMAGE_ATOMIC_SMIN:
-        return IMAGE_ATOMIC(AtomicOp::Smin, inst);
-    case Opcode::IMAGE_ATOMIC_INC:
-        return IMAGE_ATOMIC(AtomicOp::Inc, inst);
-    case Opcode::IMAGE_ATOMIC_DEC:
-        return IMAGE_ATOMIC(AtomicOp::Dec, inst);
-    case Opcode::IMAGE_GET_LOD:
-        return IMAGE_GET_LOD(inst);
-    case Opcode::IMAGE_STORE:
-    case Opcode::IMAGE_STORE_MIP:
-        return IMAGE_STORE(inst);
-    case Opcode::IMAGE_LOAD_MIP:
-        return IMAGE_LOAD(true, inst);
-    case Opcode::IMAGE_LOAD:
-        return IMAGE_LOAD(false, inst);
-    case Opcode::IMAGE_GET_RESINFO:
-        return IMAGE_GET_RESINFO(inst);
->>>>>>> a8056530
-
         // Buffer load operations
     case Opcode::TBUFFER_LOAD_FORMAT_X:
         return BUFFER_LOAD(1, true, inst);
