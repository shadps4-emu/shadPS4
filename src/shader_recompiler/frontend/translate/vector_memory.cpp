// SPDX-FileCopyrightText: Copyright 2024 shadPS4 Emulator Project
// SPDX-License-Identifier: GPL-2.0-or-later

#include "shader_recompiler/frontend/translate/translate.h"

namespace Shader::Gcn {

void Translator::EmitVectorMemory(const GcnInst& inst) {
    switch (inst.opcode) {
    case Opcode::IMAGE_SAMPLE_LZ_O:
    case Opcode::IMAGE_SAMPLE_O:
    case Opcode::IMAGE_SAMPLE_C:
    case Opcode::IMAGE_SAMPLE_C_LZ:
    case Opcode::IMAGE_SAMPLE_LZ:
    case Opcode::IMAGE_SAMPLE:
    case Opcode::IMAGE_SAMPLE_L:
    case Opcode::IMAGE_SAMPLE_C_O:
    case Opcode::IMAGE_SAMPLE_B:
    case Opcode::IMAGE_SAMPLE_C_LZ_O:
        return IMAGE_SAMPLE(inst);
    case Opcode::IMAGE_GATHER4_C:
    case Opcode::IMAGE_GATHER4_LZ:
    case Opcode::IMAGE_GATHER4_LZ_O:
        return IMAGE_GATHER(inst);
    case Opcode::IMAGE_ATOMIC_ADD:
        return IMAGE_ATOMIC(AtomicOp::Add, inst);
    case Opcode::IMAGE_ATOMIC_AND:
        return IMAGE_ATOMIC(AtomicOp::And, inst);
    case Opcode::IMAGE_ATOMIC_OR:
        return IMAGE_ATOMIC(AtomicOp::Or, inst);
    case Opcode::IMAGE_ATOMIC_XOR:
        return IMAGE_ATOMIC(AtomicOp::Xor, inst);
    case Opcode::IMAGE_ATOMIC_UMAX:
        return IMAGE_ATOMIC(AtomicOp::Umax, inst);
    case Opcode::IMAGE_ATOMIC_SMAX:
        return IMAGE_ATOMIC(AtomicOp::Smax, inst);
    case Opcode::IMAGE_ATOMIC_UMIN:
        return IMAGE_ATOMIC(AtomicOp::Umin, inst);
    case Opcode::IMAGE_ATOMIC_SMIN:
        return IMAGE_ATOMIC(AtomicOp::Smin, inst);
    case Opcode::IMAGE_ATOMIC_INC:
        return IMAGE_ATOMIC(AtomicOp::Inc, inst);
    case Opcode::IMAGE_ATOMIC_DEC:
        return IMAGE_ATOMIC(AtomicOp::Dec, inst);
    case Opcode::IMAGE_GET_LOD:
        return IMAGE_GET_LOD(inst);
    case Opcode::IMAGE_STORE:
        return IMAGE_STORE(inst);
    case Opcode::IMAGE_LOAD_MIP:
        return IMAGE_LOAD(true, inst);
    case Opcode::IMAGE_LOAD:
        return IMAGE_LOAD(false, inst);
    case Opcode::IMAGE_GET_RESINFO:
        return IMAGE_GET_RESINFO(inst);

        // Buffer load operations
    case Opcode::TBUFFER_LOAD_FORMAT_X:
        return BUFFER_LOAD_FORMAT(1, true, true, inst);
    case Opcode::TBUFFER_LOAD_FORMAT_XY:
        return BUFFER_LOAD_FORMAT(2, true, true, inst);
    case Opcode::TBUFFER_LOAD_FORMAT_XYZ:
        return BUFFER_LOAD_FORMAT(3, true, true, inst);
    case Opcode::TBUFFER_LOAD_FORMAT_XYZW:
        return BUFFER_LOAD_FORMAT(4, true, true, inst);

    case Opcode::BUFFER_LOAD_FORMAT_X:
        return BUFFER_LOAD_FORMAT(1, false, true, inst);
    case Opcode::BUFFER_LOAD_FORMAT_XY:
        return BUFFER_LOAD_FORMAT(2, false, true, inst);
    case Opcode::BUFFER_LOAD_FORMAT_XYZ:
        return BUFFER_LOAD_FORMAT(3, false, true, inst);
    case Opcode::BUFFER_LOAD_FORMAT_XYZW:
        return BUFFER_LOAD_FORMAT(4, false, true, inst);

    case Opcode::BUFFER_LOAD_DWORD:
        return BUFFER_LOAD_FORMAT(1, false, false, inst);
    case Opcode::BUFFER_LOAD_DWORDX2:
        return BUFFER_LOAD_FORMAT(2, false, false, inst);
    case Opcode::BUFFER_LOAD_DWORDX3:
        return BUFFER_LOAD_FORMAT(3, false, false, inst);
    case Opcode::BUFFER_LOAD_DWORDX4:
        return BUFFER_LOAD_FORMAT(4, false, false, inst);

        // Buffer store operations
    case Opcode::BUFFER_STORE_FORMAT_X:
        return BUFFER_STORE_FORMAT(1, false, true, inst);
    case Opcode::BUFFER_STORE_FORMAT_XY:
        return BUFFER_STORE_FORMAT(2, false, true, inst);
    case Opcode::BUFFER_STORE_FORMAT_XYZ:
        return BUFFER_STORE_FORMAT(3, false, true, inst);
    case Opcode::BUFFER_STORE_FORMAT_XYZW:
        return BUFFER_STORE_FORMAT(4, false, true, inst);

    case Opcode::BUFFER_STORE_DWORD:
<<<<<<< HEAD
        return BUFFER_STORE_FORMAT(1, false, inst);
    case Opcode::BUFFER_STORE_FORMAT_XY:
=======
        return BUFFER_STORE_FORMAT(1, false, false, inst);
>>>>>>> 9adc6382
    case Opcode::BUFFER_STORE_DWORDX2:
        return BUFFER_STORE_FORMAT(2, false, false, inst);
    case Opcode::BUFFER_STORE_DWORDX3:
        return BUFFER_STORE_FORMAT(3, false, false, inst);
    case Opcode::BUFFER_STORE_DWORDX4:
<<<<<<< HEAD
        return BUFFER_STORE_FORMAT(4, false, inst);
    case Opcode::BUFFER_ATOMIC_ADD:
        return BUFFER_ATOMIC(1, AtomicOp::Add, inst);
=======
        return BUFFER_STORE_FORMAT(4, false, false, inst);
>>>>>>> 9adc6382
    default:
        LogMissingOpcode(inst);
    }
}

void Translator::IMAGE_GET_RESINFO(const GcnInst& inst) {
    IR::VectorReg dst_reg{inst.dst[0].code};
    const IR::ScalarReg tsharp_reg{inst.src[2].code * 4};
    const auto flags = ImageResFlags(inst.control.mimg.dmask);
    const bool has_mips = flags.test(ImageResComponent::MipCount);
    const IR::U32 lod = ir.GetVectorReg(IR::VectorReg(inst.src[0].code));
    const IR::Value tsharp = ir.GetScalarReg(tsharp_reg);
    const IR::Value size = ir.ImageQueryDimension(tsharp, lod, ir.Imm1(has_mips));

    if (flags.test(ImageResComponent::Width)) {
        ir.SetVectorReg(dst_reg++, IR::U32{ir.CompositeExtract(size, 0)});
    }
    if (flags.test(ImageResComponent::Height)) {
        ir.SetVectorReg(dst_reg++, IR::U32{ir.CompositeExtract(size, 1)});
    }
    if (flags.test(ImageResComponent::Depth)) {
        ir.SetVectorReg(dst_reg++, IR::U32{ir.CompositeExtract(size, 2)});
    }
    if (has_mips) {
        ir.SetVectorReg(dst_reg++, IR::U32{ir.CompositeExtract(size, 3)});
    }
}

void Translator::IMAGE_SAMPLE(const GcnInst& inst) {
    const auto& mimg = inst.control.mimg;
    if (mimg.da) {
        LOG_WARNING(Render_Vulkan, "Image instruction declares an array");
    }

    IR::VectorReg addr_reg{inst.src[0].code};
    IR::VectorReg dest_reg{inst.dst[0].code};
    const IR::ScalarReg tsharp_reg{inst.src[2].code * 4};
    const IR::ScalarReg sampler_reg{inst.src[3].code * 4};
    const auto flags = MimgModifierFlags(mimg.mod);

    // Load first dword of T# and S#. We will use them as the handle that will guide resource
    // tracking pass where to read the sharps. This will later also get patched to the SPIRV texture
    // binding index.
    const IR::Value handle =
        ir.CompositeConstruct(ir.GetScalarReg(tsharp_reg), ir.GetScalarReg(sampler_reg));

    // Load first address components as denoted in 8.2.4 VGPR Usage Sea Islands Series Instruction
    // Set Architecture
    const IR::U32 offset =
        flags.test(MimgModifier::Offset) ? ir.GetVectorReg<IR::U32>(addr_reg++) : IR::U32{};
    const IR::F32 bias =
        flags.test(MimgModifier::LodBias) ? ir.GetVectorReg<IR::F32>(addr_reg++) : IR::F32{};
    const IR::F32 dref =
        flags.test(MimgModifier::Pcf) ? ir.GetVectorReg<IR::F32>(addr_reg++) : IR::F32{};

    // Derivatives are tricky because their number depends on the texture type which is located in
    // T#. We don't have access to T# though until resource tracking pass. For now assume no
    // derivatives are present, otherwise we don't know where coordinates are placed in the address
    // stream.
    ASSERT_MSG(!flags.test(MimgModifier::Derivative), "Derivative image instruction");

    // Now we can load body components as noted in Table 8.9 Image Opcodes with Sampler
    // Since these are at most 4 dwords, we load them into a single uvec4 and place them
    // in coords field of the instruction. Then the resource tracking pass will patch the
    // IR instruction to fill in lod_clamp field.
    const IR::Value body = ir.CompositeConstruct(
        ir.GetVectorReg<IR::F32>(addr_reg), ir.GetVectorReg<IR::F32>(addr_reg + 1),
        ir.GetVectorReg<IR::F32>(addr_reg + 2), ir.GetVectorReg<IR::F32>(addr_reg + 3));

    const bool explicit_lod = flags.any(MimgModifier::Level0, MimgModifier::Lod);

    IR::TextureInstInfo info{};
    info.is_depth.Assign(flags.test(MimgModifier::Pcf));
    info.has_bias.Assign(flags.test(MimgModifier::LodBias));
    info.has_lod_clamp.Assign(flags.test(MimgModifier::LodClamp));
    info.force_level0.Assign(flags.test(MimgModifier::Level0));
    info.has_offset.Assign(flags.test(MimgModifier::Offset));
    info.explicit_lod.Assign(explicit_lod);

    // Issue IR instruction, leaving unknown fields blank to patch later.
    const IR::Value texel = [&]() -> IR::Value {
        if (!flags.test(MimgModifier::Pcf)) {
            if (explicit_lod) {
                return ir.ImageSampleExplicitLod(handle, body, offset, info);
            } else {
                return ir.ImageSampleImplicitLod(handle, body, bias, offset, info);
            }
        }
        if (explicit_lod) {
            return ir.ImageSampleDrefExplicitLod(handle, body, dref, offset, info);
        }
        return ir.ImageSampleDrefImplicitLod(handle, body, dref, bias, offset, info);
    }();

    for (u32 i = 0; i < 4; i++) {
        if (((mimg.dmask >> i) & 1) == 0) {
            continue;
        }
        IR::F32 value;
        if (flags.test(MimgModifier::Pcf)) {
            value = i < 3 ? IR::F32{texel} : ir.Imm32(1.0f);
        } else {
            value = IR::F32{ir.CompositeExtract(texel, i)};
        }
        ir.SetVectorReg(dest_reg++, value);
    }
}

void Translator::IMAGE_GATHER(const GcnInst& inst) {
    const auto& mimg = inst.control.mimg;
    if (mimg.da) {
        LOG_WARNING(Render_Vulkan, "Image instruction declares an array");
    }

    IR::VectorReg addr_reg{inst.src[0].code};
    IR::VectorReg dest_reg{inst.dst[0].code};
    const IR::ScalarReg tsharp_reg{inst.src[2].code * 4};
    const IR::ScalarReg sampler_reg{inst.src[3].code * 4};
    const auto flags = MimgModifierFlags(mimg.mod);

    // Load first dword of T# and S#. We will use them as the handle that will guide resource
    // tracking pass where to read the sharps. This will later also get patched to the SPIRV texture
    // binding index.
    const IR::Value handle =
        ir.CompositeConstruct(ir.GetScalarReg(tsharp_reg), ir.GetScalarReg(sampler_reg));

    // Load first address components as denoted in 8.2.4 VGPR Usage Sea Islands Series Instruction
    // Set Architecture
    const IR::Value offset =
        flags.test(MimgModifier::Offset) ? ir.GetVectorReg(addr_reg++) : IR::Value{};
    const IR::F32 bias =
        flags.test(MimgModifier::LodBias) ? ir.GetVectorReg<IR::F32>(addr_reg++) : IR::F32{};
    const IR::F32 dref =
        flags.test(MimgModifier::Pcf) ? ir.GetVectorReg<IR::F32>(addr_reg++) : IR::F32{};

    // Derivatives are tricky because their number depends on the texture type which is located in
    // T#. We don't have access to T# though until resource tracking pass. For now assume no
    // derivatives are present, otherwise we don't know where coordinates are placed in the address
    // stream.
    ASSERT_MSG(!flags.test(MimgModifier::Derivative), "Derivative image instruction");

    // Now we can load body components as noted in Table 8.9 Image Opcodes with Sampler
    // Since these are at most 4 dwords, we load them into a single uvec4 and place them
    // in coords field of the instruction. Then the resource tracking pass will patch the
    // IR instruction to fill in lod_clamp field.
    const IR::Value body = ir.CompositeConstruct(
        ir.GetVectorReg<IR::F32>(addr_reg), ir.GetVectorReg<IR::F32>(addr_reg + 1),
        ir.GetVectorReg<IR::F32>(addr_reg + 2), ir.GetVectorReg<IR::F32>(addr_reg + 3));

    const bool explicit_lod = flags.any(MimgModifier::Level0, MimgModifier::Lod);

    IR::TextureInstInfo info{};
    info.is_depth.Assign(flags.test(MimgModifier::Pcf));
    info.has_bias.Assign(flags.test(MimgModifier::LodBias));
    info.has_lod_clamp.Assign(flags.test(MimgModifier::LodClamp));
    info.force_level0.Assign(flags.test(MimgModifier::Level0));
    // info.explicit_lod.Assign(explicit_lod);
    info.gather_comp.Assign(std::bit_width(mimg.dmask) - 1);

    // Issue IR instruction, leaving unknown fields blank to patch later.
    const IR::Value texel = [&]() -> IR::Value {
        const IR::F32 lod = flags.test(MimgModifier::Level0) ? ir.Imm32(0.f) : IR::F32{};
        if (!flags.test(MimgModifier::Pcf)) {
            return ir.ImageGather(handle, body, offset, info);
        }
        ASSERT(mimg.dmask & 1); // should be always 1st (R) component
        return ir.ImageGatherDref(handle, body, offset, dref, info);
    }();

    // For gather4 instructions dmask selects which component to read and must have
    // only one bit set to 1
    ASSERT_MSG(std::popcount(mimg.dmask) == 1, "Unexpected bits in gather dmask");
    for (u32 i = 0; i < 4; i++) {
        const IR::F32 value = IR::F32{ir.CompositeExtract(texel, i)};
        ir.SetVectorReg(dest_reg++, value);
    }
}

void Translator::IMAGE_LOAD(bool has_mip, const GcnInst& inst) {
    const auto& mimg = inst.control.mimg;
    IR::VectorReg addr_reg{inst.src[0].code};
    IR::VectorReg dest_reg{inst.dst[0].code};
    const IR::ScalarReg tsharp_reg{inst.src[2].code * 4};

    const IR::Value handle = ir.GetScalarReg(tsharp_reg);
    const IR::Value body =
        ir.CompositeConstruct(ir.GetVectorReg(addr_reg), ir.GetVectorReg(addr_reg + 1),
                              ir.GetVectorReg(addr_reg + 2), ir.GetVectorReg(addr_reg + 3));

    IR::TextureInstInfo info{};
    info.explicit_lod.Assign(has_mip);
    const IR::Value texel = ir.ImageFetch(handle, body, {}, {}, {}, info);

    for (u32 i = 0; i < 4; i++) {
        if (((mimg.dmask >> i) & 1) == 0) {
            continue;
        }
        IR::F32 value = IR::F32{ir.CompositeExtract(texel, i)};
        ir.SetVectorReg(dest_reg++, value);
    }
}

void Translator::IMAGE_STORE(const GcnInst& inst) {
    const auto& mimg = inst.control.mimg;
    IR::VectorReg addr_reg{inst.src[0].code};
    IR::VectorReg data_reg{inst.dst[0].code};
    const IR::ScalarReg tsharp_reg{inst.src[2].code * 4};

    const IR::Value handle = ir.GetScalarReg(tsharp_reg);
    const IR::Value body =
        ir.CompositeConstruct(ir.GetVectorReg(addr_reg), ir.GetVectorReg(addr_reg + 1),
                              ir.GetVectorReg(addr_reg + 2), ir.GetVectorReg(addr_reg + 3));

    boost::container::static_vector<IR::F32, 4> comps;
    for (u32 i = 0; i < 4; i++) {
        if (((mimg.dmask >> i) & 1) == 0) {
            comps.push_back(ir.Imm32(0.f));
            continue;
        }
        comps.push_back(ir.GetVectorReg<IR::F32>(data_reg++));
    }
    const IR::Value value = ir.CompositeConstruct(comps[0], comps[1], comps[2], comps[3]);
    ir.ImageWrite(handle, body, value, {});
}

void Translator::BUFFER_LOAD_FORMAT(u32 num_dwords, bool is_typed, bool is_format,
                                    const GcnInst& inst) {
    const auto& mtbuf = inst.control.mtbuf;
    const IR::VectorReg vaddr{inst.src[0].code};
    const IR::ScalarReg sharp{inst.src[2].code * 4};
    const IR::Value address = [&] -> IR::Value {
        if (mtbuf.idxen && mtbuf.offen) {
            return ir.CompositeConstruct(ir.GetVectorReg(vaddr), ir.GetVectorReg(vaddr + 1));
        }
        if (mtbuf.idxen || mtbuf.offen) {
            return ir.GetVectorReg(vaddr);
        }
        return {};
    }();
    const IR::Value soffset{GetSrc(inst.src[3])};
    ASSERT_MSG(soffset.IsImmediate() && soffset.U32() == 0, "Non immediate offset not supported");

    IR::BufferInstInfo info{};
    info.index_enable.Assign(mtbuf.idxen);
    info.offset_enable.Assign(mtbuf.offen);
    info.inst_offset.Assign(mtbuf.offset);
    info.is_typed.Assign(is_typed);
    if (is_typed) {
        info.dmft.Assign(static_cast<AmdGpu::DataFormat>(mtbuf.dfmt));
        info.nfmt.Assign(static_cast<AmdGpu::NumberFormat>(mtbuf.nfmt));
        ASSERT(info.nfmt == AmdGpu::NumberFormat::Float &&
               (info.dmft == AmdGpu::DataFormat::Format32_32_32_32 ||
                info.dmft == AmdGpu::DataFormat::Format32_32_32 ||
                info.dmft == AmdGpu::DataFormat::Format32_32 ||
                info.dmft == AmdGpu::DataFormat::Format32));
    }

    const IR::Value handle =
        ir.CompositeConstruct(ir.GetScalarReg(sharp), ir.GetScalarReg(sharp + 1),
                              ir.GetScalarReg(sharp + 2), ir.GetScalarReg(sharp + 3));
    const IR::Value value = is_format ? ir.LoadBufferFormat(num_dwords, handle, address, info)
                                      : ir.LoadBuffer(num_dwords, handle, address, info);
    const IR::VectorReg dst_reg{inst.src[1].code};
    if (num_dwords == 1) {
        ir.SetVectorReg(dst_reg, IR::F32{value});
        return;
    }
    for (u32 i = 0; i < num_dwords; i++) {
        ir.SetVectorReg(dst_reg + i, IR::F32{ir.CompositeExtract(value, i)});
    }
}

void Translator::BUFFER_STORE_FORMAT(u32 num_dwords, bool is_typed, bool is_format,
                                     const GcnInst& inst) {
    const auto& mtbuf = inst.control.mtbuf;
    const IR::VectorReg vaddr{inst.src[0].code};
    const IR::ScalarReg sharp{inst.src[2].code * 4};
    const IR::Value address = [&] -> IR::Value {
        if (mtbuf.idxen && mtbuf.offen) {
            return ir.CompositeConstruct(ir.GetVectorReg(vaddr), ir.GetVectorReg(vaddr + 1));
        }
        if (mtbuf.idxen || mtbuf.offen) {
            return ir.GetVectorReg(vaddr);
        }
        return {};
    }();
    const IR::Value soffset{GetSrc(inst.src[3])};
    ASSERT_MSG(soffset.IsImmediate() && soffset.U32() == 0, "Non immediate offset not supported");

    IR::BufferInstInfo info{};
    info.index_enable.Assign(mtbuf.idxen);
    info.offset_enable.Assign(mtbuf.offen);
    info.inst_offset.Assign(mtbuf.offset);
    info.is_typed.Assign(is_typed);
    if (is_typed) {
        info.dmft.Assign(static_cast<AmdGpu::DataFormat>(mtbuf.dfmt));
        info.nfmt.Assign(static_cast<AmdGpu::NumberFormat>(mtbuf.nfmt));
    }

    IR::Value value{};
    const IR::VectorReg src_reg{inst.src[1].code};
    switch (num_dwords) {
    case 1:
        value = ir.GetVectorReg<Shader::IR::F32>(src_reg);
        break;
    case 2:
        value = ir.CompositeConstruct(ir.GetVectorReg<Shader::IR::F32>(src_reg),
                                      ir.GetVectorReg<Shader::IR::F32>(src_reg + 1));
        break;
    case 3:
        value = ir.CompositeConstruct(ir.GetVectorReg<Shader::IR::F32>(src_reg),
                                      ir.GetVectorReg<Shader::IR::F32>(src_reg + 1),
                                      ir.GetVectorReg<Shader::IR::F32>(src_reg + 2));
        break;
    case 4:
        value = ir.CompositeConstruct(ir.GetVectorReg<Shader::IR::F32>(src_reg),
                                      ir.GetVectorReg<Shader::IR::F32>(src_reg + 1),
                                      ir.GetVectorReg<Shader::IR::F32>(src_reg + 2),
                                      ir.GetVectorReg<Shader::IR::F32>(src_reg + 3));
        break;
    }
    const IR::Value handle =
        ir.CompositeConstruct(ir.GetScalarReg(sharp), ir.GetScalarReg(sharp + 1),
                              ir.GetScalarReg(sharp + 2), ir.GetScalarReg(sharp + 3));
    if (is_format) {
        ir.StoreBufferFormat(num_dwords, handle, address, value, info);
    } else {
        ir.StoreBuffer(num_dwords, handle, address, value, info);
    }
}

void Translator::BUFFER_ATOMIC(u32 num_dwords, AtomicOp op, const GcnInst& inst) {
    const auto& mtbuf = inst.control.mtbuf;
    const IR::VectorReg vaddr{inst.src[0].code};
    const IR::ScalarReg sharp{inst.src[2].code * 4};
    const IR::Value address = [&] -> IR::Value {
        if (mtbuf.idxen && mtbuf.offen) {
            return ir.CompositeConstruct(ir.GetVectorReg(vaddr), ir.GetVectorReg(vaddr + 1));
        }
        if (mtbuf.idxen || mtbuf.offen) {
            return ir.GetVectorReg(vaddr);
        }
        return {};
    }();
    const IR::Value soffset{GetSrc(inst.src[3])};
    ASSERT_MSG(soffset.IsImmediate() && soffset.U32() == 0, "Non immediate offset not supported");

    IR::BufferInstInfo info{};
    info.index_enable.Assign(mtbuf.idxen);
    info.offset_enable.Assign(mtbuf.offen);
    info.inst_offset.Assign(mtbuf.offset);

    const IR::Value handle =
        ir.CompositeConstruct(ir.GetScalarReg(sharp), ir.GetScalarReg(sharp + 1),
                              ir.GetScalarReg(sharp + 2), ir.GetScalarReg(sharp + 3));

    const IR::Value value = ir.LoadBufferFormat(num_dwords, handle, address, info);

    const IR::Value result = [&] {
        switch (op) {
        case AtomicOp::Swap:
            return ir.BufferAtomicExchange(handle, address, value, info);
        case AtomicOp::Add:
            return ir.BufferAtomicIAdd(handle, address, value, info);
        case AtomicOp::Smin:
            return ir.BufferAtomicIMin(handle, address, value, true, info);
        case AtomicOp::Umin:
            return ir.BufferAtomicUMin(handle, address, value, info);
        case AtomicOp::Smax:
            return ir.BufferAtomicIMax(handle, address, value, true, info);
        case AtomicOp::Umax:
            return ir.BufferAtomicUMax(handle, address, value, info);
        case AtomicOp::And:
            return ir.BufferAtomicAnd(handle, address, value, info);
        case AtomicOp::Or:
            return ir.BufferAtomicOr(handle, address, value, info);
        case AtomicOp::Xor:
            return ir.BufferAtomicXor(handle, address, value, info);
        case AtomicOp::Inc:
            return ir.BufferAtomicInc(handle, address, value, info);
        case AtomicOp::Dec:
            return ir.BufferAtomicDec(handle, address, value, info);
        default:
            UNREACHABLE();
        }
    }();

    // TODO: Check if unused
    // const IR::VectorReg dst_reg{inst.src[1].code};
    ir.StoreBuffer(num_dwords, handle, address, value, info);
}

void Translator::IMAGE_GET_LOD(const GcnInst& inst) {
    const auto& mimg = inst.control.mimg;
    IR::VectorReg dst_reg{inst.dst[0].code};
    IR::VectorReg addr_reg{inst.src[0].code};
    const IR::ScalarReg tsharp_reg{inst.src[2].code * 4};

    const IR::Value handle = ir.GetScalarReg(tsharp_reg);
    const IR::Value body = ir.CompositeConstruct(
        ir.GetVectorReg<IR::F32>(addr_reg), ir.GetVectorReg<IR::F32>(addr_reg + 1),
        ir.GetVectorReg<IR::F32>(addr_reg + 2), ir.GetVectorReg<IR::F32>(addr_reg + 3));
    const IR::Value lod = ir.ImageQueryLod(handle, body, {});
    ir.SetVectorReg(dst_reg++, IR::F32{ir.CompositeExtract(lod, 0)});
    ir.SetVectorReg(dst_reg++, IR::F32{ir.CompositeExtract(lod, 1)});
}

void Translator::IMAGE_ATOMIC(AtomicOp op, const GcnInst& inst) {
    const auto& mimg = inst.control.mimg;
    IR::VectorReg val_reg{inst.dst[0].code};
    IR::VectorReg addr_reg{inst.src[0].code};
    const IR::ScalarReg tsharp_reg{inst.src[2].code * 4};

    const IR::Value value = ir.GetVectorReg(val_reg);
    const IR::Value handle = ir.GetScalarReg(tsharp_reg);
    const IR::Value body =
        ir.CompositeConstruct(ir.GetVectorReg(addr_reg), ir.GetVectorReg(addr_reg + 1),
                              ir.GetVectorReg(addr_reg + 2), ir.GetVectorReg(addr_reg + 3));
    const IR::Value prev = [&] {
        switch (op) {
        case AtomicOp::Swap:
            return ir.ImageAtomicExchange(handle, body, value, {});
        case AtomicOp::Add:
            return ir.ImageAtomicIAdd(handle, body, value, {});
        case AtomicOp::Smin:
            return ir.ImageAtomicIMin(handle, body, value, true, {});
        case AtomicOp::Umin:
            return ir.ImageAtomicUMin(handle, body, value, {});
        case AtomicOp::Smax:
            return ir.ImageAtomicIMax(handle, body, value, true, {});
        case AtomicOp::Umax:
            return ir.ImageAtomicUMax(handle, body, value, {});
        case AtomicOp::And:
            return ir.ImageAtomicAnd(handle, body, value, {});
        case AtomicOp::Or:
            return ir.ImageAtomicOr(handle, body, value, {});
        case AtomicOp::Xor:
            return ir.ImageAtomicXor(handle, body, value, {});
        case AtomicOp::Inc:
            return ir.ImageAtomicInc(handle, body, value, {});
        case AtomicOp::Dec:
            return ir.ImageAtomicDec(handle, body, value, {});
        default:
            UNREACHABLE();
        }
    }();
    if (mimg.glc) {
        ir.SetVectorReg(val_reg, IR::U32{prev});
    }
}

} // namespace Shader::Gcn<|MERGE_RESOLUTION|>--- conflicted
+++ resolved
@@ -92,24 +92,17 @@
         return BUFFER_STORE_FORMAT(4, false, true, inst);
 
     case Opcode::BUFFER_STORE_DWORD:
-<<<<<<< HEAD
-        return BUFFER_STORE_FORMAT(1, false, inst);
-    case Opcode::BUFFER_STORE_FORMAT_XY:
-=======
         return BUFFER_STORE_FORMAT(1, false, false, inst);
->>>>>>> 9adc6382
     case Opcode::BUFFER_STORE_DWORDX2:
         return BUFFER_STORE_FORMAT(2, false, false, inst);
     case Opcode::BUFFER_STORE_DWORDX3:
         return BUFFER_STORE_FORMAT(3, false, false, inst);
     case Opcode::BUFFER_STORE_DWORDX4:
-<<<<<<< HEAD
-        return BUFFER_STORE_FORMAT(4, false, inst);
+        return BUFFER_STORE_FORMAT(4, false, false, inst);
+
+        // Buffer atomic operations
     case Opcode::BUFFER_ATOMIC_ADD:
         return BUFFER_ATOMIC(1, AtomicOp::Add, inst);
-=======
-        return BUFFER_STORE_FORMAT(4, false, false, inst);
->>>>>>> 9adc6382
     default:
         LogMissingOpcode(inst);
     }
