--- conflicted
+++ resolved
@@ -47,11 +47,7 @@
     const IR::U32 addr{ir.GetVectorReg(IR::VectorReg(inst.src[0].code))};
     IR::VectorReg dst_reg{inst.dst[0].code};
     if (is_pair) {
-<<<<<<< HEAD
-        // Pair loads are either 32 or 64-bit. We assume 32-bit for now.
-=======
         // Pair loads are either 32 or 64-bit
->>>>>>> a7c9bfa5
         const IR::U32 addr0 = ir.IAdd(addr, ir.Imm32(u32(inst.control.ds.offset0)));
         const IR::Value data0 = ir.LoadShared(bit_size, is_signed, addr0);
         if (bit_size == 32) {
@@ -113,8 +109,6 @@
 }
 
 void Translator::V_READFIRSTLANE_B32(const GcnInst& inst) {
-<<<<<<< HEAD
-=======
     ASSERT(info.stage != Stage::Compute);
     SetDst(inst.dst[0], GetSrc(inst.src[0]));
 }
@@ -126,7 +120,6 @@
 
 void Translator::V_WRITELANE_B32(const GcnInst& inst) {
     ASSERT(info.stage != Stage::Compute);
->>>>>>> a7c9bfa5
     SetDst(inst.dst[0], GetSrc(inst.src[0]));
 }
 
