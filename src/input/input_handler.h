--- conflicted
+++ resolved
@@ -73,13 +73,9 @@
 public:
     InputType type;
     u32 sdl_id;
-<<<<<<< HEAD
     u8 gamepad_id;
     InputID(InputType d = InputType::Count, u32 i = (u32)-1, u8 g = 1)
         : type(d), sdl_id(i), gamepad_id(g) {}
-=======
-    InputID(InputType d = InputType::Count, u32 i = SDL_UNMAPPED) : type(d), sdl_id(i) {}
->>>>>>> 3f86c2e9
     bool operator==(const InputID& o) const {
         return type == o.type && sdl_id == o.sdl_id && gamepad_id == o.gamepad_id;
     }
@@ -94,11 +90,7 @@
         return *this != InputID();
     }
     std::string ToString() {
-<<<<<<< HEAD
         return fmt::format("({}. {}: {:x})", gamepad_id, input_type_names[(u8)type], sdl_id);
-=======
-        return fmt::format("({}: {:x})", input_type_names[static_cast<u8>(type)], sdl_id);
->>>>>>> 3f86c2e9
     }
 };
 
@@ -524,6 +516,7 @@
         ControllerOutput(LEFTJOYSTICK_HALFMODE),
         ControllerOutput(RIGHTJOYSTICK_HALFMODE),
         ControllerOutput(KEY_TOGGLE),
+        ControllerOutput(MOUSE_GYRO_ROLL_MODE),
 
         // Button mappings
         ControllerOutput(SDL_GAMEPAD_BUTTON_NORTH),          // Triangle
@@ -554,6 +547,15 @@
         ControllerOutput(SDL_GAMEPAD_BUTTON_INVALID, SDL_GAMEPAD_AXIS_LEFT_TRIGGER),
         ControllerOutput(SDL_GAMEPAD_BUTTON_INVALID, SDL_GAMEPAD_AXIS_RIGHT_TRIGGER),
 
+        ControllerOutput(HOTKEY_FULLSCREEN),
+        ControllerOutput(HOTKEY_PAUSE),
+        ControllerOutput(HOTKEY_SIMPLE_FPS),
+        ControllerOutput(HOTKEY_QUIT),
+        ControllerOutput(HOTKEY_RELOAD_INPUTS),
+        ControllerOutput(HOTKEY_TOGGLE_MOUSE_TO_JOYSTICK),
+        ControllerOutput(HOTKEY_TOGGLE_MOUSE_TO_GYRO),
+        ControllerOutput(HOTKEY_RENDERDOC),
+
         ControllerOutput(SDL_GAMEPAD_BUTTON_INVALID, SDL_GAMEPAD_AXIS_INVALID),
     };
     ControllerAllOutputs(u8 g) {
