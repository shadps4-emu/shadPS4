// SPDX-FileCopyrightText: Copyright 2025 shadPS4 Emulator Project
// SPDX-License-Identifier: GPL-2.0-or-later

#include "input_handler.h"

#include <fstream>
#include <iostream>
#include <list>
#include <map>
#include <ranges>
#include <sstream>
#include <string>
#include <string_view>
#include <typeinfo>
#include <unordered_map>
#include <vector>

#include "SDL3/SDL_events.h"
#include "SDL3/SDL_timer.h"

#include "common/config.h"
#include "common/elf_info.h"
#include "common/io_file.h"
#include "common/path_util.h"
#include "common/singleton.h"
#include "input/controller.h"
#include "input/input_mouse.h"

namespace Input {
/*
Project structure:
n to m connection between inputs and outputs
Keyup and keydown events update a dynamic list* of u32 'flags' (what is currently in the list is
'pressed') On every event, after flag updates, we check for every input binding -> controller output
pair if all their flags are 'on' If not, disable; if so, enable them. For axes, we gather their data
into a struct cumulatively from all inputs, then after we checked all of those, we update them all
at once. Wheel inputs generate a timer that doesn't turn off their outputs automatically, but push a
userevent to do so.

What structs are needed?
InputBinding(key1, key2, key3)
ControllerOutput(button, axis) - we only need a const array of these, and one of the attr-s is
always 0 BindingConnection(inputBinding (member), controllerOutput (ref to the array element))

Things to always test before pushing like a dumbass:
Button outputs
Axis outputs
Input hierarchy
Multi key inputs
Mouse to joystick
Key toggle
Joystick halfmode

Don't be an idiot and test only the changed part expecting everything else to not be broken
*/

bool leftjoystick_halfmode = false, rightjoystick_halfmode = false;
std::pair<int, int> leftjoystick_deadzone, rightjoystick_deadzone, lefttrigger_deadzone,
    righttrigger_deadzone;

std::list<std::pair<InputEvent, bool>> pressed_keys;
std::list<InputID> toggled_keys;
static std::vector<BindingConnection> connections;

<<<<<<< HEAD
std::array<ControllerAllOutputs, 4> output_arrays = {
    ControllerAllOutputs(0),
    ControllerAllOutputs(1),
    ControllerAllOutputs(2),
    ControllerAllOutputs(3),
=======
auto output_array = std::array{
    // Important: these have to be the first, or else they will update in the wrong order
    ControllerOutput(LEFTJOYSTICK_HALFMODE),
    ControllerOutput(RIGHTJOYSTICK_HALFMODE),
    ControllerOutput(KEY_TOGGLE),
    ControllerOutput(MOUSE_GYRO_ROLL_MODE),

    // Button mappings
    ControllerOutput(SDL_GAMEPAD_BUTTON_NORTH),           // Triangle
    ControllerOutput(SDL_GAMEPAD_BUTTON_EAST),            // Circle
    ControllerOutput(SDL_GAMEPAD_BUTTON_SOUTH),           // Cross
    ControllerOutput(SDL_GAMEPAD_BUTTON_WEST),            // Square
    ControllerOutput(SDL_GAMEPAD_BUTTON_LEFT_SHOULDER),   // L1
    ControllerOutput(SDL_GAMEPAD_BUTTON_LEFT_STICK),      // L3
    ControllerOutput(SDL_GAMEPAD_BUTTON_RIGHT_SHOULDER),  // R1
    ControllerOutput(SDL_GAMEPAD_BUTTON_RIGHT_STICK),     // R3
    ControllerOutput(SDL_GAMEPAD_BUTTON_START),           // Options
    ControllerOutput(SDL_GAMEPAD_BUTTON_TOUCHPAD_LEFT),   // TouchPad
    ControllerOutput(SDL_GAMEPAD_BUTTON_TOUCHPAD_CENTER), // TouchPad
    ControllerOutput(SDL_GAMEPAD_BUTTON_TOUCHPAD_RIGHT),  // TouchPad
    ControllerOutput(SDL_GAMEPAD_BUTTON_DPAD_UP),         // Up
    ControllerOutput(SDL_GAMEPAD_BUTTON_DPAD_DOWN),       // Down
    ControllerOutput(SDL_GAMEPAD_BUTTON_DPAD_LEFT),       // Left
    ControllerOutput(SDL_GAMEPAD_BUTTON_DPAD_RIGHT),      // Right

    // Axis mappings
    // ControllerOutput(SDL_GAMEPAD_BUTTON_INVALID, SDL_GAMEPAD_AXIS_LEFTX, false),
    // ControllerOutput(SDL_GAMEPAD_BUTTON_INVALID, SDL_GAMEPAD_AXIS_LEFTY, false),
    // ControllerOutput(SDL_GAMEPAD_BUTTON_INVALID, SDL_GAMEPAD_AXIS_RIGHTX, false),
    // ControllerOutput(SDL_GAMEPAD_BUTTON_INVALID, SDL_GAMEPAD_AXIS_RIGHTY, false),
    ControllerOutput(SDL_GAMEPAD_BUTTON_INVALID, SDL_GAMEPAD_AXIS_LEFTX),
    ControllerOutput(SDL_GAMEPAD_BUTTON_INVALID, SDL_GAMEPAD_AXIS_LEFTY),
    ControllerOutput(SDL_GAMEPAD_BUTTON_INVALID, SDL_GAMEPAD_AXIS_RIGHTX),
    ControllerOutput(SDL_GAMEPAD_BUTTON_INVALID, SDL_GAMEPAD_AXIS_RIGHTY),

    ControllerOutput(SDL_GAMEPAD_BUTTON_INVALID, SDL_GAMEPAD_AXIS_LEFT_TRIGGER),
    ControllerOutput(SDL_GAMEPAD_BUTTON_INVALID, SDL_GAMEPAD_AXIS_RIGHT_TRIGGER),

    ControllerOutput(HOTKEY_FULLSCREEN),
    ControllerOutput(HOTKEY_PAUSE),
    ControllerOutput(HOTKEY_SIMPLE_FPS),
    ControllerOutput(HOTKEY_QUIT),
    ControllerOutput(HOTKEY_RELOAD_INPUTS),
    ControllerOutput(HOTKEY_TOGGLE_MOUSE_TO_JOYSTICK),
    ControllerOutput(HOTKEY_TOGGLE_MOUSE_TO_GYRO),
    ControllerOutput(HOTKEY_TOGGLE_MOUSE_TO_TOUCHPAD),
    ControllerOutput(HOTKEY_RENDERDOC),

    ControllerOutput(SDL_GAMEPAD_BUTTON_INVALID, SDL_GAMEPAD_AXIS_INVALID),
>>>>>>> dc6013cf
};

void ControllerOutput::LinkJoystickAxes() {
    // for (int i = 17; i < 23; i += 2) {
    //     delete output_array[i].new_param;
    //     output_array[i].new_param = output_array[i + 1].new_param;
    // }
}

static OrbisPadButtonDataOffset SDLGamepadToOrbisButton(u8 button) {
    using OPBDO = OrbisPadButtonDataOffset;

    switch (button) {
    case SDL_GAMEPAD_BUTTON_DPAD_DOWN:
        return OPBDO::Down;
    case SDL_GAMEPAD_BUTTON_DPAD_UP:
        return OPBDO::Up;
    case SDL_GAMEPAD_BUTTON_DPAD_LEFT:
        return OPBDO::Left;
    case SDL_GAMEPAD_BUTTON_DPAD_RIGHT:
        return OPBDO::Right;
    case SDL_GAMEPAD_BUTTON_SOUTH:
        return OPBDO::Cross;
    case SDL_GAMEPAD_BUTTON_NORTH:
        return OPBDO::Triangle;
    case SDL_GAMEPAD_BUTTON_WEST:
        return OPBDO::Square;
    case SDL_GAMEPAD_BUTTON_EAST:
        return OPBDO::Circle;
    case SDL_GAMEPAD_BUTTON_START:
        return OPBDO::Options;
    case SDL_GAMEPAD_BUTTON_TOUCHPAD:
        return OPBDO::TouchPad;
    case SDL_GAMEPAD_BUTTON_TOUCHPAD_LEFT:
        return OPBDO::TouchPad;
    case SDL_GAMEPAD_BUTTON_TOUCHPAD_CENTER:
        return OPBDO::TouchPad;
    case SDL_GAMEPAD_BUTTON_TOUCHPAD_RIGHT:
        return OPBDO::TouchPad;
    case SDL_GAMEPAD_BUTTON_BACK:
        return OPBDO::TouchPad;
    case SDL_GAMEPAD_BUTTON_LEFT_SHOULDER:
        return OPBDO::L1;
    case SDL_GAMEPAD_BUTTON_RIGHT_SHOULDER:
        return OPBDO::R1;
    case SDL_GAMEPAD_BUTTON_LEFT_STICK:
        return OPBDO::L3;
    case SDL_GAMEPAD_BUTTON_RIGHT_STICK:
        return OPBDO::R3;
    default:
        return OPBDO::None;
    }
}

Axis GetAxisFromSDLAxis(u8 sdl_axis) {
    switch (sdl_axis) {
    case SDL_GAMEPAD_AXIS_LEFTX:
        return Axis::LeftX;
    case SDL_GAMEPAD_AXIS_LEFTY:
        return Axis::LeftY;
    case SDL_GAMEPAD_AXIS_RIGHTX:
        return Axis::RightX;
    case SDL_GAMEPAD_AXIS_RIGHTY:
        return Axis::RightY;
    case SDL_GAMEPAD_AXIS_LEFT_TRIGGER:
        return Axis::TriggerLeft;
    case SDL_GAMEPAD_AXIS_RIGHT_TRIGGER:
        return Axis::TriggerRight;
    default:
        return Axis::AxisMax;
    }
}

// syntax: 'name, name,name' or 'name,name' or 'name'
InputBinding GetBindingFromString(std::string& line) {
    std::array<InputID, 3> keys = {InputID(), InputID(), InputID()};

    // Check and process tokens
    for (const auto token : std::views::split(line, ',')) { // Split by comma
        const std::string t(token.begin(), token.end());
        InputID input;

        if (string_to_keyboard_key_map.find(t) != string_to_keyboard_key_map.end()) {
            input = InputID(InputType::KeyboardMouse, string_to_keyboard_key_map.at(t));
        } else if (string_to_axis_map.find(t) != string_to_axis_map.end()) {
            input = InputID(InputType::Axis, string_to_axis_map.at(t).axis);
        } else if (string_to_cbutton_map.find(t) != string_to_cbutton_map.end()) {
            input = InputID(InputType::Controller, string_to_cbutton_map.at(t));
        } else {
            // Invalid token found; return default binding
            LOG_DEBUG(Input, "Invalid token found: {}", t);
            return InputBinding();
        }

        // Assign to the first available slot
        for (auto& key : keys) {
            if (!key.IsValid()) {
                key = input;
                break;
            }
        }
    }
    LOG_DEBUG(Input, "Parsed line: {}", InputBinding(keys[0], keys[1], keys[2]).ToString());
    return InputBinding(keys[0], keys[1], keys[2]);
}

std::optional<int> parseInt(const std::string& s) {
    try {
        return std::stoi(s);
    } catch (...) {
        return std::nullopt;
    }
};

void ParseInputConfig(const std::string game_id = "") {
    std::string game_id_or_default = Config::GetUseUnifiedInputConfig() ? "default" : game_id;
    const auto config_file = Config::GetFoolproofInputConfigFile(game_id_or_default);
    const auto global_config_file = Config::GetFoolproofInputConfigFile("global");

    // we reset these here so in case the user fucks up or doesn't include some of these,
    // we can fall back to default
    connections.clear();
    float mouse_deadzone_offset = 0.5;
    float mouse_speed = 1;
    float mouse_speed_offset = 0.125;

    leftjoystick_deadzone = {1, 127};
    rightjoystick_deadzone = {1, 127};
    lefttrigger_deadzone = {1, 127};
    righttrigger_deadzone = {1, 127};

    Config::SetOverrideControllerColor(false);
    Config::SetControllerCustomColor(0, 0, 255);

    int lineCount = 0;

    std::ifstream config_stream(config_file);
    std::ifstream global_config_stream(global_config_file);
    std::string line = "";
    auto ProcessLine = [&]() -> void {
        lineCount++;

        // Strip the ; and whitespace
        line.erase(std::remove_if(line.begin(), line.end(),
                                  [](unsigned char c) { return std::isspace(c); }),
                   line.end());
        if (line.empty()) {
            return;
        }

        // Truncate lines starting at #
        std::size_t comment_pos = line.find('#');
        if (comment_pos != std::string::npos) {
            line = line.substr(0, comment_pos);
        }
        if (line.empty()) {
            return;
        }

        // Split the line by '='
        std::size_t equal_pos = line.find('=');
        if (equal_pos == std::string::npos) {
            LOG_WARNING(Input, "Invalid format at line: {}, data: \"{}\", skipping line.",
                        lineCount, line);
            return;
        }

        std::string output_string = line.substr(0, equal_pos);
        std::string input_string = line.substr(equal_pos + 1);
        s8 input_gamepad_id = -1, output_gamepad_id = -1; // -1 means it's not specified

        // todo: here the inputs and outputs are formatted and split, we need to extract the
        // controller ID now

        // input gamepad id is only for controllers, it's discarded otherwise
        std::size_t input_colon_pos = input_string.find(':');
        if (input_colon_pos != std::string::npos) {
            auto temp = parseInt(input_string.substr(input_colon_pos + 1));
            if (!temp) {
                LOG_WARNING(Input, "Invalid gamepad ID value at line {}: \"{}\"", lineCount, line);
            } else {
                input_gamepad_id = *temp;
            }
            input_string = input_string.substr(0, input_colon_pos);
        }

        // if not provided, assume it's for all gamepads, if the input is a controller and that also
        // doesn't have an ID, and for the first otherwise
        std::size_t output_colon_pos = output_string.find(':');
        if (output_colon_pos != std::string::npos) {
            auto temp = parseInt(output_string.substr(output_colon_pos + 1));
            if (!temp) {
                LOG_WARNING(Input, "Invalid gamepad ID value at line {}: \"{}\"", lineCount, line);
            } else {
                output_gamepad_id = *temp;
            }
            output_string = output_string.substr(0, output_colon_pos);
        }

        std::size_t comma_pos = input_string.find(',');

        // todo: make remapping work for special bindings for gamepads that are not the first
        if (output_string == "mouse_to_joystick") {
            if (input_string == "left") {
                SetMouseToJoystick(1);
            } else if (input_string == "right") {
                SetMouseToJoystick(2);
            } else {
                LOG_WARNING(Input, "Invalid argument for mouse-to-joystick binding");
                SetMouseToJoystick(0);
            }
            return;
        } else if (output_string == "key_toggle") {
            if (comma_pos != std::string::npos) {
                // handle key-to-key toggling (separate list?)
                InputBinding toggle_keys = GetBindingFromString(input_string);
                if (toggle_keys.KeyCount() != 2) {
                    LOG_WARNING(Input,
                                "Syntax error: Please provide exactly 2 keys: "
                                "first is the toggler, the second is the key to toggle: {}",
                                line);
                    return;
                }
                ControllerOutput* toggle_out =
                    &*std::ranges::find(output_arrays[0].data, ControllerOutput(KEY_TOGGLE));
                BindingConnection toggle_connection = BindingConnection(
                    InputBinding(toggle_keys.keys[0]), toggle_out, 0, toggle_keys.keys[1]);
                connections.insert(connections.end(), toggle_connection);
                return;
            }
            LOG_WARNING(Input, "Invalid format at line: {}, data: \"{}\", skipping line.",
                        lineCount, line);
            return;
        } else if (output_string == "mouse_movement_params") {
            std::stringstream ss(input_string);
            char comma; // To hold the comma separators between the floats
            ss >> mouse_deadzone_offset >> comma >> mouse_speed >> comma >> mouse_speed_offset;

            // Check for invalid input (in case there's an unexpected format)
            if (ss.fail()) {
                LOG_WARNING(Input, "Failed to parse mouse movement parameters from line: {}", line);
                return;
            }
            SetMouseParams(mouse_deadzone_offset, mouse_speed, mouse_speed_offset);
            return;
        } else if (output_string == "analog_deadzone") {
            std::stringstream ss(input_string);
            std::string device, inner_deadzone_str, outer_deadzone_str;

            if (!std::getline(ss, device, ',') || !std::getline(ss, inner_deadzone_str, ',') ||
                !std::getline(ss, outer_deadzone_str)) {
                LOG_WARNING(Input, "Malformed deadzone config at line {}: \"{}\"", lineCount, line);
                return;
            }

            auto inner_deadzone = parseInt(inner_deadzone_str);
            auto outer_deadzone = parseInt(outer_deadzone_str);

            if (!inner_deadzone || !outer_deadzone) {
                LOG_WARNING(Input, "Invalid deadzone values at line {}: \"{}\"", lineCount, line);
                return;
            }

            std::pair<int, int> deadzone = {*inner_deadzone, *outer_deadzone};

            static std::unordered_map<std::string, std::pair<int, int>&> deadzone_map = {
                {"leftjoystick", leftjoystick_deadzone},
                {"rightjoystick", rightjoystick_deadzone},
                {"l2", lefttrigger_deadzone},
                {"r2", righttrigger_deadzone},
            };

            if (auto it = deadzone_map.find(device); it != deadzone_map.end()) {
                it->second = deadzone;
                LOG_DEBUG(Input, "Parsed deadzone: {} {} {}", device, inner_deadzone_str,
                          outer_deadzone_str);
            } else {
                LOG_WARNING(Input, "Invalid axis name at line {}: \"{}\", skipping line.",
                            lineCount, line);
            }
            return;
        } else if (output_string == "override_controller_color") {
            std::stringstream ss(input_string);
            std::string enable, r_s, g_s, b_s;
            std::optional<int> r, g, b;
            if (!std::getline(ss, enable, ',') || !std::getline(ss, r_s, ',') ||
                !std::getline(ss, g_s, ',') || !std::getline(ss, b_s)) {
                LOG_WARNING(Input, "Malformed controller color config at line {}: \"{}\"",
                            lineCount, line);
                return;
            }
            r = parseInt(r_s);
            g = parseInt(g_s);
            b = parseInt(b_s);
            if (!r || !g || !b) {
                LOG_WARNING(Input, "Invalid RGB values at line {}: \"{}\", skipping line.",
                            lineCount, line);
                return;
            }
            Config::SetOverrideControllerColor(enable == "true");
            Config::SetControllerCustomColor(*r, *g, *b);
            LOG_DEBUG(Input, "Parsed color settings: {} {} {} {}",
                      enable == "true" ? "override" : "no override", *r, *b, *g);
            return;
        }

        // normal cases
        InputBinding binding = GetBindingFromString(input_string);
        BindingConnection connection(InputID(), nullptr);
        auto button_it = string_to_cbutton_map.find(output_string);
        auto axis_it = string_to_axis_map.find(output_string);
        if (binding.IsEmpty()) {
            LOG_WARNING(Input, "Invalid format at line: {}, data: \"{}\", skipping line.",
                        lineCount, line);
            return;
        }
        if (button_it != string_to_cbutton_map.end()) {
            // todo add new shit here
            connection = BindingConnection(
                binding,
                &*std::ranges::find(output_arrays[std::clamp(output_gamepad_id - 1, 0, 3)].data,
                                    ControllerOutput(button_it->second)));

        } else if (axis_it != string_to_axis_map.end()) {
            // todo add new shit here
            int value_to_set = binding.keys[2].type == InputType::Axis ? 0 : axis_it->second.value;
            connection = BindingConnection(
                binding,
                &*std::ranges::find(output_arrays[std::clamp(output_gamepad_id - 1, 0, 3)].data,
                                    ControllerOutput(SDL_GAMEPAD_BUTTON_INVALID,
                                                     axis_it->second.axis,
                                                     axis_it->second.value >= 0)),
                value_to_set);
        } else {
            LOG_WARNING(Input, "Invalid format at line: {}, data: \"{}\", skipping line.",
                        lineCount, line);
            return;
        }
        // todo make the following: if the input binding contains a controller input, and gamepad ID
        // isn't specified for either inputs or output (both are -1), then multiply the binding and
        // add it to all 4 controllers
        if (connection.HasGamepadInput() && input_gamepad_id == -1 && output_gamepad_id == -1) {
            for (int i = 0; i < 4; i++) {
                BindingConnection copy = connection.CopyWithChangedGamepadId(i + 1);
                copy.output = &*std::ranges::find(output_arrays[i].data, *connection.output);
                connections.push_back(copy);
            }
        } else {
            connections.push_back(connection);
        }
        LOG_DEBUG(Input, "Succesfully parsed line {}", lineCount);
    };
    while (std::getline(global_config_stream, line)) {
        ProcessLine();
    }
    lineCount = 0;
    while (std::getline(config_stream, line)) {
        ProcessLine();
    }
    config_stream.close();
    std::sort(connections.begin(), connections.end());
    for (auto& c : connections) {
        // todo add new shit here
        LOG_DEBUG(Input, "Binding: {} : {}", c.output->ToString(), c.binding.ToString());
    }
    LOG_DEBUG(Input, "Done parsing the input config!");
}

BindingConnection BindingConnection::CopyWithChangedGamepadId(u8 gamepad) {
    BindingConnection copy = *this;
    for (auto& key : copy.binding.keys) {
        if (key.type == InputType::Controller || key.type == InputType::Axis) {
            key.gamepad_id = gamepad;
        }
    }
    return copy;
}

u32 GetMouseWheelEvent(const SDL_Event& event) {
    if (event.type != SDL_EVENT_MOUSE_WHEEL && event.type != SDL_EVENT_MOUSE_WHEEL_OFF) {
        LOG_WARNING(Input, "Something went wrong with wheel input parsing!");
        return SDL_UNMAPPED;
    }
    if (event.wheel.y > 0) {
        return SDL_MOUSE_WHEEL_UP;
    } else if (event.wheel.y < 0) {
        return SDL_MOUSE_WHEEL_DOWN;
    } else if (event.wheel.x > 0) {
        return SDL_MOUSE_WHEEL_RIGHT;
    } else if (event.wheel.x < 0) {
        return SDL_MOUSE_WHEEL_LEFT;
    }
    return SDL_UNMAPPED;
}

InputEvent InputBinding::GetInputEventFromSDLEvent(const SDL_Event& e) {
    // todo add new shit here
    u8 gamepad = 1;
    switch (e.type) {
    case SDL_EVENT_KEY_DOWN:
    case SDL_EVENT_KEY_UP:
        return InputEvent(InputType::KeyboardMouse, e.key.key, e.key.down, 0);
    case SDL_EVENT_MOUSE_BUTTON_DOWN:
    case SDL_EVENT_MOUSE_BUTTON_UP:
        return InputEvent(InputType::KeyboardMouse, static_cast<u32>(e.button.button),
                          e.button.down, 0);
    case SDL_EVENT_MOUSE_WHEEL:
    case SDL_EVENT_MOUSE_WHEEL_OFF:
        return InputEvent(InputType::KeyboardMouse, GetMouseWheelEvent(e),
                          e.type == SDL_EVENT_MOUSE_WHEEL, 0);
    case SDL_EVENT_GAMEPAD_BUTTON_DOWN:
    case SDL_EVENT_GAMEPAD_BUTTON_UP:
        gamepad = GameControllers::GetGamepadIndexFromJoystickId(e.gbutton.which) + 1;
        return InputEvent({InputType::Controller, (u32)e.gbutton.button, gamepad}, e.gbutton.down,
                          0);
    case SDL_EVENT_GAMEPAD_AXIS_MOTION:
        gamepad = GameControllers::GetGamepadIndexFromJoystickId(e.gaxis.which) + 1;
        return InputEvent({InputType::Axis, (u32)e.gaxis.axis, gamepad}, true, e.gaxis.value / 256);
    default:
        return InputEvent();
    }
}

GameControllers ControllerOutput::controllers =
    *Common::Singleton<Input::GameControllers>::Instance();

void ToggleKeyInList(InputID input) {
    if (input.type == InputType::Axis) {
        LOG_ERROR(Input, "Toggling analog inputs is not supported!");
        return;
    }
    auto it = std::find(toggled_keys.begin(), toggled_keys.end(), input);
    if (it == toggled_keys.end()) {
        toggled_keys.insert(toggled_keys.end(), input);
        LOG_DEBUG(Input, "Added {} to toggled keys", input.ToString());
    } else {
        toggled_keys.erase(it);
        LOG_DEBUG(Input, "Removed {} from toggled keys", input.ToString());
    }
}

void ControllerOutput::ResetUpdate() {
    state_changed = false;
    new_button_state = false;
    *new_param = 0; // bruh
}
void ControllerOutput::AddUpdate(InputEvent event) {
    switch (button) {
    case KEY_TOGGLE:
        if (event.active) {
            ToggleKeyInList(event.input);
        }
        return;
    default:
        break;
    }
    if (button != SDL_GAMEPAD_BUTTON_INVALID) {
        if (event.input.type == InputType::Axis) {
            bool temp = event.axis_value * (positive_axis ? 1 : -1) > 0x40;
            new_button_state |= event.active && event.axis_value * (positive_axis ? 1 : -1) > 0x40;
            if (temp) {
                LOG_DEBUG(Input, "Toggled a button from an axis");
            }
        } else {
            new_button_state |= event.active;
        }

    } else if (axis != SDL_GAMEPAD_AXIS_INVALID) {
        *new_param = (event.active ? event.axis_value : 0) + *new_param;
    }
}
void ControllerOutput::FinalizeUpdate(u8 gamepad_index) {
    auto PushSDLEvent = [&](u32 event_type) {
        if (new_button_state) {
            SDL_Event e;
            SDL_memset(&e, 0, sizeof(e));
            e.type = event_type;
            SDL_PushEvent(&e);
        }
    };
    state_changed = old_button_state != new_button_state || old_param != *new_param;
    if (!state_changed) {
        return;
    }
    old_button_state = new_button_state;
    old_param = *new_param;
    if (button != SDL_GAMEPAD_BUTTON_INVALID) {
        auto controller = controllers[gamepad_index];
        switch (button) {
        case SDL_GAMEPAD_BUTTON_TOUCHPAD_LEFT:
            controller->SetTouchpadState(0, new_button_state, 0.25f, 0.5f);
            controller->CheckButton(0, SDLGamepadToOrbisButton(button), new_button_state);
            break;
        case SDL_GAMEPAD_BUTTON_TOUCHPAD_CENTER:
            controller->SetTouchpadState(0, new_button_state, 0.50f, 0.5f);
            controller->CheckButton(0, SDLGamepadToOrbisButton(button), new_button_state);
            break;
        case SDL_GAMEPAD_BUTTON_TOUCHPAD_RIGHT:
            controller->SetTouchpadState(0, new_button_state, 0.75f, 0.5f);
            controller->CheckButton(0, SDLGamepadToOrbisButton(button), new_button_state);
            break;
        case LEFTJOYSTICK_HALFMODE:
            leftjoystick_halfmode = new_button_state;
            break;
        case RIGHTJOYSTICK_HALFMODE:
            rightjoystick_halfmode = new_button_state;
            break;
        case HOTKEY_FULLSCREEN:
            PushSDLEvent(SDL_EVENT_TOGGLE_FULLSCREEN);
            break;
        case HOTKEY_PAUSE:
            PushSDLEvent(SDL_EVENT_TOGGLE_PAUSE);
            break;
        case HOTKEY_SIMPLE_FPS:
            PushSDLEvent(SDL_EVENT_TOGGLE_SIMPLE_FPS);
            break;
        case HOTKEY_RELOAD_INPUTS:
            PushSDLEvent(SDL_EVENT_RELOAD_INPUTS);
            break;
        case HOTKEY_TOGGLE_MOUSE_TO_JOYSTICK:
            PushSDLEvent(SDL_EVENT_MOUSE_TO_JOYSTICK);
            break;
        case HOTKEY_TOGGLE_MOUSE_TO_GYRO:
            PushSDLEvent(SDL_EVENT_MOUSE_TO_GYRO);
            break;
        case HOTKEY_TOGGLE_MOUSE_TO_TOUCHPAD:
            PushSDLEvent(SDL_EVENT_MOUSE_TO_TOUCHPAD);
            break;
        case HOTKEY_RENDERDOC:
            PushSDLEvent(SDL_EVENT_RDOC_CAPTURE);
            break;
        case HOTKEY_ADD_VIRTUAL_USER:
            PushSDLEvent(SDL_EVENT_ADD_VIRTUAL_USER);
            break;
        case HOTKEY_REMOVE_VIRTUAL_USER:
            PushSDLEvent(SDL_EVENT_REMOVE_VIRTUAL_USER);
            break;
        case HOTKEY_QUIT:
            PushSDLEvent(SDL_EVENT_QUIT_DIALOG);
            break;
        case KEY_TOGGLE:
            // noop
            break;
        case MOUSE_GYRO_ROLL_MODE:
            SetMouseGyroRollMode(new_button_state);
            break;
        default: // is a normal key (hopefully)
            controller->CheckButton(0, SDLGamepadToOrbisButton(button), new_button_state);
            break;
        }
    } else if (axis != SDL_GAMEPAD_AXIS_INVALID && positive_axis) {
        // avoid double-updating axes, but don't skip directional button bindings
        auto ApplyDeadzone = [](s16* value, std::pair<int, int> deadzone) {
            if (std::abs(*value) <= deadzone.first || deadzone.first == deadzone.second) {
                *value = 0;
            } else {
                *value = (*value >= 0 ? 1 : -1) *
                         std::clamp(static_cast<s32>((128.0 * (std::abs(*value) - deadzone.first)) /
                                                     (float)(deadzone.second - deadzone.first)),
                                    0, 128);
            }
        };
        float multiplier = 1.0;
        Axis c_axis = GetAxisFromSDLAxis(axis);
        switch (c_axis) {
        case Axis::LeftX:
        case Axis::LeftY:
            ApplyDeadzone(new_param, leftjoystick_deadzone);
            multiplier = leftjoystick_halfmode ? 0.5 : 1.0;
            break;
        case Axis::RightX:
        case Axis::RightY:
            ApplyDeadzone(new_param, rightjoystick_deadzone);
            multiplier = rightjoystick_halfmode ? 0.5 : 1.0;
            break;
        case Axis::TriggerLeft:
            ApplyDeadzone(new_param, lefttrigger_deadzone);
            controllers[gamepad_index]->Axis(0, c_axis, GetAxis(0x0, 0x7f, *new_param));
            controllers[gamepad_index]->CheckButton(0, OrbisPadButtonDataOffset::L2,
                                                    *new_param > 0x20);
            return;
        case Axis::TriggerRight:
            ApplyDeadzone(new_param, righttrigger_deadzone);
            controllers[gamepad_index]->Axis(0, c_axis, GetAxis(0x0, 0x7f, *new_param));
            controllers[gamepad_index]->CheckButton(0, OrbisPadButtonDataOffset::R2,
                                                    *new_param > 0x20);
            return;
        default:
            break;
        }
        controllers[gamepad_index]->Axis(0, c_axis, GetAxis(-0x80, 0x7f, *new_param * multiplier));
    }
}

// Updates the list of pressed keys with the given input.
// Returns whether the list was updated or not.
bool UpdatePressedKeys(InputEvent event) {
    // Skip invalid inputs
    InputID input = event.input;
    if (input.sdl_id == SDL_UNMAPPED) {
        return false;
    }
    if (input.type == InputType::Axis) {
        // analog input, it gets added when it first sends an event,
        // and from there, it only changes the parameter
        auto it = std::lower_bound(pressed_keys.begin(), pressed_keys.end(), input,
                                   [](const std::pair<InputEvent, bool>& e, InputID i) {
                                       return std::tie(e.first.input.type, e.first.input.sdl_id) <
                                              std::tie(i.type, i.sdl_id);
                                   });
        if (it == pressed_keys.end() || it->first.input != input) {
            pressed_keys.insert(it, {event, false});
            LOG_DEBUG(Input, "Added axis {} to the input list", event.input.sdl_id);
        } else {
            // noise filter
            if (std::abs(it->first.axis_value - event.axis_value) <= 1) {
                return false;
            }
            it->first.axis_value = event.axis_value;
        }
        return true;
    } else if (event.active) {
        // Find the correct position for insertion to maintain order
        auto it = std::lower_bound(pressed_keys.begin(), pressed_keys.end(), input,
                                   [](const std::pair<InputEvent, bool>& e, InputID i) {
                                       return std::tie(e.first.input.type, e.first.input.sdl_id) <
                                              std::tie(i.type, i.sdl_id);
                                   });

        // Insert only if 'value' is not already in the list
        if (it == pressed_keys.end() || it->first.input != input) {
            pressed_keys.insert(it, {event, false});
            return true;
        }
    } else {
        // Remove 'value' from the list if it's not pressed
        auto it = std::find_if(
            pressed_keys.begin(), pressed_keys.end(),
            [input](const std::pair<InputEvent, bool>& e) { return e.first.input == input; });
        if (it != pressed_keys.end()) {
            pressed_keys.erase(it);
            return true;
        }
    }
    LOG_DEBUG(Input, "No change was made!");
    return false;
}
// Check if the binding's all keys are currently active.
// It also extracts the analog inputs' parameters, and updates the input hierarchy flags.
InputEvent BindingConnection::ProcessBinding() {
    // the last key is always set (if the connection isn't empty),
    // and the analog inputs are always the last one due to how they are sorted,
    // so this signifies whether or not the input is analog
    InputEvent event = InputEvent(binding.keys[0]);
    if (pressed_keys.empty()) {
        return event;
    }
    if (event.input.type != InputType::Axis) {
        // for button inputs
        event.axis_value = axis_param;
    }
    // it's a bit scuffed, but if the output is a toggle, then we put the key here
    if (output->button == KEY_TOGGLE) {
        event.input = toggle;
    }

    // Extract keys from InputBinding and ignore unused or toggled keys
    std::list<InputID> input_keys = {binding.keys[0], binding.keys[1], binding.keys[2]};
    input_keys.remove(InputID());
    for (auto key = input_keys.begin(); key != input_keys.end();) {
        if (std::find(toggled_keys.begin(), toggled_keys.end(), *key) != toggled_keys.end()) {
            key = input_keys.erase(key); // Use the returned iterator
        } else {
            ++key; // Increment only if no erase happened
        }
    }
    if (input_keys.empty()) {
        LOG_DEBUG(Input, "No actual inputs to check, returning true");
        event.active = true;
        return event;
    }

    // Iterator for pressed_keys, starting from the beginning
    auto pressed_it = pressed_keys.begin();

    // Store pointers to flags in pressed_keys that need to be set if all keys are active
    std::list<bool*> flags_to_set;

    // Check if all keys in input_keys are active
    for (InputID key : input_keys) {
        bool key_found = false;

        while (pressed_it != pressed_keys.end()) {
            if (pressed_it->first.input == key && (pressed_it->second == false)) {
                key_found = true;
                if (output->positive_axis) {
                    flags_to_set.push_back(&pressed_it->second);
                }
                if (pressed_it->first.input.type == InputType::Axis) {
                    event.axis_value = pressed_it->first.axis_value;
                }
                ++pressed_it;
                break;
            }
            ++pressed_it;
        }
        if (!key_found) {
            return event;
        }
    }

    for (bool* flag : flags_to_set) {
        *flag = true;
    }
    if (binding.keys[0].type != InputType::Axis) { // the axes spam inputs, making this unreadable
        LOG_DEBUG(Input, "Input found: {}", binding.ToString());
    }
    event.active = true;
    return event; // All keys are active
}

void ActivateOutputsFromInputs() {

<<<<<<< HEAD
    // todo find a better solution
    for (int i = 0; i < 4; i++) {

        // Reset values and flags
        for (auto& it : pressed_keys) {
            it.second = false;
        }
        for (auto& it : output_arrays[i].data) {
            it.ResetUpdate();
        }
=======
    // Check for input blockers
    ApplyMouseInputBlockers();

    // Iterate over all inputs, and update their respecive outputs accordingly
    for (auto& it : connections) {
        it.output->AddUpdate(it.ProcessBinding());
    }
>>>>>>> dc6013cf

        // Iterate over all inputs, and update their respecive outputs accordingly
        for (auto& it : connections) {
            // only update this when it's the correct pass
            if (it.output->gamepad_id == i) {
                it.output->AddUpdate(it.ProcessBinding());
            }
        }

        // Update all outputs
        for (auto& it : output_arrays[i].data) {
            it.FinalizeUpdate(i);
        }
    }
}

} // namespace Input<|MERGE_RESOLUTION|>--- conflicted
+++ resolved
@@ -62,63 +62,11 @@
 std::list<InputID> toggled_keys;
 static std::vector<BindingConnection> connections;
 
-<<<<<<< HEAD
 std::array<ControllerAllOutputs, 4> output_arrays = {
     ControllerAllOutputs(0),
     ControllerAllOutputs(1),
     ControllerAllOutputs(2),
     ControllerAllOutputs(3),
-=======
-auto output_array = std::array{
-    // Important: these have to be the first, or else they will update in the wrong order
-    ControllerOutput(LEFTJOYSTICK_HALFMODE),
-    ControllerOutput(RIGHTJOYSTICK_HALFMODE),
-    ControllerOutput(KEY_TOGGLE),
-    ControllerOutput(MOUSE_GYRO_ROLL_MODE),
-
-    // Button mappings
-    ControllerOutput(SDL_GAMEPAD_BUTTON_NORTH),           // Triangle
-    ControllerOutput(SDL_GAMEPAD_BUTTON_EAST),            // Circle
-    ControllerOutput(SDL_GAMEPAD_BUTTON_SOUTH),           // Cross
-    ControllerOutput(SDL_GAMEPAD_BUTTON_WEST),            // Square
-    ControllerOutput(SDL_GAMEPAD_BUTTON_LEFT_SHOULDER),   // L1
-    ControllerOutput(SDL_GAMEPAD_BUTTON_LEFT_STICK),      // L3
-    ControllerOutput(SDL_GAMEPAD_BUTTON_RIGHT_SHOULDER),  // R1
-    ControllerOutput(SDL_GAMEPAD_BUTTON_RIGHT_STICK),     // R3
-    ControllerOutput(SDL_GAMEPAD_BUTTON_START),           // Options
-    ControllerOutput(SDL_GAMEPAD_BUTTON_TOUCHPAD_LEFT),   // TouchPad
-    ControllerOutput(SDL_GAMEPAD_BUTTON_TOUCHPAD_CENTER), // TouchPad
-    ControllerOutput(SDL_GAMEPAD_BUTTON_TOUCHPAD_RIGHT),  // TouchPad
-    ControllerOutput(SDL_GAMEPAD_BUTTON_DPAD_UP),         // Up
-    ControllerOutput(SDL_GAMEPAD_BUTTON_DPAD_DOWN),       // Down
-    ControllerOutput(SDL_GAMEPAD_BUTTON_DPAD_LEFT),       // Left
-    ControllerOutput(SDL_GAMEPAD_BUTTON_DPAD_RIGHT),      // Right
-
-    // Axis mappings
-    // ControllerOutput(SDL_GAMEPAD_BUTTON_INVALID, SDL_GAMEPAD_AXIS_LEFTX, false),
-    // ControllerOutput(SDL_GAMEPAD_BUTTON_INVALID, SDL_GAMEPAD_AXIS_LEFTY, false),
-    // ControllerOutput(SDL_GAMEPAD_BUTTON_INVALID, SDL_GAMEPAD_AXIS_RIGHTX, false),
-    // ControllerOutput(SDL_GAMEPAD_BUTTON_INVALID, SDL_GAMEPAD_AXIS_RIGHTY, false),
-    ControllerOutput(SDL_GAMEPAD_BUTTON_INVALID, SDL_GAMEPAD_AXIS_LEFTX),
-    ControllerOutput(SDL_GAMEPAD_BUTTON_INVALID, SDL_GAMEPAD_AXIS_LEFTY),
-    ControllerOutput(SDL_GAMEPAD_BUTTON_INVALID, SDL_GAMEPAD_AXIS_RIGHTX),
-    ControllerOutput(SDL_GAMEPAD_BUTTON_INVALID, SDL_GAMEPAD_AXIS_RIGHTY),
-
-    ControllerOutput(SDL_GAMEPAD_BUTTON_INVALID, SDL_GAMEPAD_AXIS_LEFT_TRIGGER),
-    ControllerOutput(SDL_GAMEPAD_BUTTON_INVALID, SDL_GAMEPAD_AXIS_RIGHT_TRIGGER),
-
-    ControllerOutput(HOTKEY_FULLSCREEN),
-    ControllerOutput(HOTKEY_PAUSE),
-    ControllerOutput(HOTKEY_SIMPLE_FPS),
-    ControllerOutput(HOTKEY_QUIT),
-    ControllerOutput(HOTKEY_RELOAD_INPUTS),
-    ControllerOutput(HOTKEY_TOGGLE_MOUSE_TO_JOYSTICK),
-    ControllerOutput(HOTKEY_TOGGLE_MOUSE_TO_GYRO),
-    ControllerOutput(HOTKEY_TOGGLE_MOUSE_TO_TOUCHPAD),
-    ControllerOutput(HOTKEY_RENDERDOC),
-
-    ControllerOutput(SDL_GAMEPAD_BUTTON_INVALID, SDL_GAMEPAD_AXIS_INVALID),
->>>>>>> dc6013cf
 };
 
 void ControllerOutput::LinkJoystickAxes() {
@@ -842,7 +790,6 @@
 
 void ActivateOutputsFromInputs() {
 
-<<<<<<< HEAD
     // todo find a better solution
     for (int i = 0; i < 4; i++) {
 
@@ -853,15 +800,9 @@
         for (auto& it : output_arrays[i].data) {
             it.ResetUpdate();
         }
-=======
-    // Check for input blockers
-    ApplyMouseInputBlockers();
-
-    // Iterate over all inputs, and update their respecive outputs accordingly
-    for (auto& it : connections) {
-        it.output->AddUpdate(it.ProcessBinding());
-    }
->>>>>>> dc6013cf
+
+        // Check for input blockers
+        ApplyMouseInputBlockers();
 
         // Iterate over all inputs, and update their respecive outputs accordingly
         for (auto& it : connections) {
