--- conflicted
+++ resolved
@@ -62,62 +62,11 @@
 std::list<InputID> toggled_keys;
 static std::vector<BindingConnection> connections;
 
-<<<<<<< HEAD
 std::array<ControllerAllOutputs, 4> output_arrays = {
     ControllerAllOutputs(0),
     ControllerAllOutputs(1),
     ControllerAllOutputs(2),
     ControllerAllOutputs(3),
-=======
-auto output_array = std::array{
-    // Important: these have to be the first, or else they will update in the wrong order
-    ControllerOutput(LEFTJOYSTICK_HALFMODE),
-    ControllerOutput(RIGHTJOYSTICK_HALFMODE),
-    ControllerOutput(KEY_TOGGLE),
-    ControllerOutput(MOUSE_GYRO_ROLL_MODE),
-
-    // Button mappings
-    ControllerOutput(SDL_GAMEPAD_BUTTON_NORTH),           // Triangle
-    ControllerOutput(SDL_GAMEPAD_BUTTON_EAST),            // Circle
-    ControllerOutput(SDL_GAMEPAD_BUTTON_SOUTH),           // Cross
-    ControllerOutput(SDL_GAMEPAD_BUTTON_WEST),            // Square
-    ControllerOutput(SDL_GAMEPAD_BUTTON_LEFT_SHOULDER),   // L1
-    ControllerOutput(SDL_GAMEPAD_BUTTON_LEFT_STICK),      // L3
-    ControllerOutput(SDL_GAMEPAD_BUTTON_RIGHT_SHOULDER),  // R1
-    ControllerOutput(SDL_GAMEPAD_BUTTON_RIGHT_STICK),     // R3
-    ControllerOutput(SDL_GAMEPAD_BUTTON_START),           // Options
-    ControllerOutput(SDL_GAMEPAD_BUTTON_TOUCHPAD_LEFT),   // TouchPad
-    ControllerOutput(SDL_GAMEPAD_BUTTON_TOUCHPAD_CENTER), // TouchPad
-    ControllerOutput(SDL_GAMEPAD_BUTTON_TOUCHPAD_RIGHT),  // TouchPad
-    ControllerOutput(SDL_GAMEPAD_BUTTON_DPAD_UP),         // Up
-    ControllerOutput(SDL_GAMEPAD_BUTTON_DPAD_DOWN),       // Down
-    ControllerOutput(SDL_GAMEPAD_BUTTON_DPAD_LEFT),       // Left
-    ControllerOutput(SDL_GAMEPAD_BUTTON_DPAD_RIGHT),      // Right
-
-    // Axis mappings
-    // ControllerOutput(SDL_GAMEPAD_BUTTON_INVALID, SDL_GAMEPAD_AXIS_LEFTX, false),
-    // ControllerOutput(SDL_GAMEPAD_BUTTON_INVALID, SDL_GAMEPAD_AXIS_LEFTY, false),
-    // ControllerOutput(SDL_GAMEPAD_BUTTON_INVALID, SDL_GAMEPAD_AXIS_RIGHTX, false),
-    // ControllerOutput(SDL_GAMEPAD_BUTTON_INVALID, SDL_GAMEPAD_AXIS_RIGHTY, false),
-    ControllerOutput(SDL_GAMEPAD_BUTTON_INVALID, SDL_GAMEPAD_AXIS_LEFTX),
-    ControllerOutput(SDL_GAMEPAD_BUTTON_INVALID, SDL_GAMEPAD_AXIS_LEFTY),
-    ControllerOutput(SDL_GAMEPAD_BUTTON_INVALID, SDL_GAMEPAD_AXIS_RIGHTX),
-    ControllerOutput(SDL_GAMEPAD_BUTTON_INVALID, SDL_GAMEPAD_AXIS_RIGHTY),
-
-    ControllerOutput(SDL_GAMEPAD_BUTTON_INVALID, SDL_GAMEPAD_AXIS_LEFT_TRIGGER),
-    ControllerOutput(SDL_GAMEPAD_BUTTON_INVALID, SDL_GAMEPAD_AXIS_RIGHT_TRIGGER),
-
-    ControllerOutput(HOTKEY_FULLSCREEN),
-    ControllerOutput(HOTKEY_PAUSE),
-    ControllerOutput(HOTKEY_SIMPLE_FPS),
-    ControllerOutput(HOTKEY_QUIT),
-    ControllerOutput(HOTKEY_RELOAD_INPUTS),
-    ControllerOutput(HOTKEY_TOGGLE_MOUSE_TO_JOYSTICK),
-    ControllerOutput(HOTKEY_TOGGLE_MOUSE_TO_GYRO),
-    ControllerOutput(HOTKEY_RENDERDOC),
-
-    ControllerOutput(SDL_GAMEPAD_BUTTON_INVALID, SDL_GAMEPAD_AXIS_INVALID),
->>>>>>> 3f86c2e9
 };
 
 void ControllerOutput::LinkJoystickAxes() {
@@ -287,7 +236,6 @@
 
         std::string output_string = line.substr(0, equal_pos);
         std::string input_string = line.substr(equal_pos + 1);
-<<<<<<< HEAD
         s8 input_gamepad_id = -1, output_gamepad_id = -1; // -1 means it's not specified
 
         // todo: here the inputs and outputs are formatted and split, we need to extract the
@@ -301,20 +249,6 @@
                 LOG_WARNING(Input, "Invalid gamepad ID value at line {}: \"{}\"", lineCount, line);
             } else {
                 input_gamepad_id = *temp;
-=======
-        // Remove trailing semicolon from input_string
-        if (!input_string.empty() && input_string[input_string.length() - 1] == ';' &&
-            input_string != ";") {
-            line = line.substr(0, line.length() - 1);
-        }
-
-        std::size_t comma_pos = input_string.find(',');
-        auto parseInt = [](const std::string& s) -> std::optional<int> {
-            try {
-                return std::stoi(s);
-            } catch (...) {
-                return std::nullopt;
->>>>>>> 3f86c2e9
             }
             input_string = input_string.substr(0, input_colon_pos);
         }
@@ -544,20 +478,12 @@
                           e.type == SDL_EVENT_MOUSE_WHEEL, 0);
     case SDL_EVENT_GAMEPAD_BUTTON_DOWN:
     case SDL_EVENT_GAMEPAD_BUTTON_UP:
-<<<<<<< HEAD
         gamepad = GameControllers::GetGamepadIndexFromJoystickId(e.gbutton.which) + 1;
         return InputEvent({InputType::Controller, (u32)e.gbutton.button, gamepad}, e.gbutton.down,
                           0);
     case SDL_EVENT_GAMEPAD_AXIS_MOTION:
         gamepad = GameControllers::GetGamepadIndexFromJoystickId(e.gaxis.which) + 1;
         return InputEvent({InputType::Axis, (u32)e.gaxis.axis, gamepad}, true, e.gaxis.value / 256);
-=======
-        return InputEvent(InputType::Controller, static_cast<u32>(e.gbutton.button), e.gbutton.down,
-                          0); // clang made me do it
-    case SDL_EVENT_GAMEPAD_AXIS_MOTION:
-        return InputEvent(InputType::Axis, static_cast<u32>(e.gaxis.axis), true,
-                          e.gaxis.value / 256); // this too
->>>>>>> 3f86c2e9
     default:
         return InputEvent();
     }
@@ -611,10 +537,7 @@
         *new_param = (event.active ? event.axis_value : 0) + *new_param;
     }
 }
-<<<<<<< HEAD
 void ControllerOutput::FinalizeUpdate(u8 gamepad_index) {
-=======
-void ControllerOutput::FinalizeUpdate() {
     auto PushSDLEvent = [&](u32 event_type) {
         if (new_button_state) {
             SDL_Event e;
@@ -623,7 +546,6 @@
             SDL_PushEvent(&e);
         }
     };
->>>>>>> 3f86c2e9
     state_changed = old_button_state != new_button_state || old_param != *new_param;
     if (!state_changed) {
         return;
@@ -631,15 +553,8 @@
     old_button_state = new_button_state;
     old_param = *new_param;
     if (button != SDL_GAMEPAD_BUTTON_INVALID) {
+        auto controller = controllers[0];
         switch (button) {
-<<<<<<< HEAD
-        case SDL_GAMEPAD_BUTTON_TOUCHPAD:
-            touchpad_x = Config::getBackButtonBehavior() == "left"    ? 0.25f
-                         : Config::getBackButtonBehavior() == "right" ? 0.75f
-                                                                      : 0.5f;
-            controllers[0]->SetTouchpadState(0, new_button_state, touchpad_x, 0.5f);
-            controllers[0]->CheckButton(0, SDLGamepadToOrbisButton(button), new_button_state);
-=======
         case SDL_GAMEPAD_BUTTON_TOUCHPAD_LEFT:
             controller->SetTouchpadState(0, new_button_state, 0.25f, 0.5f);
             controller->CheckButton(0, SDLGamepadToOrbisButton(button), new_button_state);
@@ -651,7 +566,6 @@
         case SDL_GAMEPAD_BUTTON_TOUCHPAD_RIGHT:
             controller->SetTouchpadState(0, new_button_state, 0.75f, 0.5f);
             controller->CheckButton(0, SDLGamepadToOrbisButton(button), new_button_state);
->>>>>>> 3f86c2e9
             break;
         case LEFTJOYSTICK_HALFMODE:
             leftjoystick_halfmode = new_button_state;
