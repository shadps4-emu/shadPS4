// SPDX-FileCopyrightText: Copyright 2024 shadPS4 Emulator Project
// SPDX-License-Identifier: GPL-2.0-or-later

#include "input_handler.h"

#include <fstream>
#include <iostream>
#include <list>
#include <map>
#include <ranges>
#include <sstream>
#include <string>
#include <string_view>
#include <typeinfo>
#include <unordered_map>
#include <vector>

#include "SDL3/SDL_events.h"
#include "SDL3/SDL_timer.h"

#include "common/config.h"
#include "common/elf_info.h"
#include "common/io_file.h"
#include "common/path_util.h"
#include "common/version.h"
#include "input/controller.h"
#include "input/input_mouse.h"

namespace Input {
/*
Project structure:
n to m connection between inputs and outputs
Keyup and keydown events update a dynamic list* of u32 'flags' (what is currently in the list is
'pressed') On every event, after flag updates, we check for every input binding -> controller output
pair if all their flags are 'on' If not, disable; if so, enable them. For axes, we gather their data
into a struct cumulatively from all inputs, then after we checked all of those, we update them all
at once. Wheel inputs generate a timer that doesn't turn off their outputs automatically, but push a
userevent to do so.

What structs are needed?
InputBinding(key1, key2, key3)
ControllerOutput(button, axis) - we only need a const array of these, and one of the attr-s is
always 0 BindingConnection(inputBinding (member), controllerOutput (ref to the array element))

Things to always test before pushing like a dumbass:
Button outputs
Axis outputs
Input hierarchy
Multi key inputs
Mouse to joystick
Key toggle
Joystick halfmode

Don't be an idiot and test only the changed part expecting everything else to not be broken
*/

bool leftjoystick_halfmode = false, rightjoystick_halfmode = false;
std::pair<int, int> leftjoystick_deadzone, rightjoystick_deadzone, lefttrigger_deadzone,
    righttrigger_deadzone;

std::list<std::pair<InputEvent, bool>> pressed_keys;
std::list<InputID> toggled_keys;
static std::vector<BindingConnection> connections;

auto output_array = std::array{
    // Important: these have to be the first, or else they will update in the wrong order
    ControllerOutput(LEFTJOYSTICK_HALFMODE),
    ControllerOutput(RIGHTJOYSTICK_HALFMODE),
    ControllerOutput(KEY_TOGGLE),

    // Button mappings
    ControllerOutput(SDL_GAMEPAD_BUTTON_NORTH),          // Triangle
    ControllerOutput(SDL_GAMEPAD_BUTTON_EAST),           // Circle
    ControllerOutput(SDL_GAMEPAD_BUTTON_SOUTH),          // Cross
    ControllerOutput(SDL_GAMEPAD_BUTTON_WEST),           // Square
    ControllerOutput(SDL_GAMEPAD_BUTTON_LEFT_SHOULDER),  // L1
    ControllerOutput(SDL_GAMEPAD_BUTTON_LEFT_STICK),     // L3
    ControllerOutput(SDL_GAMEPAD_BUTTON_RIGHT_SHOULDER), // R1
    ControllerOutput(SDL_GAMEPAD_BUTTON_RIGHT_STICK),    // R3
    ControllerOutput(SDL_GAMEPAD_BUTTON_START),          // Options
    ControllerOutput(SDL_GAMEPAD_BUTTON_TOUCHPAD),       // TouchPad
    ControllerOutput(SDL_GAMEPAD_BUTTON_DPAD_UP),        // Up
    ControllerOutput(SDL_GAMEPAD_BUTTON_DPAD_DOWN),      // Down
    ControllerOutput(SDL_GAMEPAD_BUTTON_DPAD_LEFT),      // Left
    ControllerOutput(SDL_GAMEPAD_BUTTON_DPAD_RIGHT),     // Right

    // Axis mappings
    // ControllerOutput(SDL_GAMEPAD_BUTTON_INVALID, SDL_GAMEPAD_AXIS_LEFTX, false),
    // ControllerOutput(SDL_GAMEPAD_BUTTON_INVALID, SDL_GAMEPAD_AXIS_LEFTY, false),
    // ControllerOutput(SDL_GAMEPAD_BUTTON_INVALID, SDL_GAMEPAD_AXIS_RIGHTX, false),
    // ControllerOutput(SDL_GAMEPAD_BUTTON_INVALID, SDL_GAMEPAD_AXIS_RIGHTY, false),
    ControllerOutput(SDL_GAMEPAD_BUTTON_INVALID, SDL_GAMEPAD_AXIS_LEFTX),
    ControllerOutput(SDL_GAMEPAD_BUTTON_INVALID, SDL_GAMEPAD_AXIS_LEFTY),
    ControllerOutput(SDL_GAMEPAD_BUTTON_INVALID, SDL_GAMEPAD_AXIS_RIGHTX),
    ControllerOutput(SDL_GAMEPAD_BUTTON_INVALID, SDL_GAMEPAD_AXIS_RIGHTY),

    ControllerOutput(SDL_GAMEPAD_BUTTON_INVALID, SDL_GAMEPAD_AXIS_LEFT_TRIGGER),
    ControllerOutput(SDL_GAMEPAD_BUTTON_INVALID, SDL_GAMEPAD_AXIS_RIGHT_TRIGGER),

    ControllerOutput(SDL_GAMEPAD_BUTTON_INVALID, SDL_GAMEPAD_AXIS_INVALID),
};

void ControllerOutput::LinkJoystickAxes() {
    // for (int i = 17; i < 23; i += 2) {
    //     delete output_array[i].new_param;
    //     output_array[i].new_param = output_array[i + 1].new_param;
    // }
}

static OrbisPadButtonDataOffset SDLGamepadToOrbisButton(u8 button) {
    using OPBDO = OrbisPadButtonDataOffset;

    switch (button) {
    case SDL_GAMEPAD_BUTTON_DPAD_DOWN:
        return OPBDO::Down;
    case SDL_GAMEPAD_BUTTON_DPAD_UP:
        return OPBDO::Up;
    case SDL_GAMEPAD_BUTTON_DPAD_LEFT:
        return OPBDO::Left;
    case SDL_GAMEPAD_BUTTON_DPAD_RIGHT:
        return OPBDO::Right;
    case SDL_GAMEPAD_BUTTON_SOUTH:
        return OPBDO::Cross;
    case SDL_GAMEPAD_BUTTON_NORTH:
        return OPBDO::Triangle;
    case SDL_GAMEPAD_BUTTON_WEST:
        return OPBDO::Square;
    case SDL_GAMEPAD_BUTTON_EAST:
        return OPBDO::Circle;
    case SDL_GAMEPAD_BUTTON_START:
        return OPBDO::Options;
    case SDL_GAMEPAD_BUTTON_TOUCHPAD:
        return OPBDO::TouchPad;
    case SDL_GAMEPAD_BUTTON_BACK:
        return OPBDO::TouchPad;
    case SDL_GAMEPAD_BUTTON_LEFT_SHOULDER:
        return OPBDO::L1;
    case SDL_GAMEPAD_BUTTON_RIGHT_SHOULDER:
        return OPBDO::R1;
    case SDL_GAMEPAD_BUTTON_LEFT_STICK:
        return OPBDO::L3;
    case SDL_GAMEPAD_BUTTON_RIGHT_STICK:
        return OPBDO::R3;
    default:
        return OPBDO::None;
    }
}

Axis GetAxisFromSDLAxis(u8 sdl_axis) {
    switch (sdl_axis) {
    case SDL_GAMEPAD_AXIS_LEFTX:
        return Axis::LeftX;
    case SDL_GAMEPAD_AXIS_LEFTY:
        return Axis::LeftY;
    case SDL_GAMEPAD_AXIS_RIGHTX:
        return Axis::RightX;
    case SDL_GAMEPAD_AXIS_RIGHTY:
        return Axis::RightY;
    case SDL_GAMEPAD_AXIS_LEFT_TRIGGER:
        return Axis::TriggerLeft;
    case SDL_GAMEPAD_AXIS_RIGHT_TRIGGER:
        return Axis::TriggerRight;
    default:
        return Axis::AxisMax;
    }
}

// syntax: 'name, name,name' or 'name,name' or 'name'
InputBinding GetBindingFromString(std::string& line) {
    std::array<InputID, 3> keys = {InputID(), InputID(), InputID()};

    // Check and process tokens
    for (const auto token : std::views::split(line, ',')) { // Split by comma
        const std::string t(token.begin(), token.end());
        InputID input;

        if (string_to_keyboard_key_map.find(t) != string_to_keyboard_key_map.end()) {
            input = InputID(InputType::KeyboardMouse, string_to_keyboard_key_map.at(t));
        } else if (string_to_axis_map.find(t) != string_to_axis_map.end()) {
            input = InputID(InputType::Axis, (u32)string_to_axis_map.at(t).axis);
        } else if (string_to_cbutton_map.find(t) != string_to_cbutton_map.end()) {
            input = InputID(InputType::Controller, string_to_cbutton_map.at(t));
        } else {
            // Invalid token found; return default binding
            LOG_DEBUG(Input, "Invalid token found: {}", t);
            return InputBinding();
        }

        // Assign to the first available slot
        for (auto& key : keys) {
            if (!key.IsValid()) {
                key = input;
                break;
            }
        }
    }
    LOG_DEBUG(Input, "Parsed line: {}", InputBinding(keys[0], keys[1], keys[2]).ToString());
    return InputBinding(keys[0], keys[1], keys[2]);
}

void ParseInputConfig(const std::string game_id = "") {
    std::string config_type = Config::GetUseUnifiedInputConfig() ? "default" : game_id;
    const auto config_file = Config::GetFoolproofKbmConfigFile(config_type);

    // we reset these here so in case the user fucks up or doesn't include some of these,
    // we can fall back to default
    connections.clear();
    float mouse_deadzone_offset = 0.5;
    float mouse_speed = 1;
    float mouse_speed_offset = 0.125;

    leftjoystick_deadzone = {1, 127};
    rightjoystick_deadzone = {1, 127};
    lefttrigger_deadzone = {1, 127};
    righttrigger_deadzone = {1, 127};

    int lineCount = 0;

    std::ifstream file(config_file);
    std::string line = "";
    while (std::getline(file, line)) {
        lineCount++;

        // Strip the ; and whitespace
        line.erase(std::remove_if(line.begin(), line.end(),
                                  [](unsigned char c) { return std::isspace(c); }),
                   line.end());

        if (line.empty()) {
            continue;
        }
        // Truncate lines starting at #
        std::size_t comment_pos = line.find('#');
        if (comment_pos != std::string::npos) {
            line = line.substr(0, comment_pos);
        }
        // Remove trailing semicolon
        if (!line.empty() && line[line.length() - 1] == ';') {
            line = line.substr(0, line.length() - 1);
        }
        if (line.empty()) {
            continue;
        }

        // Split the line by '='
        std::size_t equal_pos = line.find('=');
        if (equal_pos == std::string::npos) {
            LOG_WARNING(Input, "Invalid format at line: {}, data: \"{}\", skipping line.",
                        lineCount, line);
            continue;
        }

        std::string output_string = line.substr(0, equal_pos);
        std::string input_string = line.substr(equal_pos + 1);
        std::size_t comma_pos = input_string.find(',');

        if (output_string == "mouse_to_joystick") {
            if (input_string == "left") {
                SetMouseToJoystick(1);
            } else if (input_string == "right") {
                SetMouseToJoystick(2);
            } else {
                LOG_WARNING(Input, "Invalid argument for mouse-to-joystick binding");
                SetMouseToJoystick(0);
            }
            continue;
        } else if (output_string == "key_toggle") {
            if (comma_pos != std::string::npos) {
                // handle key-to-key toggling (separate list?)
                InputBinding toggle_keys = GetBindingFromString(input_string);
                if (toggle_keys.KeyCount() != 2) {
                    LOG_WARNING(Input,
                                "Syntax error: Please provide exactly 2 keys: "
                                "first is the toggler, the second is the key to toggle: {}",
                                line);
                    continue;
                }
                ControllerOutput* toggle_out =
                    &*std::ranges::find(output_array, ControllerOutput(KEY_TOGGLE));
                BindingConnection toggle_connection = BindingConnection(
                    InputBinding(toggle_keys.keys[0]), toggle_out, 0, toggle_keys.keys[1]);
                connections.insert(connections.end(), toggle_connection);
                continue;
            }
            LOG_WARNING(Input, "Invalid format at line: {}, data: \"{}\", skipping line.",
                        lineCount, line);
            continue;
        } else if (output_string == "mouse_movement_params") {
            std::stringstream ss(input_string);
            char comma; // To hold the comma separators between the floats
            ss >> mouse_deadzone_offset >> comma >> mouse_speed >> comma >> mouse_speed_offset;

            // Check for invalid input (in case there's an unexpected format)
            if (ss.fail()) {
                LOG_WARNING(Input, "Failed to parse mouse movement parameters from line: {}", line);
                continue;
            }
            SetMouseParams(mouse_deadzone_offset, mouse_speed, mouse_speed_offset);
            continue;
        } else if (output_string == "analog_deadzone") {
            std::stringstream ss(input_string);
            std::string device, inner_deadzone_str, outer_deadzone_str;

            if (!std::getline(ss, device, ',') || !std::getline(ss, inner_deadzone_str, ',') ||
                !std::getline(ss, outer_deadzone_str)) {
                LOG_WARNING(Input, "Malformed deadzone config at line {}: \"{}\"", lineCount, line);
                continue;
            }

            auto parseInt = [](const std::string& s) -> std::optional<int> {
                try {
                    return std::stoi(s);
                } catch (...) {
                    return std::nullopt;
                }
            };

            auto inner_deadzone = parseInt(inner_deadzone_str);
            auto outer_deadzone = parseInt(outer_deadzone_str);

            if (!inner_deadzone || !outer_deadzone) {
                LOG_WARNING(Input, "Invalid deadzone values at line {}: \"{}\"", lineCount, line);
                continue;
            }

            std::pair<int, int> deadzone = {*inner_deadzone, *outer_deadzone};

            static std::unordered_map<std::string, std::pair<int, int>&> deadzone_map = {
                {"leftjoystick", leftjoystick_deadzone},
                {"rightjoystick", rightjoystick_deadzone},
                {"l2", lefttrigger_deadzone},
                {"r2", righttrigger_deadzone},
            };

            if (auto it = deadzone_map.find(device); it != deadzone_map.end()) {
                it->second = deadzone;
                LOG_DEBUG(Input, "Parsed deadzone: {} {} {}", device, inner_deadzone_str,
                          outer_deadzone_str);
            } else {
                LOG_WARNING(Input, "Invalid axis name at line {}: \"{}\", skipping line.",
                            lineCount, line);
            }
            continue;
        }

        // normal cases
        InputBinding binding = GetBindingFromString(input_string);
        BindingConnection connection(InputID(), nullptr);
        auto button_it = string_to_cbutton_map.find(output_string);
        auto axis_it = string_to_axis_map.find(output_string);

        if (binding.IsEmpty()) {
            LOG_WARNING(Input, "Invalid format at line: {}, data: \"{}\", skipping line.",
                        lineCount, line);
            continue;
        }
        if (button_it != string_to_cbutton_map.end()) {
            connection = BindingConnection(
                binding, &*std::ranges::find(output_array, ControllerOutput(button_it->second)));
            connections.insert(connections.end(), connection);

        } else if (axis_it != string_to_axis_map.end()) {
            int value_to_set = binding.keys[2].type == InputType::Axis ? 0 : axis_it->second.value;
            connection = BindingConnection(
                binding,
                &*std::ranges::find(output_array, ControllerOutput(SDL_GAMEPAD_BUTTON_INVALID,
                                                                   axis_it->second.axis,
                                                                   axis_it->second.value >= 0)),
                value_to_set);
            connections.insert(connections.end(), connection);
        } else {
            LOG_WARNING(Input, "Invalid format at line: {}, data: \"{}\", skipping line.",
                        lineCount, line);
            continue;
        }
        LOG_DEBUG(Input, "Succesfully parsed line {}", lineCount);
    }
    file.close();
    std::sort(connections.begin(), connections.end());
    for (auto& c : connections) {
        LOG_DEBUG(Input, "Binding: {} : {}", c.output->ToString(), c.binding.ToString());
    }
    LOG_DEBUG(Input, "Done parsing the input config!");
}

u32 GetMouseWheelEvent(const SDL_Event& event) {
    if (event.type != SDL_EVENT_MOUSE_WHEEL && event.type != SDL_EVENT_MOUSE_WHEEL_OFF) {
        LOG_WARNING(Input, "Something went wrong with wheel input parsing!");
        return (u32)-1;
    }
    if (event.wheel.y > 0) {
        return SDL_MOUSE_WHEEL_UP;
    } else if (event.wheel.y < 0) {
        return SDL_MOUSE_WHEEL_DOWN;
    } else if (event.wheel.x > 0) {
        return SDL_MOUSE_WHEEL_RIGHT;
    } else if (event.wheel.x < 0) {
        return SDL_MOUSE_WHEEL_LEFT;
    }
    return (u32)-1;
}

InputEvent InputBinding::GetInputEventFromSDLEvent(const SDL_Event& e) {
    switch (e.type) {
    case SDL_EVENT_KEY_DOWN:
    case SDL_EVENT_KEY_UP:
        return InputEvent(InputType::KeyboardMouse, e.key.key, e.key.down, 0);
    case SDL_EVENT_MOUSE_BUTTON_DOWN:
    case SDL_EVENT_MOUSE_BUTTON_UP:
        return InputEvent(InputType::KeyboardMouse, (u32)e.button.button, e.button.down, 0);
    case SDL_EVENT_MOUSE_WHEEL:
    case SDL_EVENT_MOUSE_WHEEL_OFF:
        return InputEvent(InputType::KeyboardMouse, GetMouseWheelEvent(e),
                          e.type == SDL_EVENT_MOUSE_WHEEL, 0);
    case SDL_EVENT_GAMEPAD_BUTTON_DOWN:
    case SDL_EVENT_GAMEPAD_BUTTON_UP:
        return InputEvent(InputType::Controller, (u32)e.gbutton.button, e.gbutton.down, 0);
    case SDL_EVENT_GAMEPAD_AXIS_MOTION:
        return InputEvent(InputType::Axis, (u32)e.gaxis.axis, true, e.gaxis.value / 256);
    default:
        return InputEvent();
    }
}

GameController* ControllerOutput::controller = nullptr;
void ControllerOutput::SetControllerOutputController(GameController* c) {
    ControllerOutput::controller = c;
}

void ToggleKeyInList(InputID input) {
    if (input.type == InputType::Axis) {
        LOG_ERROR(Input, "Toggling analog inputs is not supported!");
        return;
    }
    auto it = std::find(toggled_keys.begin(), toggled_keys.end(), input);
    if (it == toggled_keys.end()) {
        toggled_keys.insert(toggled_keys.end(), input);
        LOG_DEBUG(Input, "Added {} to toggled keys", input.ToString());
    } else {
        toggled_keys.erase(it);
        LOG_DEBUG(Input, "Removed {} from toggled keys", input.ToString());
    }
}

void ControllerOutput::ResetUpdate() {
    state_changed = false;
    new_button_state = false;
    *new_param = 0; // bruh
}
void ControllerOutput::AddUpdate(InputEvent event) {
    if (button == KEY_TOGGLE) {
        if (event.active) {
            ToggleKeyInList(event.input);
        }
    } else if (button != SDL_GAMEPAD_BUTTON_INVALID) {
        if (event.input.type == InputType::Axis) {
            bool temp = event.axis_value * (positive_axis ? 1 : -1) > 0x40;
            new_button_state |= event.active && event.axis_value * (positive_axis ? 1 : -1) > 0x40;
            if (temp) {
                LOG_DEBUG(Input, "Toggled a button from an axis");
            }
        } else {
            new_button_state |= event.active;
        }

    } else if (axis != SDL_GAMEPAD_AXIS_INVALID) {
        auto ApplyDeadzone = [](s8* value, int deadzone) {
            if (std::abs(*value) <= deadzone) {
                *value = 0;
            }
        };
        switch (axis) {
        case SDL_GAMEPAD_AXIS_LEFTX:
        case SDL_GAMEPAD_AXIS_LEFTY:
            ApplyDeadzone(&event.axis_value, leftjoystick_deadzone);
            break;
        case SDL_GAMEPAD_AXIS_RIGHTX:
        case SDL_GAMEPAD_AXIS_RIGHTY:
            ApplyDeadzone(&event.axis_value, rightjoystick_deadzone);
            break;
        case SDL_GAMEPAD_AXIS_LEFT_TRIGGER:
            ApplyDeadzone(&event.axis_value, lefttrigger_deadzone);
            break;
        case SDL_GAMEPAD_AXIS_RIGHT_TRIGGER:
            ApplyDeadzone(&event.axis_value, righttrigger_deadzone);
            break;
        default:
            UNREACHABLE();
            break;
        }
        *new_param = (event.active ? event.axis_value : 0) + *new_param;
    }
}
void ControllerOutput::FinalizeUpdate() {
    state_changed = old_button_state != new_button_state || old_param != *new_param;
    if (!state_changed) {
        return;
    }
    old_button_state = new_button_state;
    old_param = *new_param;
    float touchpad_x = 0;
    if (button != SDL_GAMEPAD_BUTTON_INVALID) {
        switch (button) {
        case SDL_GAMEPAD_BUTTON_TOUCHPAD:
            touchpad_x = Config::getBackButtonBehavior() == "left"    ? 0.25f
                         : Config::getBackButtonBehavior() == "right" ? 0.75f
                                                                      : 0.5f;
            controller->SetTouchpadState(0, new_button_state, touchpad_x, 0.5f);
            controller->CheckButton(0, SDLGamepadToOrbisButton(button), new_button_state);
            break;
        case LEFTJOYSTICK_HALFMODE:
            leftjoystick_halfmode = new_button_state;
            break;
        case RIGHTJOYSTICK_HALFMODE:
            rightjoystick_halfmode = new_button_state;
            break;
        // KEY_TOGGLE isn't handled here anymore, as this function doesn't have the necessary data
        // to do it, and it would be inconvenient to force it here, when AddUpdate does the job just
        // fine, and a toggle doesn't have to checked against every input that's bound to it, it's
        // enough that one is pressed
        default: // is a normal key (hopefully)
            controller->CheckButton(0, SDLGamepadToOrbisButton(button), new_button_state);
            break;
        }
    } else if (axis != SDL_GAMEPAD_AXIS_INVALID && positive_axis) {
        // avoid double-updating axes, but don't skip directional button bindings
        float multiplier = 1.0;
<<<<<<< HEAD
=======
        int deadzone = 0;
        auto ApplyDeadzone = [](s16* value, std::pair<int, int> deadzone) {
            if (std::abs(*value) <= deadzone.first || deadzone.first == deadzone.second) {
                *value = 0;
            } else {
                *value = (*value >= 0 ? 1 : -1) *
                         std::clamp((int)((128.0 * (std::abs(*value) - deadzone.first)) /
                                          (float)(deadzone.second - deadzone.first)),
                                    0, 128);
            }
        };
>>>>>>> f5d64239
        Axis c_axis = GetAxisFromSDLAxis(axis);
        switch (c_axis) {
        case Axis::LeftX:
        case Axis::LeftY:
            multiplier = leftjoystick_halfmode ? 0.5 : 1.0;
            break;
        case Axis::RightX:
        case Axis::RightY:
            multiplier = rightjoystick_halfmode ? 0.5 : 1.0;
            break;
        case Axis::TriggerLeft:
            controller->Axis(0, c_axis, GetAxis(0x0, 0x80, *new_param));
            controller->CheckButton(0, OrbisPadButtonDataOffset::L2, *new_param > 0x20);
            return;
        case Axis::TriggerRight:
            controller->Axis(0, c_axis, GetAxis(0x0, 0x80, *new_param));
            controller->CheckButton(0, OrbisPadButtonDataOffset::R2, *new_param > 0x20);
            return;
        default:
            break;
        }
        controller->Axis(0, c_axis, GetAxis(-0x80, 0x80, *new_param * multiplier));
    }
}

// Updates the list of pressed keys with the given input.
// Returns whether the list was updated or not.
bool UpdatePressedKeys(InputEvent event) {
    // Skip invalid inputs
    InputID input = event.input;
    if (input.sdl_id == (u32)-1) {
        return false;
    }
    if (input.type == InputType::Axis) {
        // analog input, it gets added when it first sends an event,
        // and from there, it only changes the parameter
        auto it = std::lower_bound(pressed_keys.begin(), pressed_keys.end(), input,
                                   [](const std::pair<InputEvent, bool>& e, InputID i) {
                                       return std::tie(e.first.input.type, e.first.input.sdl_id) <
                                              std::tie(i.type, i.sdl_id);
                                   });
        if (it == pressed_keys.end() || it->first.input != input) {
            pressed_keys.insert(it, {event, false});
            LOG_DEBUG(Input, "Added axis {} to the input list", event.input.sdl_id);
        } else {
            // noise filter
            if (std::abs(it->first.axis_value - event.axis_value) <= 1) {
                return false;
            }
            it->first.axis_value = event.axis_value;
        }
        return true;
    } else if (event.active) {
        // Find the correct position for insertion to maintain order
        auto it = std::lower_bound(pressed_keys.begin(), pressed_keys.end(), input,
                                   [](const std::pair<InputEvent, bool>& e, InputID i) {
                                       return std::tie(e.first.input.type, e.first.input.sdl_id) <
                                              std::tie(i.type, i.sdl_id);
                                   });

        // Insert only if 'value' is not already in the list
        if (it == pressed_keys.end() || it->first.input != input) {
            pressed_keys.insert(it, {event, false});
            return true;
        }
    } else {
        // Remove 'value' from the list if it's not pressed
        auto it = std::find_if(
            pressed_keys.begin(), pressed_keys.end(),
            [input](const std::pair<InputEvent, bool>& e) { return e.first.input == input; });
        if (it != pressed_keys.end()) {
            pressed_keys.erase(it);
            return true;
        }
    }
    LOG_DEBUG(Input, "No change was made!");
    return false;
}
// Check if the binding's all keys are currently active.
// It also extracts the analog inputs' parameters, and updates the input hierarchy flags.
InputEvent BindingConnection::ProcessBinding() {
    // the last key is always set (if the connection isn't empty),
    // and the analog inputs are always the last one due to how they are sorted,
    // so this signifies whether or not the input is analog
    InputEvent event = InputEvent(binding.keys[0]);
    if (pressed_keys.empty()) {
        return event;
    }
    if (event.input.type != InputType::Axis) {
        // for button inputs
        event.axis_value = axis_param;
    }
    // it's a bit scuffed, but if the output is a toggle, then we put the key here
    if (output->button == KEY_TOGGLE) {
        event.input = toggle;
    }

    // Extract keys from InputBinding and ignore unused or toggled keys
    std::list<InputID> input_keys = {binding.keys[0], binding.keys[1], binding.keys[2]};
    input_keys.remove(InputID());
    for (auto key = input_keys.begin(); key != input_keys.end();) {
        if (std::find(toggled_keys.begin(), toggled_keys.end(), *key) != toggled_keys.end()) {
            key = input_keys.erase(key); // Use the returned iterator
        } else {
            ++key; // Increment only if no erase happened
        }
    }
    if (input_keys.empty()) {
        LOG_DEBUG(Input, "No actual inputs to check, returning true");
        event.active = true;
        return event;
    }

    // Iterator for pressed_keys, starting from the beginning
    auto pressed_it = pressed_keys.begin();

    // Store pointers to flags in pressed_keys that need to be set if all keys are active
    std::list<bool*> flags_to_set;

    // Check if all keys in input_keys are active
    for (InputID key : input_keys) {
        bool key_found = false;

        while (pressed_it != pressed_keys.end()) {
            if (pressed_it->first.input == key && (pressed_it->second == false)) {
                key_found = true;
                if (output->positive_axis) {
                    flags_to_set.push_back(&pressed_it->second);
                }
                if (pressed_it->first.input.type == InputType::Axis) {
                    event.axis_value = pressed_it->first.axis_value;
                }
                ++pressed_it;
                break;
            }
            ++pressed_it;
        }
        if (!key_found) {
            return event;
        }
    }

    for (bool* flag : flags_to_set) {
        *flag = true;
    }
    if (binding.keys[0].type != InputType::Axis) { // the axes spam inputs, making this unreadable
        LOG_DEBUG(Input, "Input found: {}", binding.ToString());
    }
    event.active = true;
    return event; // All keys are active
}

void ActivateOutputsFromInputs() {
    // Reset values and flags
    for (auto& it : pressed_keys) {
        it.second = false;
    }
    for (auto& it : output_array) {
        it.ResetUpdate();
    }

    // Iterate over all inputs, and update their respecive outputs accordingly
    for (auto& it : connections) {
        it.output->AddUpdate(it.ProcessBinding());
    }

    // Update all outputs
    for (auto& it : output_array) {
        it.FinalizeUpdate();
    }
}

} // namespace Input<|MERGE_RESOLUTION|>--- conflicted
+++ resolved
@@ -464,9 +464,14 @@
         }
 
     } else if (axis != SDL_GAMEPAD_AXIS_INVALID) {
-        auto ApplyDeadzone = [](s8* value, int deadzone) {
-            if (std::abs(*value) <= deadzone) {
+        auto ApplyDeadzone = [](s16* value, std::pair<int, int> deadzone) {
+            if (std::abs(*value) <= deadzone.first || deadzone.first == deadzone.second) {
                 *value = 0;
+            } else {
+                *value = (*value >= 0 ? 1 : -1) *
+                         std::clamp((int)((128.0 * (std::abs(*value) - deadzone.first)) /
+                                          (float)(deadzone.second - deadzone.first)),
+                                    0, 128);
             }
         };
         switch (axis) {
@@ -525,20 +530,6 @@
     } else if (axis != SDL_GAMEPAD_AXIS_INVALID && positive_axis) {
         // avoid double-updating axes, but don't skip directional button bindings
         float multiplier = 1.0;
-<<<<<<< HEAD
-=======
-        int deadzone = 0;
-        auto ApplyDeadzone = [](s16* value, std::pair<int, int> deadzone) {
-            if (std::abs(*value) <= deadzone.first || deadzone.first == deadzone.second) {
-                *value = 0;
-            } else {
-                *value = (*value >= 0 ? 1 : -1) *
-                         std::clamp((int)((128.0 * (std::abs(*value) - deadzone.first)) /
-                                          (float)(deadzone.second - deadzone.first)),
-                                    0, 128);
-            }
-        };
->>>>>>> f5d64239
         Axis c_axis = GetAxisFromSDLAxis(axis);
         switch (c_axis) {
         case Axis::LeftX:
