// SPDX-FileCopyrightText: Copyright 2024 shadPS4 Emulator Project
// SPDX-License-Identifier: GPL-2.0-or-later

#pragma once

#include <mutex>
<<<<<<< HEAD
#include "SDL3/SDL_joystick.h"
#include "common/assert.h"
=======
#include <SDL3/SDL_gamepad.h>
>>>>>>> 3f86c2e9
#include "common/types.h"
#include "core/libraries/pad/pad.h"

struct SDL_Gamepad;

namespace Input {

enum class Axis {
    LeftX = 0,
    LeftY = 1,
    RightX = 2,
    RightY = 3,
    TriggerLeft = 4,
    TriggerRight = 5,

    AxisMax
};

struct TouchpadEntry {
    u8 ID = 0;
    bool state{};
    u16 x{};
    u16 y{};
};

struct State {
    Libraries::Pad::OrbisPadButtonDataOffset buttonsState{};
    u64 time = 0;
    int axes[static_cast<int>(Axis::AxisMax)] = {128, 128, 128, 128, 0, 0};
    TouchpadEntry touchpad[2] = {{false, 0, 0}, {false, 0, 0}};
    Libraries::Pad::OrbisFVector3 acceleration = {0.0f, 0.0f, 0.0f};
    Libraries::Pad::OrbisFVector3 angularVelocity = {0.0f, 0.0f, 0.0f};
    Libraries::Pad::OrbisFQuaternion orientation = {0.0f, 0.0f, 0.0f, 1.0f};
};

<<<<<<< HEAD
=======
class Engine {
public:
    virtual ~Engine() = default;
    virtual void Init() = 0;
    virtual void SetLightBarRGB(u8 r, u8 g, u8 b) = 0;
    virtual void SetVibration(u8 smallMotor, u8 largeMotor) = 0;
    virtual State ReadState() = 0;
    virtual float GetAccelPollRate() const = 0;
    virtual float GetGyroPollRate() const = 0;
    SDL_Gamepad* m_gamepad;
};

>>>>>>> 3f86c2e9
inline int GetAxis(int min, int max, int value) {
    int v = (255 * (value - min)) / (max - min);
    return (v < 0 ? 0 : (v > 255 ? 255 : v));
}

constexpr u32 MAX_STATES = 32;

class GameController {
    friend class GameControllers;

public:
    GameController();
    virtual ~GameController() = default;

    void ReadState(State* state, bool* isConnected, int* connectedCount);
    int ReadStates(State* states, int states_num, bool* isConnected, int* connectedCount);
    State GetLastState() const;
    void CheckButton(int id, Libraries::Pad::OrbisPadButtonDataOffset button, bool isPressed);
    void AddState(const State& state);
    void Axis(int id, Input::Axis axis, int value);
    void Gyro(int id, const float gyro[3]);
    void Acceleration(int id, const float acceleration[3]);
    void SetLightBarRGB(u8 r, u8 g, u8 b);
    bool SetVibration(u8 smallMotor, u8 largeMotor);
    void SetTouchpadState(int touchIndex, bool touchDown, float x, float y);
    u32 Poll();

<<<<<<< HEAD
    float gyro_poll_rate;
    float accel_poll_rate;
    u32 user_id = -1; // ORBIS_USER_SERVICE_USER_ID_INVALID
=======
    u8 GetTouchCount();
    void SetTouchCount(u8 touchCount);
    u8 GetSecondaryTouchCount();
    void SetSecondaryTouchCount(u8 touchCount);
    u8 GetPreviousTouchNum();
    void SetPreviousTouchNum(u8 touchNum);
    bool WasSecondaryTouchReset();
    void UnsetSecondaryTouchResetBool();

    void SetLastOrientation(Libraries::Pad::OrbisFQuaternion& orientation);
    Libraries::Pad::OrbisFQuaternion GetLastOrientation();
    std::chrono::steady_clock::time_point GetLastUpdate();
    void SetLastUpdate(std::chrono::steady_clock::time_point lastUpdate);
>>>>>>> 3f86c2e9
    static void CalculateOrientation(Libraries::Pad::OrbisFVector3& acceleration,
                                     Libraries::Pad::OrbisFVector3& angularVelocity,
                                     float deltaTime,
                                     Libraries::Pad::OrbisFQuaternion& lastOrientation,
                                     Libraries::Pad::OrbisFQuaternion& orientation);

private:
    struct StateInternal {
        bool obtained = false;
    };

    std::mutex m_mutex;
    bool m_connected = true;
    State m_last_state;
    int m_connected_count = 0;
    u32 m_states_num = 0;
    u32 m_first_state = 0;
    u8 m_touch_count = 0;
    u8 m_secondary_touch_count = 0;
    u8 m_previous_touch_count = 0;
    u8 m_previous_touchnum = 0;
    bool m_was_secondary_reset = false;
    std::array<State, MAX_STATES> m_states;
    std::array<StateInternal, MAX_STATES> m_private;
    std::chrono::steady_clock::time_point m_last_update = {};
    Libraries::Pad::OrbisFQuaternion m_orientation = {0.0f, 0.0f, 0.0f, 1.0f};

    SDL_Gamepad* m_sdl_gamepad = nullptr;
    u8 player_index = -1;
};

class GameControllers {
    std::array<GameController*, 4> controllers;

public:
    GameControllers()
        : controllers({new GameController(), new GameController(), new GameController(),
                       new GameController()}) {};
    virtual ~GameControllers() = default;
    GameController* operator[](const size_t& i) const {
        if (i > 3) {
            UNREACHABLE_MSG("Index out of bounds for GameControllers!");
        }
        return controllers[i];
    }
    static void TryOpenSDLControllers(GameControllers& controllers);
    static u8 GetGamepadIndexFromJoystickId(SDL_JoystickID id);
};

} // namespace Input

namespace GamepadSelect {

int GetIndexfromGUID(SDL_JoystickID* gamepadIDs, int gamepadCount, std::string GUID);
std::string GetGUIDString(SDL_JoystickID* gamepadIDs, int index);
std::string GetSelectedGamepad();
void SetSelectedGamepad(std::string GUID);

} // namespace GamepadSelect<|MERGE_RESOLUTION|>--- conflicted
+++ resolved
@@ -4,12 +4,9 @@
 #pragma once
 
 #include <mutex>
-<<<<<<< HEAD
 #include "SDL3/SDL_joystick.h"
 #include "common/assert.h"
-=======
 #include <SDL3/SDL_gamepad.h>
->>>>>>> 3f86c2e9
 #include "common/types.h"
 #include "core/libraries/pad/pad.h"
 
@@ -45,21 +42,6 @@
     Libraries::Pad::OrbisFQuaternion orientation = {0.0f, 0.0f, 0.0f, 1.0f};
 };
 
-<<<<<<< HEAD
-=======
-class Engine {
-public:
-    virtual ~Engine() = default;
-    virtual void Init() = 0;
-    virtual void SetLightBarRGB(u8 r, u8 g, u8 b) = 0;
-    virtual void SetVibration(u8 smallMotor, u8 largeMotor) = 0;
-    virtual State ReadState() = 0;
-    virtual float GetAccelPollRate() const = 0;
-    virtual float GetGyroPollRate() const = 0;
-    SDL_Gamepad* m_gamepad;
-};
-
->>>>>>> 3f86c2e9
 inline int GetAxis(int min, int max, int value) {
     int v = (255 * (value - min)) / (max - min);
     return (v < 0 ? 0 : (v > 255 ? 255 : v));
@@ -87,11 +69,6 @@
     void SetTouchpadState(int touchIndex, bool touchDown, float x, float y);
     u32 Poll();
 
-<<<<<<< HEAD
-    float gyro_poll_rate;
-    float accel_poll_rate;
-    u32 user_id = -1; // ORBIS_USER_SERVICE_USER_ID_INVALID
-=======
     u8 GetTouchCount();
     void SetTouchCount(u8 touchCount);
     u8 GetSecondaryTouchCount();
@@ -105,12 +82,15 @@
     Libraries::Pad::OrbisFQuaternion GetLastOrientation();
     std::chrono::steady_clock::time_point GetLastUpdate();
     void SetLastUpdate(std::chrono::steady_clock::time_point lastUpdate);
->>>>>>> 3f86c2e9
     static void CalculateOrientation(Libraries::Pad::OrbisFVector3& acceleration,
                                      Libraries::Pad::OrbisFVector3& angularVelocity,
                                      float deltaTime,
                                      Libraries::Pad::OrbisFQuaternion& lastOrientation,
                                      Libraries::Pad::OrbisFQuaternion& orientation);
+
+    float gyro_poll_rate;
+    float accel_poll_rate;
+    u32 user_id = -1; // ORBIS_USER_SERVICE_USER_ID_INVALID
 
 private:
     struct StateInternal {
