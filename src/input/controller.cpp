﻿// SPDX-FileCopyrightText: Copyright 2024 shadPS4 Emulator Project
// SPDX-License-Identifier: GPL-2.0-or-later

#include <unordered_set>
#include <SDL3/SDL.h>
#include <common/singleton.h>
#include "common/config.h"
#include "common/logging/log.h"
#include "core/libraries/kernel/time.h"
#include "core/libraries/pad/pad.h"
#include "core/libraries/system/userservice.h"
#include "input/controller.h"

static std::string SelectedGamepad = "";

namespace Input {

GameController::GameController() {
    m_states_num = 0;
    m_last_state = State();
}

void GameController::ReadState(State* state, bool* isConnected, int* connectedCount) {
    std::scoped_lock lock{m_mutex};

    *isConnected = m_connected;
    *connectedCount = m_connected_count;
    *state = GetLastState();
}

int GameController::ReadStates(State* states, int states_num, bool* isConnected,
                               int* connectedCount) {
    std::scoped_lock lock{m_mutex};

    *isConnected = m_connected;
    *connectedCount = m_connected_count;

    int ret_num = 0;

    if (m_connected) {
        if (m_states_num == 0) {
            ret_num = 1;
            states[0] = m_last_state;
        } else {
            for (uint32_t i = 0; i < m_states_num; i++) {
                if (ret_num >= states_num) {
                    break;
                }
                auto index = (m_first_state + i) % MAX_STATES;
                if (!m_private[index].obtained) {
                    m_private[index].obtained = true;

                    states[ret_num++] = m_states[index];
                }
            }
        }
    }

    return ret_num;
}

State GameController::GetLastState() const {
    if (m_states_num == 0) {
        return m_last_state;
    }
    const u32 last = (m_first_state + m_states_num - 1) % MAX_STATES;
    return m_states[last];
}

void GameController::AddState(const State& state) {
    if (m_states_num >= MAX_STATES) {
        m_states_num = MAX_STATES - 1;
        m_first_state = (m_first_state + 1) % MAX_STATES;
    }

    const u32 index = (m_first_state + m_states_num) % MAX_STATES;
    m_states[index] = state;
    m_last_state = state;
    m_private[index].obtained = false;
    m_states_num++;
}

void GameController::CheckButton(int id, Libraries::Pad::OrbisPadButtonDataOffset button,
                                 bool is_pressed) {
    std::scoped_lock lock{m_mutex};
    auto state = GetLastState();
    state.time = Libraries::Kernel::sceKernelGetProcessTime();
    if (is_pressed) {
        state.buttonsState |= button;
    } else {
        state.buttonsState &= ~button;
    }

    AddState(state);
}

void GameController::Axis(int id, Input::Axis axis, int value) {
    using Libraries::Pad::OrbisPadButtonDataOffset;

    std::scoped_lock lock{m_mutex};
    auto state = GetLastState();

    state.time = Libraries::Kernel::sceKernelGetProcessTime();
    int axis_id = static_cast<int>(axis);
    state.axes[axis_id] = value;

    if (axis == Input::Axis::TriggerLeft) {
        if (value > 0) {
            state.buttonsState |= OrbisPadButtonDataOffset::L2;
        } else {
            state.buttonsState &= ~OrbisPadButtonDataOffset::L2;
        }
    }

    if (axis == Input::Axis::TriggerRight) {
        if (value > 0) {
            state.buttonsState |= OrbisPadButtonDataOffset::R2;
        } else {
            state.buttonsState &= ~OrbisPadButtonDataOffset::R2;
        }
    }

    AddState(state);
}

void GameController::Gyro(int id, const float gyro[3]) {
    std::scoped_lock lock{m_mutex};
    auto state = GetLastState();
    state.time = Libraries::Kernel::sceKernelGetProcessTime();

    // Update the angular velocity (gyro data)
    state.angularVelocity.x = gyro[0]; // X-axis
    state.angularVelocity.y = gyro[1]; // Y-axis
    state.angularVelocity.z = gyro[2]; // Z-axis

    AddState(state);
}
void GameController::Acceleration(int id, const float acceleration[3]) {
    std::scoped_lock lock{m_mutex};
    auto state = GetLastState();
    state.time = Libraries::Kernel::sceKernelGetProcessTime();

    // Update the acceleration values
    state.acceleration.x = acceleration[0]; // X-axis
    state.acceleration.y = acceleration[1]; // Y-axis
    state.acceleration.z = acceleration[2]; // Z-axis

    AddState(state);
}

void GameController::CalculateOrientation(Libraries::Pad::OrbisFVector3& acceleration,
                                          Libraries::Pad::OrbisFVector3& angularVelocity,
                                          float deltaTime,
                                          Libraries::Pad::OrbisFQuaternion& lastOrientation,
                                          Libraries::Pad::OrbisFQuaternion& orientation) {
    Libraries::Pad::OrbisFQuaternion q = lastOrientation;
    Libraries::Pad::OrbisFQuaternion ω = {angularVelocity.x, angularVelocity.y, angularVelocity.z,
                                          0.0f};

    Libraries::Pad::OrbisFQuaternion qω = {q.w * ω.x + q.x * ω.w + q.y * ω.z - q.z * ω.y,
                                           q.w * ω.y + q.y * ω.w + q.z * ω.x - q.x * ω.z,
                                           q.w * ω.z + q.z * ω.w + q.x * ω.y - q.y * ω.x,
                                           q.w * ω.w - q.x * ω.x - q.y * ω.y - q.z * ω.z};

    Libraries::Pad::OrbisFQuaternion qDot = {0.5f * qω.x, 0.5f * qω.y, 0.5f * qω.z, 0.5f * qω.w};

    q.x += qDot.x * deltaTime;
    q.y += qDot.y * deltaTime;
    q.z += qDot.z * deltaTime;
    q.w += qDot.w * deltaTime;

    float norm = std::sqrt(q.x * q.x + q.y * q.y + q.z * q.z + q.w * q.w);
    q.x /= norm;
    q.y /= norm;
    q.z /= norm;
    q.w /= norm;

    orientation.x = q.x;
    orientation.y = q.y;
    orientation.z = q.z;
    orientation.w = q.w;
    LOG_DEBUG(Lib_Pad, "Calculated orientation: {:.2f} {:.2f} {:.2f} {:.2f}", orientation.x,
              orientation.y, orientation.z, orientation.w);
}

void GameController::SetLightBarRGB(u8 r, u8 g, u8 b) {
    if (m_sdl_gamepad != nullptr) {
        SDL_SetGamepadLED(m_sdl_gamepad, r, g, b);
    }
}

bool GameController::SetVibration(u8 smallMotor, u8 largeMotor) {
    if (m_sdl_gamepad != nullptr) {
        return SDL_RumbleGamepad(m_sdl_gamepad, (smallMotor / 255.0f) * 0xFFFF,
                                 (largeMotor / 255.0f) * 0xFFFF, -1);
    }
    return true;
}

void GameController::SetTouchpadState(int touchIndex, bool touchDown, float x, float y) {
    if (touchIndex < 2) {
        std::scoped_lock lock{m_mutex};
        auto state = GetLastState();
        state.time = Libraries::Kernel::sceKernelGetProcessTime();

        state.touchpad[touchIndex].state = touchDown;
        state.touchpad[touchIndex].x = static_cast<u16>(x * 1920);
        state.touchpad[touchIndex].y = static_cast<u16>(y * 941);

        AddState(state);
    }
}

<<<<<<< HEAD
bool is_first_check = true;

void GameControllers::TryOpenSDLControllers(GameControllers& controllers) {
    using namespace Libraries::UserService;
    int controller_count;
    SDL_JoystickID* new_joysticks = SDL_GetGamepads(&controller_count);

    std::unordered_set<SDL_JoystickID> assigned_ids;
    std::array<bool, 4> slot_taken{false, false, false, false};

    for (int i = 0; i < 4; i++) {
        SDL_Gamepad* pad = controllers[i]->m_sdl_gamepad;
        if (pad) {
            SDL_JoystickID id = SDL_GetGamepadID(pad);
            bool still_connected = false;
            for (int j = 0; j < controller_count; j++) {
                if (new_joysticks[j] == id) {
                    still_connected = true;
                    assigned_ids.insert(id);
                    slot_taken[i] = true;
                    break;
                }
            }
            if (!still_connected) {
                AddUserServiceEvent({OrbisUserServiceEventType::Logout, i + 1});
                SDL_CloseGamepad(pad);
                controllers[i]->m_sdl_gamepad = nullptr;
                controllers[i]->user_id = -1;
                slot_taken[i] = false;
            } else {
                controllers[i]->player_index = i;
            }
        }
=======
u8 GameController::GetTouchCount() {
    std::scoped_lock lock{m_mutex};
    return m_touch_count;
}

void GameController::SetTouchCount(u8 touchCount) {
    std::scoped_lock lock{m_mutex};
    m_touch_count = touchCount;
}

u8 GameController::GetSecondaryTouchCount() {
    std::scoped_lock lock{m_mutex};
    return m_secondary_touch_count;
}

void GameController::SetSecondaryTouchCount(u8 touchCount) {
    std::scoped_lock lock{m_mutex};
    m_secondary_touch_count = touchCount;
    if (touchCount == 0) {
        m_was_secondary_reset = true;
    }
}

u8 GameController::GetPreviousTouchNum() {
    std::scoped_lock lock{m_mutex};
    return m_previous_touchnum;
}

void GameController::SetPreviousTouchNum(u8 touchNum) {
    std::scoped_lock lock{m_mutex};
    m_previous_touchnum = touchNum;
}

bool GameController::WasSecondaryTouchReset() {
    std::scoped_lock lock{m_mutex};
    return m_was_secondary_reset;
}

void GameController::UnsetSecondaryTouchResetBool() {
    std::scoped_lock lock{m_mutex};
    m_was_secondary_reset = false;
}

void GameController::SetLastOrientation(Libraries::Pad::OrbisFQuaternion& orientation) {
    std::scoped_lock lock{m_mutex};
    m_orientation = orientation;
}

Libraries::Pad::OrbisFQuaternion GameController::GetLastOrientation() {
    std::scoped_lock lock{m_mutex};
    return m_orientation;
}

std::chrono::steady_clock::time_point GameController::GetLastUpdate() {
    std::scoped_lock lock{m_mutex};
    return m_last_update;
}

void GameController::SetLastUpdate(std::chrono::steady_clock::time_point lastUpdate) {
    std::scoped_lock lock{m_mutex};
    m_last_update = lastUpdate;
}

void GameController::SetEngine(std::unique_ptr<Engine> engine) {
    std::scoped_lock _{m_mutex};
    m_engine = std::move(engine);
    if (m_engine) {
        m_engine->Init();
>>>>>>> 3f86c2e9
    }

    for (int j = 0; j < controller_count; j++) {
        SDL_JoystickID id = new_joysticks[j];
        if (assigned_ids.contains(id))
            continue;

        SDL_Gamepad* pad = SDL_OpenGamepad(id);
        if (!pad)
            continue;

        for (int i = 0; i < 4; i++) {
            if (!slot_taken[i]) {
                controllers[i]->m_sdl_gamepad = pad;
                LOG_INFO(Input, "Gamepad registered for slot {}! Handle: {}", i,
                         SDL_GetGamepadID(pad));
                controllers[i]->user_id = i + 1;
                slot_taken[i] = true;
                controllers[i]->player_index = i;
                AddUserServiceEvent({OrbisUserServiceEventType::Login, i + 1});

                if (SDL_SetGamepadSensorEnabled(controllers[i]->m_sdl_gamepad, SDL_SENSOR_GYRO,
                                                true)) {
                    controllers[i]->gyro_poll_rate = SDL_GetGamepadSensorDataRate(
                        controllers[i]->m_sdl_gamepad, SDL_SENSOR_GYRO);
                    LOG_INFO(Input, "Gyro initialized, poll rate: {}",
                             controllers[i]->gyro_poll_rate);
                } else {
                    LOG_ERROR(Input, "Failed to initialize gyro controls for gamepad {}",
                              controllers[i]->user_id);
                }
                if (SDL_SetGamepadSensorEnabled(controllers[i]->m_sdl_gamepad, SDL_SENSOR_ACCEL,
                                                true)) {
                    controllers[i]->accel_poll_rate = SDL_GetGamepadSensorDataRate(
                        controllers[i]->m_sdl_gamepad, SDL_SENSOR_ACCEL);
                    LOG_INFO(Input, "Accel initialized, poll rate: {}",
                             controllers[i]->accel_poll_rate);
                } else {
                    LOG_ERROR(Input, "Failed to initialize accel controls for gamepad {}",
                              controllers[i]->user_id);
                }
                break;
            }
        }
    }
    if (is_first_check) [[unlikely]] {
        is_first_check = false;
        if (controller_count == 0) {
            controllers[0]->user_id = 1;
            AddUserServiceEvent({OrbisUserServiceEventType::Login, 1});
        }
    }
}

u32 GameController::Poll() {
    std::scoped_lock lock{m_mutex};
    if (m_connected) {
        auto time = Libraries::Kernel::sceKernelGetProcessTime();
        if (m_states_num == 0) {
            auto diff = (time - m_last_state.time) / 1000;
            if (diff >= 100) {
                AddState(GetLastState());
            }
        } else {
            auto index = (m_first_state - 1 + m_states_num) % MAX_STATES;
            auto diff = (time - m_states[index].time) / 1000;
            if (m_private[index].obtained && diff >= 100) {
                AddState(GetLastState());
            }
        }
    }
    return 100;
}

<<<<<<< HEAD
u8 GameControllers::GetGamepadIndexFromJoystickId(SDL_JoystickID id) {
    s32 index = SDL_GetGamepadPlayerIndex(SDL_GetGamepadFromID(id));
    LOG_INFO(Input, "Gamepad index: {}", index);
    return index;
}

} // namespace Input
=======
} // namespace Input

namespace GamepadSelect {

int GetDefaultGamepad(SDL_JoystickID* gamepadIDs, int gamepadCount) {
    char GUIDbuf[33];
    if (Config::getDefaultControllerID() != "") {
        for (int i = 0; i < gamepadCount; i++) {
            SDL_GUIDToString(SDL_GetGamepadGUIDForID(gamepadIDs[i]), GUIDbuf, 33);
            std::string currentGUID = std::string(GUIDbuf);
            if (currentGUID == Config::getDefaultControllerID()) {
                return i;
            }
        }
    }
    return -1;
}

int GetIndexfromGUID(SDL_JoystickID* gamepadIDs, int gamepadCount, std::string GUID) {
    char GUIDbuf[33];
    for (int i = 0; i < gamepadCount; i++) {
        SDL_GUIDToString(SDL_GetGamepadGUIDForID(gamepadIDs[i]), GUIDbuf, 33);
        std::string currentGUID = std::string(GUIDbuf);
        if (currentGUID == GUID) {
            return i;
        }
    }
    return -1;
}

std::string GetGUIDString(SDL_JoystickID* gamepadIDs, int index) {
    char GUIDbuf[33];
    SDL_GUIDToString(SDL_GetGamepadGUIDForID(gamepadIDs[index]), GUIDbuf, 33);
    std::string GUID = std::string(GUIDbuf);
    return GUID;
}

std::string GetSelectedGamepad() {
    return SelectedGamepad;
}

void SetSelectedGamepad(std::string GUID) {
    SelectedGamepad = GUID;
}

} // namespace GamepadSelect
>>>>>>> 3f86c2e9
<|MERGE_RESOLUTION|>--- conflicted
+++ resolved
@@ -211,7 +211,6 @@
     }
 }
 
-<<<<<<< HEAD
 bool is_first_check = true;
 
 void GameControllers::TryOpenSDLControllers(GameControllers& controllers) {
@@ -245,76 +244,6 @@
                 controllers[i]->player_index = i;
             }
         }
-=======
-u8 GameController::GetTouchCount() {
-    std::scoped_lock lock{m_mutex};
-    return m_touch_count;
-}
-
-void GameController::SetTouchCount(u8 touchCount) {
-    std::scoped_lock lock{m_mutex};
-    m_touch_count = touchCount;
-}
-
-u8 GameController::GetSecondaryTouchCount() {
-    std::scoped_lock lock{m_mutex};
-    return m_secondary_touch_count;
-}
-
-void GameController::SetSecondaryTouchCount(u8 touchCount) {
-    std::scoped_lock lock{m_mutex};
-    m_secondary_touch_count = touchCount;
-    if (touchCount == 0) {
-        m_was_secondary_reset = true;
-    }
-}
-
-u8 GameController::GetPreviousTouchNum() {
-    std::scoped_lock lock{m_mutex};
-    return m_previous_touchnum;
-}
-
-void GameController::SetPreviousTouchNum(u8 touchNum) {
-    std::scoped_lock lock{m_mutex};
-    m_previous_touchnum = touchNum;
-}
-
-bool GameController::WasSecondaryTouchReset() {
-    std::scoped_lock lock{m_mutex};
-    return m_was_secondary_reset;
-}
-
-void GameController::UnsetSecondaryTouchResetBool() {
-    std::scoped_lock lock{m_mutex};
-    m_was_secondary_reset = false;
-}
-
-void GameController::SetLastOrientation(Libraries::Pad::OrbisFQuaternion& orientation) {
-    std::scoped_lock lock{m_mutex};
-    m_orientation = orientation;
-}
-
-Libraries::Pad::OrbisFQuaternion GameController::GetLastOrientation() {
-    std::scoped_lock lock{m_mutex};
-    return m_orientation;
-}
-
-std::chrono::steady_clock::time_point GameController::GetLastUpdate() {
-    std::scoped_lock lock{m_mutex};
-    return m_last_update;
-}
-
-void GameController::SetLastUpdate(std::chrono::steady_clock::time_point lastUpdate) {
-    std::scoped_lock lock{m_mutex};
-    m_last_update = lastUpdate;
-}
-
-void GameController::SetEngine(std::unique_ptr<Engine> engine) {
-    std::scoped_lock _{m_mutex};
-    m_engine = std::move(engine);
-    if (m_engine) {
-        m_engine->Init();
->>>>>>> 3f86c2e9
     }
 
     for (int j = 0; j < controller_count; j++) {
@@ -368,6 +297,68 @@
         }
     }
 }
+u8 GameController::GetTouchCount() {
+    std::scoped_lock lock{m_mutex};
+    return m_touch_count;
+}
+
+void GameController::SetTouchCount(u8 touchCount) {
+    std::scoped_lock lock{m_mutex};
+    m_touch_count = touchCount;
+}
+
+u8 GameController::GetSecondaryTouchCount() {
+    std::scoped_lock lock{m_mutex};
+    return m_secondary_touch_count;
+}
+
+void GameController::SetSecondaryTouchCount(u8 touchCount) {
+    std::scoped_lock lock{m_mutex};
+    m_secondary_touch_count = touchCount;
+    if (touchCount == 0) {
+        m_was_secondary_reset = true;
+    }
+}
+
+u8 GameController::GetPreviousTouchNum() {
+    std::scoped_lock lock{m_mutex};
+    return m_previous_touchnum;
+}
+
+void GameController::SetPreviousTouchNum(u8 touchNum) {
+    std::scoped_lock lock{m_mutex};
+    m_previous_touchnum = touchNum;
+}
+
+bool GameController::WasSecondaryTouchReset() {
+    std::scoped_lock lock{m_mutex};
+    return m_was_secondary_reset;
+}
+
+void GameController::UnsetSecondaryTouchResetBool() {
+    std::scoped_lock lock{m_mutex};
+    m_was_secondary_reset = false;
+}
+
+void GameController::SetLastOrientation(Libraries::Pad::OrbisFQuaternion& orientation) {
+    std::scoped_lock lock{m_mutex};
+    m_orientation = orientation;
+}
+
+Libraries::Pad::OrbisFQuaternion GameController::GetLastOrientation() {
+    std::scoped_lock lock{m_mutex};
+    return m_orientation;
+}
+
+std::chrono::steady_clock::time_point GameController::GetLastUpdate() {
+    std::scoped_lock lock{m_mutex};
+    return m_last_update;
+}
+
+void GameController::SetLastUpdate(std::chrono::steady_clock::time_point lastUpdate) {
+    std::scoped_lock lock{m_mutex};
+    m_last_update = lastUpdate;
+}
 
 u32 GameController::Poll() {
     std::scoped_lock lock{m_mutex};
@@ -389,15 +380,12 @@
     return 100;
 }
 
-<<<<<<< HEAD
 u8 GameControllers::GetGamepadIndexFromJoystickId(SDL_JoystickID id) {
     s32 index = SDL_GetGamepadPlayerIndex(SDL_GetGamepadFromID(id));
     LOG_INFO(Input, "Gamepad index: {}", index);
     return index;
 }
 
-} // namespace Input
-=======
 } // namespace Input
 
 namespace GamepadSelect {
@@ -443,5 +431,4 @@
     SelectedGamepad = GUID;
 }
 
-} // namespace GamepadSelect
->>>>>>> 3f86c2e9
+} // namespace GamepadSelect