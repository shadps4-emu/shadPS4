--- conflicted
+++ resolved
@@ -1,25 +1,6 @@
 // SPDX-FileCopyrightText: Copyright 2024 shadPS4 Emulator Project
 // SPDX-License-Identifier: GPL-2.0-or-later
 
-<<<<<<< HEAD
-#include <fstream>
-#include <iostream>
-#include <map>
-#include <sstream>
-#include <string>
-#include <vector>
-
-#include <SDL3/SDL_events.h>
-#include <SDL3/SDL_init.h>
-#include <SDL3/SDL_properties.h>
-#include <SDL3/SDL_timer.h>
-#include <SDL3/SDL_video.h>
-#include "common/assert.h"
-#include "common/config.h"
-#include "common/elf_info.h"
-#include "common/io_file.h"
-#include "common/path_util.h"
-=======
 #include "SDL3/SDL_events.h"
 #include "SDL3/SDL_init.h"
 #include "SDL3/SDL_properties.h"
@@ -28,7 +9,6 @@
 #include "common/assert.h"
 #include "common/config.h"
 #include "common/elf_info.h"
->>>>>>> 9c81f8e2
 #include "common/version.h"
 #include "core/libraries/pad/pad.h"
 #include "imgui/renderer/imgui_core.h"
@@ -41,414 +21,7 @@
 #include "SDL3/SDL_metal.h"
 #endif
 
-Uint32 getMouseWheelEvent(const SDL_Event* event) {
-    if (event->type != SDL_EVENT_MOUSE_WHEEL)
-        return 0;
-    if (event->wheel.y > 0) {
-        return SDL_MOUSE_WHEEL_UP;
-    } else if (event->wheel.y < 0) {
-        return SDL_MOUSE_WHEEL_DOWN;
-    } else if (event->wheel.x > 0) {
-        return SDL_MOUSE_WHEEL_RIGHT;
-    } else if (event->wheel.x < 0) {
-        return SDL_MOUSE_WHEEL_LEFT;
-    }
-    return 0;
-}
-
-namespace KBMConfig {
-using Libraries::Pad::OrbisPadButtonDataOffset;
-
-// i wrapped it in a function so I can collapse it
-std::string getDefaultKeyboardConfig() {
-    std::string default_config =
-        R"(## SPDX-FileCopyrightText: Copyright 2024 shadPS4 Emulator Project
-## SPDX-License-Identifier: GPL-2.0-or-later
- 
-#This is the default keybinding config
-#To change per-game configs, modify the CUSAXXXXX.ini files
-#To change the default config that applies to new games without already existing configs, modify default.ini
-#If you don't like certain mappings, delete, change or comment them out.
-#You can add any amount of KBM keybinds to a single controller input,
-#but you can use each KBM keybind for one controller input.
-
-#Keybinds used by the emulator (these are unchangeable):
-#F11 : fullscreen
-#F10 : FPS counter
-#F9  : toggle mouse-to-joystick input 
-#       (it overwrites everything else to that joystick, so this is required)
-#F8  : reparse keyboard input(this)
-
-#This is a mapping for Bloodborne, inspired by other Souls titles on PC.
-
-#Specifies which joystick the mouse movement controls.
-mouse_to_joystick = right;
-
-#Use healing item, change status in inventory
-triangle = f;
-#Dodge, back in inventory
-circle = space;
-#Interact, select item in inventory
-cross = e;
-#Use quick item, remove item in inventory
-square = r;
-
-#Emergency extra bullets
-up = w, lalt;
-up = mousewheelup;
-#Change quick item
-down = s, lalt;
-down = mousewheeldown;
-#Change weapon in left hand
-left = a, lalt;
-left = mousewheelleft;
-#Change weapon in right hand
-right = d, lalt;
-right = mousewheelright;
-#Change into 'inventory mode', so you don't have to hold lalt every time you go into menus
-modkey_toggle = i, lalt;
-
-#Menu
-options = escape;
-#Gestures
-touchpad = g;
-
-#Transform
-l1 = rightbutton, lshift;
-#Shoot
-r1 = leftbutton;
-#Light attack
-l2 = rightbutton;
-#Heavy attack
-r2 = leftbutton, lshift;
-#Does nothing
-l3 = x;
-#Center cam, lock on
-r3 = q;
-r3 = middlebutton;
-
-#Axis mappings
-#Move
-axis_left_x_minus = a;
-axis_left_x_plus = d;
-axis_left_y_minus = w;
-axis_left_y_plus = s;
-#Change to 'walk mode' by holding the following key:
-leftjoystick_halfmode = lctrl;
-)";
-    return default_config;
-}
-
-// Button map: maps key+modifier to controller button
-std::map<KeyBinding, u32> button_map = {};
-std::map<KeyBinding, AxisMapping> axis_map = {};
-std::map<SDL_Keycode, std::pair<SDL_Keymod, bool>> key_to_modkey_toggle_map = {};
-
-// Flags and values for varying purposes
-int mouse_joystick_binding = 0;
-float mouse_deadzone_offset = 0.5, mouse_speed = 1, mouse_speed_offset = 0.125;
-Uint32 mouse_polling_id = 0;
-bool mouse_enabled = false, leftjoystick_halfmode = false, rightjoystick_halfmode = false;
-
-// A vector to store delayed actions by event ID
-std::vector<DelayedAction> delayedActions;
-
-KeyBinding::KeyBinding(const SDL_Event* event) {
-    modifier = getCustomModState();
-    key = 0;
-    if (event->type == SDL_EVENT_KEY_DOWN || event->type == SDL_EVENT_KEY_UP) {
-        key = event->key.key;
-    } else if (event->type == SDL_EVENT_MOUSE_BUTTON_DOWN ||
-               event->type == SDL_EVENT_MOUSE_BUTTON_UP) {
-        key = event->button.button;
-    } else if (event->type == SDL_EVENT_MOUSE_WHEEL) {
-        key = getMouseWheelEvent(event);
-    } else {
-        std::cout << "We don't support this event type!\n";
-    }
-}
-
-bool KeyBinding::operator<(const KeyBinding& other) const {
-    return std::tie(key, modifier) < std::tie(other.key, other.modifier);
-}
-
-SDL_Keymod KeyBinding::getCustomModState() {
-    SDL_Keymod state = SDL_GetModState();
-    for (auto mod_flag : KBMConfig::key_to_modkey_toggle_map) {
-        if (mod_flag.second.second) {
-            state |= mod_flag.second.first;
-        }
-    }
-    return state;
-}
-
-void parseInputConfig(const std::string game_id = "") {
-    // Read configuration file of the game, and if it doesn't exist, generate it from default
-    // If that doesn't exist either, generate that from getDefaultConfig() and try again
-    // If even the folder is missing, we start with that.
-    const auto config_dir = Common::FS::GetUserPath(Common::FS::PathType::UserDir) / "kbmConfig";
-    const auto config_file = config_dir / (game_id + ".ini");
-    const auto default_config_file = config_dir / "default.ini";
-
-    // Ensure the config directory exists
-    if (!std::filesystem::exists(config_dir)) {
-        std::filesystem::create_directories(config_dir);
-    }
-
-    // Try loading the game-specific config file
-    if (!std::filesystem::exists(config_file)) {
-        // If game-specific config doesn't exist, check for the default config
-        if (!std::filesystem::exists(default_config_file)) {
-            // If the default config is also missing, create it from getDefaultConfig()
-            const auto default_config = getDefaultKeyboardConfig();
-            std::ofstream default_config_stream(default_config_file);
-            if (default_config_stream) {
-                default_config_stream << default_config;
-            }
-        }
-
-        // If default config now exists, copy it to the game-specific config file
-        if (std::filesystem::exists(default_config_file) && !game_id.empty()) {
-            std::filesystem::copy(default_config_file, config_file);
-        }
-    }
-    // if we just called the function to generate the directory and the default .ini
-    if (game_id.empty()) {
-        return;
-    }
-
-    // we reset these here so in case the user fucks up or doesn't include this we can fall back to
-    // default
-    mouse_deadzone_offset = 0.5;
-    mouse_speed = 1;
-    mouse_speed_offset = 0.125;
-    button_map.clear();
-    axis_map.clear();
-    key_to_modkey_toggle_map.clear();
-    int lineCount = 0;
-
-    std::ifstream file(config_file);
-    std::string line = "";
-    while (std::getline(file, line)) {
-        lineCount++;
-        // strip the ; and whitespace
-        line.erase(std::remove(line.begin(), line.end(), ' '), line.end());
-        if (line[line.length() - 1] == ';') {
-            line = line.substr(0, line.length() - 1);
-        }
-        // Ignore comment lines
-        if (line.empty() || line[0] == '#') {
-            continue;
-        }
-        // Split the line by '='
-        std::size_t equal_pos = line.find('=');
-        if (equal_pos == std::string::npos) {
-            std::cerr << "Invalid line format at line: " << lineCount << " data: " << line
-                      << std::endl;
-            continue;
-        }
-
-        std::string before_equals = line.substr(0, equal_pos);
-        std::string after_equals = line.substr(equal_pos + 1);
-        std::size_t comma_pos = after_equals.find(',');
-        KeyBinding binding = {0, SDL_KMOD_NONE};
-
-        // special check for mouse to joystick input
-        if (before_equals == "mouse_to_joystick") {
-            if (after_equals == "left") {
-                mouse_joystick_binding = 1;
-            } else if (after_equals == "right") {
-                mouse_joystick_binding = 2;
-            } else {
-                mouse_joystick_binding = 0; // default to 'none' or invalid
-            }
-            continue;
-        }
-        // mod key toggle
-        if (before_equals == "modkey_toggle") {
-            if (comma_pos != std::string::npos) {
-                auto k = string_to_keyboard_key_map.find(after_equals.substr(0, comma_pos));
-                auto m = string_to_keyboard_mod_key_map.find(after_equals.substr(comma_pos + 1));
-                if (k != string_to_keyboard_key_map.end() &&
-                    m != string_to_keyboard_mod_key_map.end()) {
-                    key_to_modkey_toggle_map[k->second] = {m->second, false};
-                    continue;
-                }
-            }
-            std::cerr << "Invalid line format at line: " << lineCount << " data: " << line
-                      << std::endl;
-            continue;
-        }
-        // first we parse the binding, and if its wrong, we skip to the next line
-        if (comma_pos != std::string::npos) {
-            // Handle key + modifier
-            std::string key = after_equals.substr(0, comma_pos);
-            std::string mod = after_equals.substr(comma_pos + 1);
-
-            auto key_it = string_to_keyboard_key_map.find(key);
-            auto mod_it = string_to_keyboard_mod_key_map.find(mod);
-
-            if (key_it != string_to_keyboard_key_map.end() &&
-                mod_it != string_to_keyboard_mod_key_map.end()) {
-                binding.key = key_it->second;
-                binding.modifier = mod_it->second;
-            } else if (before_equals == "mouse_movement_params") {
-                // handle mouse movement params
-                float p1 = 0.5, p2 = 1, p3 = 0.125;
-                std::size_t second_comma_pos = after_equals.find(',');
-                try {
-                    p1 = std::stof(key);
-                    p2 = std::stof(mod.substr(0, second_comma_pos));
-                    p3 = std::stof(mod.substr(second_comma_pos + 1));
-                    mouse_deadzone_offset = p1;
-                    mouse_speed = p2;
-                    mouse_speed_offset = p3;
-                } catch (...) {
-                    // fallback to default values
-                    mouse_deadzone_offset = 0.5;
-                    mouse_speed = 1;
-                    mouse_speed_offset = 0.125;
-                    std::cerr << "Parsing error while parsing kbm inputs at line " << lineCount
-                              << " line data: " << line << "\n";
-                }
-                continue;
-            } else {
-                std::cerr << "Syntax error while parsing kbm inputs at line " << lineCount
-                          << " line data: " << line << "\n";
-                continue; // skip
-            }
-        } else {
-            // Just a key without modifier
-            auto key_it = string_to_keyboard_key_map.find(after_equals);
-            if (key_it != string_to_keyboard_key_map.end()) {
-                binding.key = key_it->second;
-            } else {
-                std::cerr << "Syntax error while parsing kbm inputs at line " << lineCount
-                          << " line data: " << line << "\n";
-                continue; // skip
-            }
-        }
-
-        // Check for axis mapping (example: axis_left_x_plus)
-        auto axis_it = string_to_axis_map.find(before_equals);
-        auto button_it = string_to_cbutton_map.find(before_equals);
-        if (axis_it != string_to_axis_map.end()) {
-            axis_map[binding] = axis_it->second;
-        } else if (button_it != string_to_cbutton_map.end()) {
-            button_map[binding] = button_it->second;
-        } else {
-            std::cerr << "Syntax error while parsing kbm inputs at line " << lineCount
-                      << " line data: " << line << "\n";
-        }
-    }
-    file.close();
-}
-
-} // namespace KBMConfig
-
 namespace Frontend {
-using Libraries::Pad::OrbisPadButtonDataOffset;
-
-using namespace KBMConfig;
-using KBMConfig::AxisMapping;
-using KBMConfig::KeyBinding;
-
-// modifiers are bitwise or-d together, so we need to check if ours is in that
-template <typename T>
-typename std::map<KeyBinding, T>::const_iterator FindKeyAllowingPartialModifiers(
-    const std::map<KeyBinding, T>& map, KeyBinding binding) {
-    for (typename std::map<KeyBinding, T>::const_iterator it = map.cbegin(); it != map.cend();
-         it++) {
-        if ((it->first.key == binding.key) && (it->first.modifier & binding.modifier) != 0) {
-            return it;
-        }
-    }
-    return map.end(); // Return end if no match is found
-}
-template <typename T>
-typename std::map<KeyBinding, T>::const_iterator FindKeyAllowingOnlyNoModifiers(
-    const std::map<KeyBinding, T>& map, KeyBinding binding) {
-    for (typename std::map<KeyBinding, T>::const_iterator it = map.cbegin(); it != map.cend();
-         it++) {
-        if (it->first.key == binding.key && it->first.modifier == SDL_KMOD_NONE) {
-            return it;
-        }
-    }
-    return map.end(); // Return end if no match is found
-}
-
-void WindowSDL::handleDelayedActions() {
-    // Uncomment at your own terminal's risk
-    // std::cout << "I fear the amount of spam this line will generate\n";
-    std::this_thread::sleep_for(std::chrono::milliseconds(1));
-    Uint32 currentTime = SDL_GetTicks();
-    for (auto it = delayedActions.begin(); it != delayedActions.end();) {
-        if (currentTime >= it->triggerTime) {
-            if (it->event.type == SDL_EVENT_MOUSE_WHEEL) {
-                SDL_Event* mouseEvent = &(it->event);
-                KeyBinding binding(mouseEvent);
-
-                auto button_it = button_map.find(binding);
-                auto axis_it = axis_map.find(binding);
-
-                if (button_it != button_map.end()) {
-                    updateButton(binding, button_it->second, false);
-                } else if (axis_it != axis_map.end()) {
-                    controller->Axis(0, axis_it->second.axis, Input::GetAxis(-0x80, 0x80, 0));
-                }
-            } else {
-                KeyBinding b(&(it->event));
-                updateModKeyedInputsManually(b);
-            }
-            it = delayedActions.erase(it); // Erase returns the next iterator
-        } else {
-            ++it;
-        }
-    }
-}
-
-Uint32 WindowSDL::mousePolling(void* param, Uint32 id, Uint32 interval) {
-    auto* data = (WindowSDL*)param;
-    data->updateMouse();
-    return 33;
-}
-
-void WindowSDL::updateMouse() {
-    if (!mouse_enabled)
-        return;
-    Input::Axis axis_x, axis_y;
-    switch (mouse_joystick_binding) {
-    case 1:
-        axis_x = Input::Axis::LeftX;
-        axis_y = Input::Axis::LeftY;
-        break;
-    case 2:
-        axis_x = Input::Axis::RightX;
-        axis_y = Input::Axis::RightY;
-        break;
-    case 0:
-    default:
-        return; // no update needed
-    }
-
-    float d_x = 0, d_y = 0;
-    SDL_GetRelativeMouseState(&d_x, &d_y);
-
-    float output_speed =
-        SDL_clamp((sqrt(d_x * d_x + d_y * d_y) + mouse_speed_offset * 128) * mouse_speed,
-                  mouse_deadzone_offset * 128, 128.0);
-
-    float angle = atan2(d_y, d_x);
-    float a_x = cos(angle) * output_speed, a_y = sin(angle) * output_speed;
-
-    if (d_x != 0 && d_y != 0) {
-        controller->Axis(0, axis_x, Input::GetAxis(-0x80, 0x80, a_x));
-        controller->Axis(0, axis_y, Input::GetAxis(-0x80, 0x80, a_y));
-    } else {
-        controller->Axis(0, axis_x, Input::GetAxis(-0x80, 0x80, 0));
-        controller->Axis(0, axis_y, Input::GetAxis(-0x80, 0x80, 0));
-    }
-}
 
 static Uint32 SDLCALL PollController(void* userdata, SDL_TimerID timer_id, Uint32 interval) {
     auto* controller = reinterpret_cast<Input::GameController*>(userdata);
@@ -505,36 +78,24 @@
     window_info.type = WindowSystemType::Metal;
     window_info.render_surface = SDL_Metal_GetLayer(SDL_Metal_CreateView(window));
 #endif
-<<<<<<< HEAD
-    // initialize kbm controls
-    parseInputConfig(std::string(Common::ElfInfo::Instance().GameSerial()));
-=======
     // input handler init-s
     Input::ControllerOutput::setControllerOutputController(controller);
     Input::parseInputConfig(std::string(Common::ElfInfo::Instance().GameSerial()));
->>>>>>> 9c81f8e2
 }
 
 WindowSDL::~WindowSDL() = default;
 
 void WindowSDL::waitEvent() {
     // Called on main thread
-
-    handleDelayedActions();
-
-    SDL_Event event{};
-
-    // waitEvent locks the execution here until the next event,
-    // but we want to poll handleDelayedActions too
-    if (!SDL_PollEvent(&event)) {
+    SDL_Event event;
+
+    if (!SDL_WaitEvent(&event)) {
         return;
     }
+
     if (ImGui::Core::ProcessEvent(&event)) {
         return;
     }
-
-    // Set execution time to 33 ms later than 'now'
-    DelayedAction d = {SDL_GetTicks() + 33, event};
 
     switch (event.type) {
     case SDL_EVENT_WINDOW_RESIZED:
@@ -547,17 +108,6 @@
         is_shown = event.type == SDL_EVENT_WINDOW_EXPOSED;
         onResize();
         break;
-<<<<<<< HEAD
-    case SDL_EVENT_MOUSE_WHEEL:
-    case SDL_EVENT_MOUSE_BUTTON_UP:
-    case SDL_EVENT_MOUSE_BUTTON_DOWN:
-        // native mouse update function goes here
-        // as seen in pr #633
-    case SDL_EVENT_KEY_DOWN:
-    case SDL_EVENT_KEY_UP:
-        delayedActions.push_back(d);
-        onKeyboardMouseEvent(&event);
-=======
     case SDL_EVENT_MOUSE_BUTTON_DOWN:
     case SDL_EVENT_MOUSE_BUTTON_UP:
     case SDL_EVENT_MOUSE_WHEEL:
@@ -565,7 +115,6 @@
     case SDL_EVENT_KEY_DOWN:
     case SDL_EVENT_KEY_UP:
         onKeyboardMouseInput(&event);
->>>>>>> 9c81f8e2
         break;
     case SDL_EVENT_GAMEPAD_BUTTON_DOWN:
     case SDL_EVENT_GAMEPAD_BUTTON_UP:
@@ -587,11 +136,7 @@
 
 void WindowSDL::initTimers() {
     SDL_AddTimer(100, &PollController, controller);
-<<<<<<< HEAD
-    SDL_AddTimer(33, mousePolling, (void*)this);
-=======
     SDL_AddTimer(33, Input::mousePolling, (void*)controller);
->>>>>>> 9c81f8e2
 }
 
 void WindowSDL::onResize() {
@@ -599,40 +144,6 @@
     ImGui::Core::OnResize();
 }
 
-<<<<<<< HEAD
-// for L2/R2, touchpad and normal buttons
-void WindowSDL::updateButton(KeyBinding& binding, u32 button, bool is_pressed) {
-    float touchpad_x = 0;
-    Input::Axis axis = Input::Axis::AxisMax;
-    switch (button) {
-    case OrbisPadButtonDataOffset::ORBIS_PAD_BUTTON_L2:
-    case OrbisPadButtonDataOffset::ORBIS_PAD_BUTTON_R2:
-        axis = (button == OrbisPadButtonDataOffset::ORBIS_PAD_BUTTON_R2) ? Input::Axis::TriggerRight
-                                                                         : Input::Axis::TriggerLeft;
-        controller->Axis(0, axis, Input::GetAxis(0, 0x80, is_pressed ? 255 : 0));
-        break;
-    case OrbisPadButtonDataOffset::ORBIS_PAD_BUTTON_TOUCH_PAD:
-        touchpad_x = Config::getBackButtonBehavior() == "left"    ? 0.25f
-                     : Config::getBackButtonBehavior() == "right" ? 0.75f
-                                                                  : 0.5f;
-        controller->SetTouchpadState(0, true, touchpad_x, 0.5f);
-        controller->CheckButton(0, button, is_pressed);
-        break;
-    default: // is a normal key
-        controller->CheckButton(0, button, is_pressed);
-        break;
-    }
-}
-
-// previously onKeyPress
-void WindowSDL::onKeyboardMouseEvent(const SDL_Event* event) {
-    // Extract key and modifier
-    KeyBinding binding(event);
-
-    bool input_down = event->type == SDL_EVENT_KEY_DOWN ||
-                      event->type == SDL_EVENT_MOUSE_BUTTON_DOWN ||
-                      event->type == SDL_EVENT_MOUSE_WHEEL;
-=======
 Uint32 wheelOffCallback(void* og_event, Uint32 timer_id, Uint32 interval) {
     SDL_Event off_event = *(SDL_Event*)og_event;
     off_event.type = SDL_EVENT_MOUSE_WHEEL_OFF;
@@ -649,123 +160,10 @@
                       event->type == SDL_EVENT_MOUSE_BUTTON_DOWN ||
                       event->type == SDL_EVENT_MOUSE_WHEEL;
     u32 input_id = Input::InputBinding::getInputIDFromEvent(*event);
->>>>>>> 9c81f8e2
 
     // Handle window controls outside of the input maps
     if (event->type == SDL_EVENT_KEY_DOWN) {
         // Reparse kbm inputs
-<<<<<<< HEAD
-        if (binding.key == SDLK_F8) {
-            parseInputConfig(std::string(Common::ElfInfo::Instance().GameSerial()));
-        }
-        // Toggle mouse capture and movement input
-        else if (binding.key == SDLK_F9) {
-            mouse_enabled = !mouse_enabled;
-            SDL_SetWindowRelativeMouseMode(this->GetSdlWindow(),
-                                           !SDL_GetWindowRelativeMouseMode(this->GetSdlWindow()));
-        }
-        // Toggle fullscreen
-        else if (binding.key == SDLK_F11) {
-            SDL_WindowFlags flag = SDL_GetWindowFlags(window);
-            bool is_fullscreen = flag & SDL_WINDOW_FULLSCREEN;
-            SDL_SetWindowFullscreen(window, !is_fullscreen);
-        }
-        // Trigger rdoc capture
-        else if (binding.key == SDLK_F12) {
-            VideoCore::TriggerCapture();
-        }
-    }
-
-    // Check for modifier toggle
-    auto modkey_toggle_it = key_to_modkey_toggle_map.find(binding.key);
-    modkey_toggle_it->second.second ^=
-        (modkey_toggle_it != key_to_modkey_toggle_map.end() &&
-         (binding.modifier & (~modkey_toggle_it->second.first)) == SDL_KMOD_NONE && input_down);
-
-    // Check if the current key+modifier is a button or axis mapping
-    // first only exact matches
-    auto button_it = FindKeyAllowingPartialModifiers(button_map, binding);
-    auto axis_it = FindKeyAllowingPartialModifiers(axis_map, binding);
-    // then no mod key matches if we didn't find it in the previous pass
-    if (button_it == button_map.end() && axis_it == axis_map.end()) {
-        button_it = FindKeyAllowingOnlyNoModifiers(button_map, binding);
-    }
-    if (axis_it == axis_map.end() && button_it == button_map.end()) {
-        axis_it = FindKeyAllowingOnlyNoModifiers(axis_map, binding);
-    }
-
-    if (button_it != button_map.end()) {
-        // joystick_halfmode is not a button update so we handle it differently
-        if (button_it->second == LEFTJOYSTICK_HALFMODE) {
-            leftjoystick_halfmode = input_down;
-        } else if (button_it->second == RIGHTJOYSTICK_HALFMODE) {
-            rightjoystick_halfmode = input_down;
-        } else {
-            WindowSDL::updateButton(binding, button_it->second, input_down);
-        }
-    }
-    if (axis_it != axis_map.end()) {
-        Input::Axis axis = axis_it->second.axis;
-        float multiplier = 1.0;
-        switch (axis) {
-        case Input::Axis::LeftX:
-        case Input::Axis::LeftY:
-            multiplier = leftjoystick_halfmode ? 0.5 : 1.0;
-            break;
-        case Input::Axis::RightX:
-        case Input::Axis::RightY:
-            multiplier = rightjoystick_halfmode ? 0.5 : 1.0;
-            break;
-        default:
-            break;
-        }
-        int axis_value = (input_down ? axis_it->second.value : 0) * multiplier;
-        int ax = Input::GetAxis(-0x80, 0x80, axis_value);
-        controller->Axis(0, axis, ax);
-    }
-}
-
-// if we don't do this, then if we activate a mod keyed input and let go of the mod key first,
-// the button will be stuck on the "on" state becuse the "turn off" signal would only come from
-// the other key being unpressed
-void WindowSDL::updateModKeyedInputsManually(Frontend::KeyBinding& binding) {
-    bool mod_keyed_input_found = false;
-    for (auto input : button_map) {
-        if (input.first.modifier != SDL_KMOD_NONE) {
-            if ((input.first.modifier & binding.modifier) == 0) {
-                WindowSDL::updateButton(binding, input.second, false);
-            } else if (input.first.key == binding.key) {
-                mod_keyed_input_found = true;
-            }
-        }
-    }
-    for (auto input : axis_map) {
-        if (input.first.modifier != SDL_KMOD_NONE) {
-            if ((input.first.modifier & binding.modifier) == 0) {
-                controller->Axis(0, input.second.axis, Input::GetAxis(-0x80, 0x80, 0));
-            } else if (input.first.key == binding.key) {
-                mod_keyed_input_found = true;
-            }
-        }
-    }
-    // if both non mod keyed and mod keyed inputs are used and you press the key and then the mod
-    // key in a single frame, both will activate but the simple one will not deactivate, unless i
-    // use this stupid looking workaround
-    if (!mod_keyed_input_found)
-        return; // in this case the fix for the fix for the wrong update order is not needed
-    for (auto input : button_map) {
-        if (input.first.modifier == SDL_KMOD_NONE) {
-            WindowSDL::updateButton(binding, input.second, false);
-        }
-    }
-    for (auto input : axis_map) {
-        if (input.first.modifier == SDL_KMOD_NONE) {
-            controller->Axis(0, input.second.axis, Input::GetAxis(-0x80, 0x80, 0));
-        }
-    }
-    // also this sometimes leads to janky inputs but whoever decides to intentionally create a state
-    // where this is needed should not deserve a smooth experience anyway
-=======
         if (input_id == SDLK_F8) {
             Input::parseInputConfig(std::string(Common::ElfInfo::Instance().GameSerial()));
             return;
@@ -802,7 +200,6 @@
 
     // update bindings
     Input::activateOutputsFromInputs();
->>>>>>> 9c81f8e2
 }
 
 void WindowSDL::onGamepadEvent(const SDL_Event* event) {
