// SPDX-FileCopyrightText: Copyright 2024 shadPS4 Emulator Project
// SPDX-License-Identifier: GPL-2.0-or-later

#include "SDL3/SDL_events.h"
#include "SDL3/SDL_hints.h"
#include "SDL3/SDL_init.h"
#include "SDL3/SDL_properties.h"
#include "SDL3/SDL_timer.h"
#include "SDL3/SDL_video.h"
#include "common/assert.h"
#include "common/config.h"
#include "common/elf_info.h"
#include "core/debug_state.h"
#include "core/devtools/layer.h"
#include "core/libraries/kernel/time.h"
#include "core/libraries/pad/pad.h"
#include "core/libraries/system/userservice.h"
#include "imgui/renderer/imgui_core.h"
#include "input/controller.h"
#include "input/input_handler.h"
#include "input/input_mouse.h"
#include "sdl_window.h"
#include "video_core/renderdoc.h"

#ifdef __APPLE__
#include "SDL3/SDL_metal.h"
#endif

namespace Frontend {

using namespace Libraries::Pad;

static OrbisPadButtonDataOffset SDLGamepadToOrbisButton(u8 button) {
    switch (button) {
    case SDL_GAMEPAD_BUTTON_DPAD_DOWN:
        return OrbisPadButtonDataOffset::Down;
    case SDL_GAMEPAD_BUTTON_DPAD_UP:
        return OrbisPadButtonDataOffset::Up;
    case SDL_GAMEPAD_BUTTON_DPAD_LEFT:
        return OrbisPadButtonDataOffset::Left;
    case SDL_GAMEPAD_BUTTON_DPAD_RIGHT:
        return OrbisPadButtonDataOffset::Right;
    case SDL_GAMEPAD_BUTTON_SOUTH:
        return OrbisPadButtonDataOffset::Cross;
    case SDL_GAMEPAD_BUTTON_NORTH:
        return OrbisPadButtonDataOffset::Triangle;
    case SDL_GAMEPAD_BUTTON_WEST:
        return OrbisPadButtonDataOffset::Square;
    case SDL_GAMEPAD_BUTTON_EAST:
        return OrbisPadButtonDataOffset::Circle;
    case SDL_GAMEPAD_BUTTON_START:
        return OrbisPadButtonDataOffset::Options;
    case SDL_GAMEPAD_BUTTON_TOUCHPAD:
        return OrbisPadButtonDataOffset::TouchPad;
    case SDL_GAMEPAD_BUTTON_BACK:
        return OrbisPadButtonDataOffset::TouchPad;
    case SDL_GAMEPAD_BUTTON_LEFT_SHOULDER:
        return OrbisPadButtonDataOffset::L1;
    case SDL_GAMEPAD_BUTTON_RIGHT_SHOULDER:
        return OrbisPadButtonDataOffset::R1;
    case SDL_GAMEPAD_BUTTON_LEFT_STICK:
        return OrbisPadButtonDataOffset::L3;
    case SDL_GAMEPAD_BUTTON_RIGHT_STICK:
        return OrbisPadButtonDataOffset::R3;
    default:
<<<<<<< HEAD
        return OrbisPadButtonDataOffset::None;
=======
        UNREACHABLE();
    }
}

SDLInputEngine::~SDLInputEngine() {
    if (m_gamepad) {
        SDL_CloseGamepad(m_gamepad);
    }
}

void SDLInputEngine::Init() {
    if (m_gamepad) {
        SDL_CloseGamepad(m_gamepad);
        m_gamepad = nullptr;
    }

    int gamepad_count;
    SDL_JoystickID* gamepads = SDL_GetGamepads(&gamepad_count);
    if (!gamepads) {
        LOG_ERROR(Input, "Cannot get gamepad list: {}", SDL_GetError());
        return;
    }
    if (gamepad_count == 0) {
        LOG_INFO(Input, "No gamepad found!");
        SDL_free(gamepads);
        return;
    }

    int selectedIndex = GamepadSelect::GetIndexfromGUID(gamepads, gamepad_count,
                                                        GamepadSelect::GetSelectedGamepad());
    int defaultIndex =
        GamepadSelect::GetIndexfromGUID(gamepads, gamepad_count, Config::getDefaultControllerID());

    // If user selects a gamepad in the GUI, use that, otherwise try the default
    if (!m_gamepad) {
        if (selectedIndex != -1) {
            m_gamepad = SDL_OpenGamepad(gamepads[selectedIndex]);
            LOG_INFO(Input, "Opening gamepad selected in GUI.");
        } else if (defaultIndex != -1) {
            m_gamepad = SDL_OpenGamepad(gamepads[defaultIndex]);
            LOG_INFO(Input, "Opening default gamepad.");
        } else {
            m_gamepad = SDL_OpenGamepad(gamepads[0]);
            LOG_INFO(Input, "Got {} gamepads. Opening the first one.", gamepad_count);
        }
    }

    if (!m_gamepad) {
        if (!m_gamepad) {
            LOG_ERROR(Input, "Failed to open gamepad: {}", SDL_GetError());
            SDL_free(gamepads);
            return;
        }
    }

    SDL_Joystick* joystick = SDL_GetGamepadJoystick(m_gamepad);
    Uint16 vendor = SDL_GetJoystickVendor(joystick);
    Uint16 product = SDL_GetJoystickProduct(joystick);

    bool isDualSense = (vendor == 0x054C && product == 0x0CE6);

    LOG_INFO(Input, "Gamepad Vendor: {:04X}, Product: {:04X}", vendor, product);
    if (isDualSense) {
        LOG_INFO(Input, "Detected DualSense Controller");
    }

    if (Config::getIsMotionControlsEnabled()) {
        if (SDL_SetGamepadSensorEnabled(m_gamepad, SDL_SENSOR_GYRO, true)) {
            m_gyro_poll_rate = SDL_GetGamepadSensorDataRate(m_gamepad, SDL_SENSOR_GYRO);
            LOG_INFO(Input, "Gyro initialized, poll rate: {}", m_gyro_poll_rate);
        } else {
            LOG_ERROR(Input, "Failed to initialize gyro controls for gamepad, error: {}",
                      SDL_GetError());
            SDL_SetGamepadSensorEnabled(m_gamepad, SDL_SENSOR_GYRO, false);
        }
        if (SDL_SetGamepadSensorEnabled(m_gamepad, SDL_SENSOR_ACCEL, true)) {
            m_accel_poll_rate = SDL_GetGamepadSensorDataRate(m_gamepad, SDL_SENSOR_ACCEL);
            LOG_INFO(Input, "Accel initialized, poll rate: {}", m_accel_poll_rate);
        } else {
            LOG_ERROR(Input, "Failed to initialize accel controls for gamepad, error: {}",
                      SDL_GetError());
            SDL_SetGamepadSensorEnabled(m_gamepad, SDL_SENSOR_ACCEL, false);
        }
    }

    SDL_free(gamepads);

    int* rgb = Config::GetControllerCustomColor();

    if (isDualSense) {
        if (SDL_SetJoystickLED(joystick, rgb[0], rgb[1], rgb[2]) == 0) {
            LOG_INFO(Input, "Set DualSense LED to R:{} G:{} B:{}", rgb[0], rgb[1], rgb[2]);
        } else {
            LOG_ERROR(Input, "Failed to set DualSense LED: {}", SDL_GetError());
        }
    } else {
        SetLightBarRGB(rgb[0], rgb[1], rgb[2]);
    }
}

void SDLInputEngine::SetLightBarRGB(u8 r, u8 g, u8 b) {
    if (m_gamepad) {
        SDL_SetGamepadLED(m_gamepad, r, g, b);
    }
}

void SDLInputEngine::SetVibration(u8 smallMotor, u8 largeMotor) {
    if (m_gamepad) {
        const auto low_freq = (smallMotor / 255.0f) * 0xFFFF;
        const auto high_freq = (largeMotor / 255.0f) * 0xFFFF;
        SDL_RumbleGamepad(m_gamepad, low_freq, high_freq, -1);
    }
}

State SDLInputEngine::ReadState() {
    State state{};
    state.time = Libraries::Kernel::sceKernelGetProcessTime();

    // Buttons
    for (u8 i = 0; i < SDL_GAMEPAD_BUTTON_COUNT; ++i) {
        auto orbisButton = SDLGamepadToOrbisButton(i);
        if (orbisButton == OrbisPadButtonDataOffset::None) {
            continue;
        }
        state.OnButton(orbisButton, SDL_GetGamepadButton(m_gamepad, (SDL_GamepadButton)i));
    }

    // Axes
    for (int i = 0; i < static_cast<int>(Axis::AxisMax); ++i) {
        const auto axis = static_cast<Axis>(i);
        const auto value = SDL_GetGamepadAxis(m_gamepad, InputAxisToSDL(axis));
        switch (axis) {
        case Axis::TriggerLeft:
        case Axis::TriggerRight:
            state.OnAxis(axis, GetAxis(0, 0x8000, value));
            break;
        default:
            state.OnAxis(axis, GetAxis(-0x8000, 0x8000, value));
            break;
        }
>>>>>>> 3f86c2e9
    }
}

static Uint32 SDLCALL PollController(void* userdata, SDL_TimerID timer_id, Uint32 interval) {
    auto* controller = reinterpret_cast<Input::GameController*>(userdata);
    return controller->Poll();
}

WindowSDL::WindowSDL(s32 width_, s32 height_, Input::GameControllers* controllers_,
                     std::string_view window_title)
    : width{width_}, height{height_}, controllers{*controllers_} {
    if (!SDL_SetHint(SDL_HINT_APP_NAME, "shadPS4")) {
        UNREACHABLE_MSG("Failed to set SDL window hint: {}", SDL_GetError());
    }
    if (!SDL_Init(SDL_INIT_VIDEO)) {
        UNREACHABLE_MSG("Failed to initialize SDL video subsystem: {}", SDL_GetError());
    }
    SDL_InitSubSystem(SDL_INIT_AUDIO);

    SDL_PropertiesID props = SDL_CreateProperties();
    SDL_SetStringProperty(props, SDL_PROP_WINDOW_CREATE_TITLE_STRING,
                          std::string(window_title).c_str());
    SDL_SetNumberProperty(props, SDL_PROP_WINDOW_CREATE_X_NUMBER, SDL_WINDOWPOS_CENTERED);
    SDL_SetNumberProperty(props, SDL_PROP_WINDOW_CREATE_Y_NUMBER, SDL_WINDOWPOS_CENTERED);
    SDL_SetNumberProperty(props, SDL_PROP_WINDOW_CREATE_WIDTH_NUMBER, width);
    SDL_SetNumberProperty(props, SDL_PROP_WINDOW_CREATE_HEIGHT_NUMBER, height);
    SDL_SetNumberProperty(props, "flags", SDL_WINDOW_VULKAN);
    SDL_SetBooleanProperty(props, SDL_PROP_WINDOW_CREATE_RESIZABLE_BOOLEAN, true);
    window = SDL_CreateWindowWithProperties(props);
    SDL_DestroyProperties(props);
    if (window == nullptr) {
        UNREACHABLE_MSG("Failed to create window handle: {}", SDL_GetError());
    }

    SDL_SetWindowMinimumSize(window, 640, 360);

    bool error = false;
    const SDL_DisplayID displayIndex = SDL_GetDisplayForWindow(window);
    if (displayIndex < 0) {
        LOG_ERROR(Frontend, "Error getting display index: {}", SDL_GetError());
        error = true;
    }
    const SDL_DisplayMode* displayMode;
    if ((displayMode = SDL_GetCurrentDisplayMode(displayIndex)) == 0) {
        LOG_ERROR(Frontend, "Error getting display mode: {}", SDL_GetError());
        error = true;
    }
    if (!error) {
        SDL_SetWindowFullscreenMode(
            window, Config::getFullscreenMode() == "Fullscreen" ? displayMode : NULL);
    }
    SDL_SetWindowFullscreen(window, Config::getIsFullscreen());

    SDL_InitSubSystem(SDL_INIT_GAMEPAD);

#if defined(SDL_PLATFORM_WIN32)
    window_info.type = WindowSystemType::Windows;
    window_info.render_surface = SDL_GetPointerProperty(SDL_GetWindowProperties(window),
                                                        SDL_PROP_WINDOW_WIN32_HWND_POINTER, NULL);
#elif defined(SDL_PLATFORM_LINUX)
    if (SDL_strcmp(SDL_GetCurrentVideoDriver(), "x11") == 0) {
        window_info.type = WindowSystemType::X11;
        window_info.display_connection = SDL_GetPointerProperty(
            SDL_GetWindowProperties(window), SDL_PROP_WINDOW_X11_DISPLAY_POINTER, NULL);
        window_info.render_surface = (void*)SDL_GetNumberProperty(
            SDL_GetWindowProperties(window), SDL_PROP_WINDOW_X11_WINDOW_NUMBER, 0);
    } else if (SDL_strcmp(SDL_GetCurrentVideoDriver(), "wayland") == 0) {
        window_info.type = WindowSystemType::Wayland;
        window_info.display_connection = SDL_GetPointerProperty(
            SDL_GetWindowProperties(window), SDL_PROP_WINDOW_WAYLAND_DISPLAY_POINTER, NULL);
        window_info.render_surface = SDL_GetPointerProperty(
            SDL_GetWindowProperties(window), SDL_PROP_WINDOW_WAYLAND_SURFACE_POINTER, NULL);
    }
#elif defined(SDL_PLATFORM_MACOS)
    window_info.type = WindowSystemType::Metal;
    window_info.render_surface = SDL_Metal_GetLayer(SDL_Metal_CreateView(window));
#endif
    // input handler init-s
    Input::ControllerOutput::LinkJoystickAxes();
    Input::ParseInputConfig(std::string(Common::ElfInfo::Instance().GameSerial()));
<<<<<<< HEAD
    Input::GameControllers::TryOpenSDLControllers(controllers);
    using namespace Libraries::UserService;
=======

    if (Config::getBackgroundControllerInput()) {
        SDL_SetHint(SDL_HINT_JOYSTICK_ALLOW_BACKGROUND_EVENTS, "1");
    }
>>>>>>> 3f86c2e9
}

WindowSDL::~WindowSDL() = default;

void WindowSDL::WaitEvent() {
    // Called on main thread
    SDL_Event event;

    if (!SDL_WaitEvent(&event)) {
        return;
    }

    if (ImGui::Core::ProcessEvent(&event)) {
        return;
    }

    switch (event.type) {
    case SDL_EVENT_WINDOW_RESIZED:
    case SDL_EVENT_WINDOW_MAXIMIZED:
    case SDL_EVENT_WINDOW_RESTORED:
        OnResize();
        break;
    case SDL_EVENT_WINDOW_MINIMIZED:
    case SDL_EVENT_WINDOW_EXPOSED:
        is_shown = event.type == SDL_EVENT_WINDOW_EXPOSED;
        OnResize();
        break;
    case SDL_EVENT_MOUSE_BUTTON_DOWN:
    case SDL_EVENT_MOUSE_BUTTON_UP:
    case SDL_EVENT_MOUSE_WHEEL:
    case SDL_EVENT_MOUSE_WHEEL_OFF:
    case SDL_EVENT_KEY_DOWN:
    case SDL_EVENT_KEY_UP:
        OnKeyboardMouseInput(&event);
        break;
    case SDL_EVENT_GAMEPAD_ADDED:
    case SDL_EVENT_GAMEPAD_REMOVED:
        // todo handle userserviceevents here
        Input::GameControllers::TryOpenSDLControllers(controllers);
        break;
    case SDL_EVENT_GAMEPAD_BUTTON_DOWN:
    case SDL_EVENT_GAMEPAD_BUTTON_UP:
    case SDL_EVENT_GAMEPAD_AXIS_MOTION:
        OnGamepadEvent(&event);
        break;
    case SDL_EVENT_GAMEPAD_SENSOR_UPDATE: {
        int controller_id =
            Input::GameControllers::GetGamepadIndexFromJoystickId(event.gsensor.which);
        switch ((SDL_SensorType)event.gsensor.sensor) {
        case SDL_SENSOR_GYRO:
            controllers[controller_id]->Gyro(0, event.gsensor.data);
            break;
        case SDL_SENSOR_ACCEL:
            controllers[controller_id]->Acceleration(0, event.gsensor.data);
            break;
        default:
            break;
        }
        break;
    }
    case SDL_EVENT_QUIT:
        is_open = false;
        break;
    case SDL_EVENT_QUIT_DIALOG:
        Overlay::ToggleQuitWindow();
        break;
    case SDL_EVENT_TOGGLE_FULLSCREEN: {
        if (SDL_GetWindowFlags(window) & SDL_WINDOW_FULLSCREEN) {
            SDL_SetWindowFullscreen(window, 0);
        } else {
            SDL_SetWindowFullscreen(window, SDL_WINDOW_FULLSCREEN);
        }
        break;
    }
    case SDL_EVENT_TOGGLE_PAUSE:
        if (DebugState.IsGuestThreadsPaused()) {
            LOG_INFO(Frontend, "Game Resumed");
            DebugState.ResumeGuestThreads();
        } else {
            LOG_INFO(Frontend, "Game Paused");
            DebugState.PauseGuestThreads();
        }
        break;
    case SDL_EVENT_CHANGE_CONTROLLER:
        controller->GetEngine()->Init();
        break;
    case SDL_EVENT_TOGGLE_SIMPLE_FPS:
        Overlay::ToggleSimpleFps();
        break;
    case SDL_EVENT_RELOAD_INPUTS:
        Input::ParseInputConfig(std::string(Common::ElfInfo::Instance().GameSerial()));
        break;
    case SDL_EVENT_MOUSE_TO_JOYSTICK:
        SDL_SetWindowRelativeMouseMode(this->GetSDLWindow(),
                                       Input::ToggleMouseModeTo(Input::MouseMode::Joystick));
        break;
    case SDL_EVENT_MOUSE_TO_GYRO:
        SDL_SetWindowRelativeMouseMode(this->GetSDLWindow(),
                                       Input::ToggleMouseModeTo(Input::MouseMode::Gyro));
        break;
    case SDL_EVENT_RDOC_CAPTURE:
        VideoCore::TriggerCapture();
        break;
    default:
        break;
    }
}

void WindowSDL::InitTimers() {
    SDL_AddTimer(100, &PollController, controllers[0]);
    SDL_AddTimer(33, Input::MousePolling, (void*)controllers[0]);
}

void WindowSDL::RequestKeyboard() {
    if (keyboard_grab == 0) {
        SDL_RunOnMainThread(
            [](void* userdata) { SDL_StartTextInput(static_cast<SDL_Window*>(userdata)); }, window,
            true);
    }
    keyboard_grab++;
}

void WindowSDL::ReleaseKeyboard() {
    ASSERT(keyboard_grab > 0);
    keyboard_grab--;
    if (keyboard_grab == 0) {
        SDL_RunOnMainThread(
            [](void* userdata) { SDL_StopTextInput(static_cast<SDL_Window*>(userdata)); }, window,
            true);
    }
}

void WindowSDL::OnResize() {
    SDL_GetWindowSizeInPixels(window, &width, &height);
    ImGui::Core::OnResize();
}

Uint32 wheelOffCallback(void* og_event, Uint32 timer_id, Uint32 interval) {
    SDL_Event off_event = *(SDL_Event*)og_event;
    off_event.type = SDL_EVENT_MOUSE_WHEEL_OFF;
    SDL_PushEvent(&off_event);
    delete (SDL_Event*)og_event;
    return 0;
}

void WindowSDL::OnKeyboardMouseInput(const SDL_Event* event) {
    using Libraries::Pad::OrbisPadButtonDataOffset;

    // get the event's id, if it's keyup or keydown
    const bool input_down = event->type == SDL_EVENT_KEY_DOWN ||
                            event->type == SDL_EVENT_MOUSE_BUTTON_DOWN ||
                            event->type == SDL_EVENT_MOUSE_WHEEL;
    Input::InputEvent input_event = Input::InputBinding::GetInputEventFromSDLEvent(*event);

<<<<<<< HEAD
    // Handle window controls outside of the input maps
    if (event->type == SDL_EVENT_KEY_DOWN) {
        using namespace Libraries::UserService;
        u32 input_id = input_event.input.sdl_id;
        // Reparse kbm inputs
        if (input_id == SDLK_F8) {
            Input::ParseInputConfig(std::string(Common::ElfInfo::Instance().GameSerial()));
            return;
        }
        // Toggle mouse capture and movement input
        else if (input_id == SDLK_F7) {
            Input::ToggleMouseEnabled();
            SDL_SetWindowRelativeMouseMode(this->GetSDLWindow(),
                                           !SDL_GetWindowRelativeMouseMode(this->GetSDLWindow()));
            return;
        }
        // Toggle fullscreen
        else if (input_id == SDLK_F11) {
            SDL_WindowFlags flag = SDL_GetWindowFlags(window);
            bool is_fullscreen = flag & SDL_WINDOW_FULLSCREEN;
            SDL_SetWindowFullscreen(window, !is_fullscreen);
            return;
        }
        // Trigger rdoc capture
        else if (input_id == SDLK_F12) {
            VideoCore::TriggerCapture();
            return;
        }
        // test controller connect/disconnect
        else if (input_id == SDLK_F4) {
            auto controllers = *Common::Singleton<Input::GameControllers>::Instance();
            for (int i = 3; i >= 0; i--) {
                if (controllers[i]->user_id != -1) {
                    AddUserServiceEvent(
                        {OrbisUserServiceEventType::Logout, (s32)controllers[i]->user_id});
                    controllers[i]->user_id = -1;
                    break;
                }
            }
        } else if (input_id == SDLK_F5) {
            auto controllers = *Common::Singleton<Input::GameControllers>::Instance();
            for (int i = 0; i < 4; i++) {
                if (controllers[i]->user_id == -1) {
                    controllers[i]->user_id = i + 1;
                    AddUserServiceEvent(
                        {OrbisUserServiceEventType::Login, (s32)controllers[i]->user_id});
                    break;
                }
            }
        }
    }

=======
>>>>>>> 3f86c2e9
    // if it's a wheel event, make a timer that turns it off after a set time
    if (event->type == SDL_EVENT_MOUSE_WHEEL) {
        const SDL_Event* copy = new SDL_Event(*event);
        SDL_AddTimer(33, wheelOffCallback, (void*)copy);
    }

    // add/remove it from the list
    bool inputs_changed = Input::UpdatePressedKeys(input_event);

    // update bindings
    if (inputs_changed) {
        Input::ActivateOutputsFromInputs();
    }
}

void WindowSDL::OnGamepadEvent(const SDL_Event* event) {
    bool input_down = event->type == SDL_EVENT_GAMEPAD_AXIS_MOTION ||
                      event->type == SDL_EVENT_GAMEPAD_BUTTON_DOWN;
    Input::InputEvent input_event = Input::InputBinding::GetInputEventFromSDLEvent(*event);

    // the touchpad button shouldn't be rebound to anything else,
    // as it would break the entire touchpad handling
    // You can still bind other things to it though
    if (event->gbutton.button == SDL_GAMEPAD_BUTTON_TOUCHPAD) {
        controllers[Input::GameControllers::GetGamepadIndexFromJoystickId(event->gbutton.which)]
            ->CheckButton(0, OrbisPadButtonDataOffset::TouchPad, input_down);
        return;
    }

    switch (event->type) {
    case SDL_EVENT_GAMEPAD_SENSOR_UPDATE:
        switch ((SDL_SensorType)event->gsensor.sensor) {
        case SDL_SENSOR_GYRO:
            controllers[Input::GameControllers::GetGamepadIndexFromJoystickId(event->gsensor.which)]
                ->Gyro(0, event->gsensor.data);
            break;
        case SDL_SENSOR_ACCEL:
            controllers[Input::GameControllers::GetGamepadIndexFromJoystickId(event->gsensor.which)]
                ->Acceleration(0, event->gsensor.data);
            break;
        default:
            break;
        }
        return;
    case SDL_EVENT_GAMEPAD_TOUCHPAD_DOWN:
    case SDL_EVENT_GAMEPAD_TOUCHPAD_UP:
    case SDL_EVENT_GAMEPAD_TOUCHPAD_MOTION:
        controllers[Input::GameControllers::GetGamepadIndexFromJoystickId(event->gtouchpad.which)]
            ->SetTouchpadState(event->gtouchpad.finger,
                               event->type != SDL_EVENT_GAMEPAD_TOUCHPAD_UP, event->gtouchpad.x,
                               event->gtouchpad.y);
        return;
    default:
        break;
    }

    // add/remove it from the list
    bool inputs_changed = Input::UpdatePressedKeys(input_event);

    if (inputs_changed) {
        // update bindings
        Input::ActivateOutputsFromInputs();
    }
}

} // namespace Frontend<|MERGE_RESOLUTION|>--- conflicted
+++ resolved
@@ -63,150 +63,7 @@
     case SDL_GAMEPAD_BUTTON_RIGHT_STICK:
         return OrbisPadButtonDataOffset::R3;
     default:
-<<<<<<< HEAD
         return OrbisPadButtonDataOffset::None;
-=======
-        UNREACHABLE();
-    }
-}
-
-SDLInputEngine::~SDLInputEngine() {
-    if (m_gamepad) {
-        SDL_CloseGamepad(m_gamepad);
-    }
-}
-
-void SDLInputEngine::Init() {
-    if (m_gamepad) {
-        SDL_CloseGamepad(m_gamepad);
-        m_gamepad = nullptr;
-    }
-
-    int gamepad_count;
-    SDL_JoystickID* gamepads = SDL_GetGamepads(&gamepad_count);
-    if (!gamepads) {
-        LOG_ERROR(Input, "Cannot get gamepad list: {}", SDL_GetError());
-        return;
-    }
-    if (gamepad_count == 0) {
-        LOG_INFO(Input, "No gamepad found!");
-        SDL_free(gamepads);
-        return;
-    }
-
-    int selectedIndex = GamepadSelect::GetIndexfromGUID(gamepads, gamepad_count,
-                                                        GamepadSelect::GetSelectedGamepad());
-    int defaultIndex =
-        GamepadSelect::GetIndexfromGUID(gamepads, gamepad_count, Config::getDefaultControllerID());
-
-    // If user selects a gamepad in the GUI, use that, otherwise try the default
-    if (!m_gamepad) {
-        if (selectedIndex != -1) {
-            m_gamepad = SDL_OpenGamepad(gamepads[selectedIndex]);
-            LOG_INFO(Input, "Opening gamepad selected in GUI.");
-        } else if (defaultIndex != -1) {
-            m_gamepad = SDL_OpenGamepad(gamepads[defaultIndex]);
-            LOG_INFO(Input, "Opening default gamepad.");
-        } else {
-            m_gamepad = SDL_OpenGamepad(gamepads[0]);
-            LOG_INFO(Input, "Got {} gamepads. Opening the first one.", gamepad_count);
-        }
-    }
-
-    if (!m_gamepad) {
-        if (!m_gamepad) {
-            LOG_ERROR(Input, "Failed to open gamepad: {}", SDL_GetError());
-            SDL_free(gamepads);
-            return;
-        }
-    }
-
-    SDL_Joystick* joystick = SDL_GetGamepadJoystick(m_gamepad);
-    Uint16 vendor = SDL_GetJoystickVendor(joystick);
-    Uint16 product = SDL_GetJoystickProduct(joystick);
-
-    bool isDualSense = (vendor == 0x054C && product == 0x0CE6);
-
-    LOG_INFO(Input, "Gamepad Vendor: {:04X}, Product: {:04X}", vendor, product);
-    if (isDualSense) {
-        LOG_INFO(Input, "Detected DualSense Controller");
-    }
-
-    if (Config::getIsMotionControlsEnabled()) {
-        if (SDL_SetGamepadSensorEnabled(m_gamepad, SDL_SENSOR_GYRO, true)) {
-            m_gyro_poll_rate = SDL_GetGamepadSensorDataRate(m_gamepad, SDL_SENSOR_GYRO);
-            LOG_INFO(Input, "Gyro initialized, poll rate: {}", m_gyro_poll_rate);
-        } else {
-            LOG_ERROR(Input, "Failed to initialize gyro controls for gamepad, error: {}",
-                      SDL_GetError());
-            SDL_SetGamepadSensorEnabled(m_gamepad, SDL_SENSOR_GYRO, false);
-        }
-        if (SDL_SetGamepadSensorEnabled(m_gamepad, SDL_SENSOR_ACCEL, true)) {
-            m_accel_poll_rate = SDL_GetGamepadSensorDataRate(m_gamepad, SDL_SENSOR_ACCEL);
-            LOG_INFO(Input, "Accel initialized, poll rate: {}", m_accel_poll_rate);
-        } else {
-            LOG_ERROR(Input, "Failed to initialize accel controls for gamepad, error: {}",
-                      SDL_GetError());
-            SDL_SetGamepadSensorEnabled(m_gamepad, SDL_SENSOR_ACCEL, false);
-        }
-    }
-
-    SDL_free(gamepads);
-
-    int* rgb = Config::GetControllerCustomColor();
-
-    if (isDualSense) {
-        if (SDL_SetJoystickLED(joystick, rgb[0], rgb[1], rgb[2]) == 0) {
-            LOG_INFO(Input, "Set DualSense LED to R:{} G:{} B:{}", rgb[0], rgb[1], rgb[2]);
-        } else {
-            LOG_ERROR(Input, "Failed to set DualSense LED: {}", SDL_GetError());
-        }
-    } else {
-        SetLightBarRGB(rgb[0], rgb[1], rgb[2]);
-    }
-}
-
-void SDLInputEngine::SetLightBarRGB(u8 r, u8 g, u8 b) {
-    if (m_gamepad) {
-        SDL_SetGamepadLED(m_gamepad, r, g, b);
-    }
-}
-
-void SDLInputEngine::SetVibration(u8 smallMotor, u8 largeMotor) {
-    if (m_gamepad) {
-        const auto low_freq = (smallMotor / 255.0f) * 0xFFFF;
-        const auto high_freq = (largeMotor / 255.0f) * 0xFFFF;
-        SDL_RumbleGamepad(m_gamepad, low_freq, high_freq, -1);
-    }
-}
-
-State SDLInputEngine::ReadState() {
-    State state{};
-    state.time = Libraries::Kernel::sceKernelGetProcessTime();
-
-    // Buttons
-    for (u8 i = 0; i < SDL_GAMEPAD_BUTTON_COUNT; ++i) {
-        auto orbisButton = SDLGamepadToOrbisButton(i);
-        if (orbisButton == OrbisPadButtonDataOffset::None) {
-            continue;
-        }
-        state.OnButton(orbisButton, SDL_GetGamepadButton(m_gamepad, (SDL_GamepadButton)i));
-    }
-
-    // Axes
-    for (int i = 0; i < static_cast<int>(Axis::AxisMax); ++i) {
-        const auto axis = static_cast<Axis>(i);
-        const auto value = SDL_GetGamepadAxis(m_gamepad, InputAxisToSDL(axis));
-        switch (axis) {
-        case Axis::TriggerLeft:
-        case Axis::TriggerRight:
-            state.OnAxis(axis, GetAxis(0, 0x8000, value));
-            break;
-        default:
-            state.OnAxis(axis, GetAxis(-0x8000, 0x8000, value));
-            break;
-        }
->>>>>>> 3f86c2e9
     }
 }
 
@@ -287,16 +144,13 @@
     // input handler init-s
     Input::ControllerOutput::LinkJoystickAxes();
     Input::ParseInputConfig(std::string(Common::ElfInfo::Instance().GameSerial()));
-<<<<<<< HEAD
     Input::GameControllers::TryOpenSDLControllers(controllers);
-    using namespace Libraries::UserService;
-=======
 
     if (Config::getBackgroundControllerInput()) {
         SDL_SetHint(SDL_HINT_JOYSTICK_ALLOW_BACKGROUND_EVENTS, "1");
     }
->>>>>>> 3f86c2e9
-}
+}
+// using namespace Libraries::UserService; // TODO
 
 WindowSDL::~WindowSDL() = default;
 
@@ -450,61 +304,6 @@
                             event->type == SDL_EVENT_MOUSE_WHEEL;
     Input::InputEvent input_event = Input::InputBinding::GetInputEventFromSDLEvent(*event);
 
-<<<<<<< HEAD
-    // Handle window controls outside of the input maps
-    if (event->type == SDL_EVENT_KEY_DOWN) {
-        using namespace Libraries::UserService;
-        u32 input_id = input_event.input.sdl_id;
-        // Reparse kbm inputs
-        if (input_id == SDLK_F8) {
-            Input::ParseInputConfig(std::string(Common::ElfInfo::Instance().GameSerial()));
-            return;
-        }
-        // Toggle mouse capture and movement input
-        else if (input_id == SDLK_F7) {
-            Input::ToggleMouseEnabled();
-            SDL_SetWindowRelativeMouseMode(this->GetSDLWindow(),
-                                           !SDL_GetWindowRelativeMouseMode(this->GetSDLWindow()));
-            return;
-        }
-        // Toggle fullscreen
-        else if (input_id == SDLK_F11) {
-            SDL_WindowFlags flag = SDL_GetWindowFlags(window);
-            bool is_fullscreen = flag & SDL_WINDOW_FULLSCREEN;
-            SDL_SetWindowFullscreen(window, !is_fullscreen);
-            return;
-        }
-        // Trigger rdoc capture
-        else if (input_id == SDLK_F12) {
-            VideoCore::TriggerCapture();
-            return;
-        }
-        // test controller connect/disconnect
-        else if (input_id == SDLK_F4) {
-            auto controllers = *Common::Singleton<Input::GameControllers>::Instance();
-            for (int i = 3; i >= 0; i--) {
-                if (controllers[i]->user_id != -1) {
-                    AddUserServiceEvent(
-                        {OrbisUserServiceEventType::Logout, (s32)controllers[i]->user_id});
-                    controllers[i]->user_id = -1;
-                    break;
-                }
-            }
-        } else if (input_id == SDLK_F5) {
-            auto controllers = *Common::Singleton<Input::GameControllers>::Instance();
-            for (int i = 0; i < 4; i++) {
-                if (controllers[i]->user_id == -1) {
-                    controllers[i]->user_id = i + 1;
-                    AddUserServiceEvent(
-                        {OrbisUserServiceEventType::Login, (s32)controllers[i]->user_id});
-                    break;
-                }
-            }
-        }
-    }
-
-=======
->>>>>>> 3f86c2e9
     // if it's a wheel event, make a timer that turns it off after a set time
     if (event->type == SDL_EVENT_MOUSE_WHEEL) {
         const SDL_Event* copy = new SDL_Event(*event);
