// SPDX-FileCopyrightText: Copyright 2024 shadPS4 Emulator Project
// SPDX-License-Identifier: GPL-2.0-or-later

#include "SDL3/SDL_events.h"
#include "SDL3/SDL_hints.h"
#include "SDL3/SDL_init.h"
#include "SDL3/SDL_properties.h"
#include "SDL3/SDL_timer.h"
#include "SDL3/SDL_video.h"
#include "common/assert.h"
#include "common/config.h"
<<<<<<< HEAD
#include "common/elf_info.h"
#include "common/version.h"
=======
#include "core/libraries/kernel/time.h"
>>>>>>> ad5bd91a
#include "core/libraries/pad/pad.h"
#include "imgui/renderer/imgui_core.h"
#include "input/controller.h"
#include "input/input_handler.h"
#include "input/input_mouse.h"
#include "sdl_window.h"
#include "video_core/renderdoc.h"

#ifdef __APPLE__
#include "SDL3/SDL_metal.h"
#endif

namespace Input {

using Libraries::Pad::OrbisPadButtonDataOffset;

<<<<<<< HEAD
=======
static OrbisPadButtonDataOffset SDLGamepadToOrbisButton(u8 button) {
    using OPBDO = OrbisPadButtonDataOffset;

    switch (button) {
    case SDL_GAMEPAD_BUTTON_DPAD_DOWN:
        return OPBDO::Down;
    case SDL_GAMEPAD_BUTTON_DPAD_UP:
        return OPBDO::Up;
    case SDL_GAMEPAD_BUTTON_DPAD_LEFT:
        return OPBDO::Left;
    case SDL_GAMEPAD_BUTTON_DPAD_RIGHT:
        return OPBDO::Right;
    case SDL_GAMEPAD_BUTTON_SOUTH:
        return OPBDO::Cross;
    case SDL_GAMEPAD_BUTTON_NORTH:
        return OPBDO::Triangle;
    case SDL_GAMEPAD_BUTTON_WEST:
        return OPBDO::Square;
    case SDL_GAMEPAD_BUTTON_EAST:
        return OPBDO::Circle;
    case SDL_GAMEPAD_BUTTON_START:
        return OPBDO::Options;
    case SDL_GAMEPAD_BUTTON_TOUCHPAD:
        return OPBDO::TouchPad;
    case SDL_GAMEPAD_BUTTON_BACK:
        return OPBDO::TouchPad;
    case SDL_GAMEPAD_BUTTON_LEFT_SHOULDER:
        return OPBDO::L1;
    case SDL_GAMEPAD_BUTTON_RIGHT_SHOULDER:
        return OPBDO::R1;
    case SDL_GAMEPAD_BUTTON_LEFT_STICK:
        return OPBDO::L3;
    case SDL_GAMEPAD_BUTTON_RIGHT_STICK:
        return OPBDO::R3;
    default:
        return OPBDO::None;
    }
}

static SDL_GamepadAxis InputAxisToSDL(Axis axis) {
    switch (axis) {
    case Axis::LeftX:
        return SDL_GAMEPAD_AXIS_LEFTX;
    case Axis::LeftY:
        return SDL_GAMEPAD_AXIS_LEFTY;
    case Axis::RightX:
        return SDL_GAMEPAD_AXIS_RIGHTX;
    case Axis::RightY:
        return SDL_GAMEPAD_AXIS_RIGHTY;
    case Axis::TriggerLeft:
        return SDL_GAMEPAD_AXIS_LEFT_TRIGGER;
    case Axis::TriggerRight:
        return SDL_GAMEPAD_AXIS_RIGHT_TRIGGER;
    default:
        UNREACHABLE();
    }
}

SDLInputEngine::~SDLInputEngine() {
    if (m_gamepad) {
        SDL_CloseGamepad(m_gamepad);
    }
}

void SDLInputEngine::Init() {
    if (m_gamepad) {
        SDL_CloseGamepad(m_gamepad);
        m_gamepad = nullptr;
    }
    int gamepad_count;
    SDL_JoystickID* gamepads = SDL_GetGamepads(&gamepad_count);
    if (!gamepads) {
        LOG_ERROR(Input, "Cannot get gamepad list: {}", SDL_GetError());
        return;
    }
    if (gamepad_count == 0) {
        LOG_INFO(Input, "No gamepad found!");
        SDL_free(gamepads);
        return;
    }
    LOG_INFO(Input, "Got {} gamepads. Opening the first one.", gamepad_count);
    if (!(m_gamepad = SDL_OpenGamepad(gamepads[0]))) {
        LOG_ERROR(Input, "Failed to open gamepad 0: {}", SDL_GetError());
        SDL_free(gamepads);
        return;
    }
    if (Config::getIsMotionControlsEnabled()) {
        if (SDL_SetGamepadSensorEnabled(m_gamepad, SDL_SENSOR_GYRO, true)) {
            m_gyro_poll_rate = SDL_GetGamepadSensorDataRate(m_gamepad, SDL_SENSOR_GYRO);
            LOG_INFO(Input, "Gyro initialized, poll rate: {}", m_gyro_poll_rate);
        } else {
            LOG_ERROR(Input, "Failed to initialize gyro controls for gamepad");
        }
        if (SDL_SetGamepadSensorEnabled(m_gamepad, SDL_SENSOR_ACCEL, true)) {
            m_accel_poll_rate = SDL_GetGamepadSensorDataRate(m_gamepad, SDL_SENSOR_ACCEL);
            LOG_INFO(Input, "Accel initialized, poll rate: {}", m_accel_poll_rate);
        } else {
            LOG_ERROR(Input, "Failed to initialize accel controls for gamepad");
        };
    }
    SDL_free(gamepads);
    SetLightBarRGB(0, 0, 255);
}

void SDLInputEngine::SetLightBarRGB(u8 r, u8 g, u8 b) {
    if (m_gamepad) {
        SDL_SetGamepadLED(m_gamepad, r, g, b);
    }
}

void SDLInputEngine::SetVibration(u8 smallMotor, u8 largeMotor) {
    if (m_gamepad) {
        const auto low_freq = (smallMotor / 255.0f) * 0xFFFF;
        const auto high_freq = (largeMotor / 255.0f) * 0xFFFF;
        SDL_RumbleGamepad(m_gamepad, low_freq, high_freq, -1);
    }
}

State SDLInputEngine::ReadState() {
    State state{};
    state.time = Libraries::Kernel::sceKernelGetProcessTime();

    // Buttons
    for (u8 i = 0; i < SDL_GAMEPAD_BUTTON_COUNT; ++i) {
        auto orbisButton = SDLGamepadToOrbisButton(i);
        if (orbisButton == OrbisPadButtonDataOffset::None) {
            continue;
        }
        state.OnButton(orbisButton, SDL_GetGamepadButton(m_gamepad, (SDL_GamepadButton)i));
    }

    // Axes
    for (int i = 0; i < static_cast<int>(Axis::AxisMax); ++i) {
        const auto axis = static_cast<Axis>(i);
        const auto value = SDL_GetGamepadAxis(m_gamepad, InputAxisToSDL(axis));
        switch (axis) {
        case Axis::TriggerLeft:
        case Axis::TriggerRight:
            state.OnAxis(axis, GetAxis(0, 0x8000, value));
            break;
        default:
            state.OnAxis(axis, GetAxis(-0x8000, 0x8000, value));
            break;
        }
    }

    // Touchpad
    if (SDL_GetNumGamepadTouchpads(m_gamepad) > 0) {
        for (int finger = 0; finger < 2; ++finger) {
            bool down;
            float x, y;
            if (SDL_GetGamepadTouchpadFinger(m_gamepad, 0, finger, &down, &x, &y, NULL)) {
                state.OnTouchpad(finger, down, x, y);
            }
        }
    }

    // Gyro
    if (SDL_GamepadHasSensor(m_gamepad, SDL_SENSOR_GYRO)) {
        float gyro[3];
        if (SDL_GetGamepadSensorData(m_gamepad, SDL_SENSOR_GYRO, gyro, 3)) {
            state.OnGyro(gyro);
        }
    }

    // Accel
    if (SDL_GamepadHasSensor(m_gamepad, SDL_SENSOR_ACCEL)) {
        float accel[3];
        if (SDL_GetGamepadSensorData(m_gamepad, SDL_SENSOR_ACCEL, accel, 3)) {
            state.OnAccel(accel);
        }
    }

    return state;
}

float SDLInputEngine::GetGyroPollRate() const {
    return m_gyro_poll_rate;
}

float SDLInputEngine::GetAccelPollRate() const {
    return m_accel_poll_rate;
}

} // namespace Input

namespace Frontend {

using namespace Libraries::Pad;

>>>>>>> ad5bd91a
static Uint32 SDLCALL PollController(void* userdata, SDL_TimerID timer_id, Uint32 interval) {
    auto* controller = reinterpret_cast<Input::GameController*>(userdata);
    return controller->Poll();
}

WindowSDL::WindowSDL(s32 width_, s32 height_, Input::GameController* controller_,
                     std::string_view window_title)
    : width{width_}, height{height_}, controller{controller_} {
    if (!SDL_SetHint(SDL_HINT_APP_NAME, "shadPS4")) {
        UNREACHABLE_MSG("Failed to set SDL window hint: {}", SDL_GetError());
    }
    if (!SDL_Init(SDL_INIT_VIDEO)) {
        UNREACHABLE_MSG("Failed to initialize SDL video subsystem: {}", SDL_GetError());
    }
    SDL_InitSubSystem(SDL_INIT_AUDIO);

    SDL_PropertiesID props = SDL_CreateProperties();
    SDL_SetStringProperty(props, SDL_PROP_WINDOW_CREATE_TITLE_STRING,
                          std::string(window_title).c_str());
    SDL_SetNumberProperty(props, SDL_PROP_WINDOW_CREATE_X_NUMBER, SDL_WINDOWPOS_CENTERED);
    SDL_SetNumberProperty(props, SDL_PROP_WINDOW_CREATE_Y_NUMBER, SDL_WINDOWPOS_CENTERED);
    SDL_SetNumberProperty(props, SDL_PROP_WINDOW_CREATE_WIDTH_NUMBER, width);
    SDL_SetNumberProperty(props, SDL_PROP_WINDOW_CREATE_HEIGHT_NUMBER, height);
    SDL_SetNumberProperty(props, "flags", SDL_WINDOW_VULKAN);
    SDL_SetBooleanProperty(props, SDL_PROP_WINDOW_CREATE_RESIZABLE_BOOLEAN, true);
    window = SDL_CreateWindowWithProperties(props);
    SDL_DestroyProperties(props);
    if (window == nullptr) {
        UNREACHABLE_MSG("Failed to create window handle: {}", SDL_GetError());
    }

    SDL_SetWindowMinimumSize(window, 640, 360);

    bool error = false;
    const SDL_DisplayID displayIndex = SDL_GetDisplayForWindow(window);
    if (displayIndex < 0) {
        LOG_ERROR(Frontend, "Error getting display index: {}", SDL_GetError());
        error = true;
    }
    const SDL_DisplayMode* displayMode;
    if ((displayMode = SDL_GetCurrentDisplayMode(displayIndex)) == 0) {
        LOG_ERROR(Frontend, "Error getting display mode: {}", SDL_GetError());
        error = true;
    }
    if (!error) {
        SDL_SetWindowFullscreenMode(window,
                                    Config::getFullscreenMode() == "True" ? displayMode : NULL);
    }
    SDL_SetWindowFullscreen(window, Config::getIsFullscreen());

    SDL_InitSubSystem(SDL_INIT_GAMEPAD);
    controller->SetEngine(std::make_unique<Input::SDLInputEngine>());

#if defined(SDL_PLATFORM_WIN32)
    window_info.type = WindowSystemType::Windows;
    window_info.render_surface = SDL_GetPointerProperty(SDL_GetWindowProperties(window),
                                                        SDL_PROP_WINDOW_WIN32_HWND_POINTER, NULL);
#elif defined(SDL_PLATFORM_LINUX)
    if (SDL_strcmp(SDL_GetCurrentVideoDriver(), "x11") == 0) {
        window_info.type = WindowSystemType::X11;
        window_info.display_connection = SDL_GetPointerProperty(
            SDL_GetWindowProperties(window), SDL_PROP_WINDOW_X11_DISPLAY_POINTER, NULL);
        window_info.render_surface = (void*)SDL_GetNumberProperty(
            SDL_GetWindowProperties(window), SDL_PROP_WINDOW_X11_WINDOW_NUMBER, 0);
    } else if (SDL_strcmp(SDL_GetCurrentVideoDriver(), "wayland") == 0) {
        window_info.type = WindowSystemType::Wayland;
        window_info.display_connection = SDL_GetPointerProperty(
            SDL_GetWindowProperties(window), SDL_PROP_WINDOW_WAYLAND_DISPLAY_POINTER, NULL);
        window_info.render_surface = SDL_GetPointerProperty(
            SDL_GetWindowProperties(window), SDL_PROP_WINDOW_WAYLAND_SURFACE_POINTER, NULL);
    }
#elif defined(SDL_PLATFORM_MACOS)
    window_info.type = WindowSystemType::Metal;
    window_info.render_surface = SDL_Metal_GetLayer(SDL_Metal_CreateView(window));
#endif
    // input handler init-s
    Input::ControllerOutput::SetControllerOutputController(controller);
    Input::ParseInputConfig(std::string(Common::ElfInfo::Instance().GameSerial()));
}

WindowSDL::~WindowSDL() = default;

void WindowSDL::WaitEvent() {
    // Called on main thread
    SDL_Event event;

    if (!SDL_WaitEvent(&event)) {
        return;
    }

    if (ImGui::Core::ProcessEvent(&event)) {
        return;
    }

    switch (event.type) {
    case SDL_EVENT_WINDOW_RESIZED:
    case SDL_EVENT_WINDOW_MAXIMIZED:
    case SDL_EVENT_WINDOW_RESTORED:
        OnResize();
        break;
    case SDL_EVENT_WINDOW_MINIMIZED:
    case SDL_EVENT_WINDOW_EXPOSED:
        is_shown = event.type == SDL_EVENT_WINDOW_EXPOSED;
        OnResize();
        break;
    case SDL_EVENT_MOUSE_BUTTON_DOWN:
    case SDL_EVENT_MOUSE_BUTTON_UP:
    case SDL_EVENT_MOUSE_WHEEL:
    case SDL_EVENT_MOUSE_WHEEL_OFF:
    case SDL_EVENT_KEY_DOWN:
    case SDL_EVENT_KEY_UP:
        OnKeyboardMouseInput(&event);
        break;
    case SDL_EVENT_GAMEPAD_ADDED:
    case SDL_EVENT_GAMEPAD_REMOVED:
        controller->TryOpenSDLController();
        break;
    case SDL_EVENT_GAMEPAD_TOUCHPAD_DOWN:
    case SDL_EVENT_GAMEPAD_TOUCHPAD_UP:
    case SDL_EVENT_GAMEPAD_TOUCHPAD_MOTION:
        controller->SetTouchpadState(event.gtouchpad.finger,
                                     event.type != SDL_EVENT_GAMEPAD_TOUCHPAD_UP, event.gtouchpad.x,
                                     event.gtouchpad.y);
        break;
    case SDL_EVENT_GAMEPAD_BUTTON_DOWN:
    case SDL_EVENT_GAMEPAD_BUTTON_UP:
    case SDL_EVENT_GAMEPAD_AXIS_MOTION:
        OnGamepadEvent(&event);
        break;
    // i really would have appreciated ANY KIND OF DOCUMENTATION ON THIS
    // AND IT DOESN'T EVEN USE PROPER ENUMS
    case SDL_EVENT_GAMEPAD_SENSOR_UPDATE:
        switch ((SDL_SensorType)event.gsensor.sensor) {
        case SDL_SENSOR_GYRO:
            controller->Gyro(0, event.gsensor.data);
            break;
        case SDL_SENSOR_ACCEL:
            controller->Acceleration(0, event.gsensor.data);
            break;
        default:
            break;
        }
        break;
    case SDL_EVENT_QUIT:
        is_open = false;
        break;
    default:
        break;
    }
}

void WindowSDL::InitTimers() {
    SDL_AddTimer(100, &PollController, controller);
    SDL_AddTimer(33, Input::MousePolling, (void*)controller);
}

void WindowSDL::RequestKeyboard() {
    if (keyboard_grab == 0) {
        SDL_RunOnMainThread(
            [](void* userdata) { SDL_StartTextInput(static_cast<SDL_Window*>(userdata)); }, window,
            true);
    }
    keyboard_grab++;
}

void WindowSDL::ReleaseKeyboard() {
    ASSERT(keyboard_grab > 0);
    keyboard_grab--;
    if (keyboard_grab == 0) {
        SDL_RunOnMainThread(
            [](void* userdata) { SDL_StopTextInput(static_cast<SDL_Window*>(userdata)); }, window,
            true);
    }
}

void WindowSDL::OnResize() {
    SDL_GetWindowSizeInPixels(window, &width, &height);
    ImGui::Core::OnResize();
}

<<<<<<< HEAD
Uint32 wheelOffCallback(void* og_event, Uint32 timer_id, Uint32 interval) {
    SDL_Event off_event = *(SDL_Event*)og_event;
    off_event.type = SDL_EVENT_MOUSE_WHEEL_OFF;
    SDL_PushEvent(&off_event);
    delete (SDL_Event*)og_event;
    return 0;
}

void WindowSDL::OnKeyboardMouseInput(const SDL_Event* event) {
    using Libraries::Pad::OrbisPadButtonDataOffset;

    // get the event's id, if it's keyup or keydown
    const bool input_down = event->type == SDL_EVENT_KEY_DOWN ||
                            event->type == SDL_EVENT_MOUSE_BUTTON_DOWN ||
                            event->type == SDL_EVENT_MOUSE_WHEEL;
    Input::InputEvent input_event = Input::InputBinding::GetInputEventFromSDLEvent(*event);

    // Handle window controls outside of the input maps
    if (event->type == SDL_EVENT_KEY_DOWN) {
        u32 input_id = input_event.input.sdl_id;
        // Reparse kbm inputs
        if (input_id == SDLK_F8) {
            Input::ParseInputConfig(std::string(Common::ElfInfo::Instance().GameSerial()));
            return;
=======
void WindowSDL::OnKeyPress(const SDL_Event* event) {
    auto button = OrbisPadButtonDataOffset::None;
    Input::Axis axis = Input::Axis::AxisMax;
    int axisvalue = 0;
    int ax = 0;
    std::string backButtonBehavior = Config::getBackButtonBehavior();
    switch (event->key.key) {
    case SDLK_UP:
        button = OrbisPadButtonDataOffset::Up;
        break;
    case SDLK_DOWN:
        button = OrbisPadButtonDataOffset::Down;
        break;
    case SDLK_LEFT:
        button = OrbisPadButtonDataOffset::Left;
        break;
    case SDLK_RIGHT:
        button = OrbisPadButtonDataOffset::Right;
        break;
    // Provide alternatives for face buttons for users without a numpad.
    case SDLK_KP_8:
    case SDLK_C:
        button = OrbisPadButtonDataOffset::Triangle;
        break;
    case SDLK_KP_6:
    case SDLK_B:
        button = OrbisPadButtonDataOffset::Circle;
        break;
    case SDLK_KP_2:
    case SDLK_N:
        button = OrbisPadButtonDataOffset::Cross;
        break;
    case SDLK_KP_4:
    case SDLK_V:
        button = OrbisPadButtonDataOffset::Square;
        break;
    case SDLK_RETURN:
        button = OrbisPadButtonDataOffset::Options;
        break;
    case SDLK_A:
        axis = Input::Axis::LeftX;
        if (event->type == SDL_EVENT_KEY_DOWN) {
            axisvalue += -127;
        } else {
            axisvalue = 0;
        }
        ax = Input::GetAxis(-0x80, 0x80, axisvalue);
        break;
    case SDLK_D:
        axis = Input::Axis::LeftX;
        if (event->type == SDL_EVENT_KEY_DOWN) {
            axisvalue += 127;
        } else {
            axisvalue = 0;
        }
        ax = Input::GetAxis(-0x80, 0x80, axisvalue);
        break;
    case SDLK_W:
        axis = Input::Axis::LeftY;
        if (event->type == SDL_EVENT_KEY_DOWN) {
            axisvalue += -127;
        } else {
            axisvalue = 0;
        }
        ax = Input::GetAxis(-0x80, 0x80, axisvalue);
        break;
    case SDLK_S:
        axis = Input::Axis::LeftY;
        if (event->type == SDL_EVENT_KEY_DOWN) {
            axisvalue += 127;
        } else {
            axisvalue = 0;
        }
        ax = Input::GetAxis(-0x80, 0x80, axisvalue);
        break;
    case SDLK_J:
        axis = Input::Axis::RightX;
        if (event->type == SDL_EVENT_KEY_DOWN) {
            axisvalue += -127;
        } else {
            axisvalue = 0;
        }
        ax = Input::GetAxis(-0x80, 0x80, axisvalue);
        break;
    case SDLK_L:
        axis = Input::Axis::RightX;
        if (event->type == SDL_EVENT_KEY_DOWN) {
            axisvalue += 127;
        } else {
            axisvalue = 0;
        }
        ax = Input::GetAxis(-0x80, 0x80, axisvalue);
        break;
    case SDLK_I:
        axis = Input::Axis::RightY;
        if (event->type == SDL_EVENT_KEY_DOWN) {
            axisvalue += -127;
        } else {
            axisvalue = 0;
        }
        ax = Input::GetAxis(-0x80, 0x80, axisvalue);
        break;
    case SDLK_K:
        axis = Input::Axis::RightY;
        if (event->type == SDL_EVENT_KEY_DOWN) {
            axisvalue += 127;
        } else {
            axisvalue = 0;
        }
        ax = Input::GetAxis(-0x80, 0x80, axisvalue);
        break;
    case SDLK_X:
        button = OrbisPadButtonDataOffset::L3;
        break;
    case SDLK_M:
        button = OrbisPadButtonDataOffset::R3;
        break;
    case SDLK_Q:
        button = OrbisPadButtonDataOffset::L1;
        break;
    case SDLK_U:
        button = OrbisPadButtonDataOffset::R1;
        break;
    case SDLK_E:
        button = OrbisPadButtonDataOffset::L2;
        axis = Input::Axis::TriggerLeft;
        if (event->type == SDL_EVENT_KEY_DOWN) {
            axisvalue += 255;
        } else {
            axisvalue = 0;
        }
        ax = Input::GetAxis(0, 0x80, axisvalue);
        break;
    case SDLK_O:
        button = OrbisPadButtonDataOffset::R2;
        axis = Input::Axis::TriggerRight;
        if (event->type == SDL_EVENT_KEY_DOWN) {
            axisvalue += 255;
        } else {
            axisvalue = 0;
>>>>>>> ad5bd91a
        }
        // Toggle mouse capture and movement input
        else if (input_id == SDLK_F7) {
            Input::ToggleMouseEnabled();
            SDL_SetWindowRelativeMouseMode(this->GetSDLWindow(),
                                           !SDL_GetWindowRelativeMouseMode(this->GetSDLWindow()));
            return;
        }
        // Toggle fullscreen
        else if (input_id == SDLK_F11) {
            SDL_WindowFlags flag = SDL_GetWindowFlags(window);
            bool is_fullscreen = flag & SDL_WINDOW_FULLSCREEN;
            SDL_SetWindowFullscreen(window, !is_fullscreen);
            return;
        }
        // Trigger rdoc capture
        else if (input_id == SDLK_F12) {
            VideoCore::TriggerCapture();
            return;
        }
    }

    // if it's a wheel event, make a timer that turns it off after a set time
    if (event->type == SDL_EVENT_MOUSE_WHEEL) {
        const SDL_Event* copy = new SDL_Event(*event);
        SDL_AddTimer(33, wheelOffCallback, (void*)copy);
    }

    // add/remove it from the list
    bool inputs_changed = Input::UpdatePressedKeys(input_event);

    // update bindings
    if (inputs_changed) {
        Input::ActivateOutputsFromInputs();
    }
}

void WindowSDL::OnGamepadEvent(const SDL_Event* event) {
<<<<<<< HEAD

    bool input_down = event->type == SDL_EVENT_GAMEPAD_AXIS_MOTION ||
                      event->type == SDL_EVENT_GAMEPAD_BUTTON_DOWN;
    Input::InputEvent input_event = Input::InputBinding::GetInputEventFromSDLEvent(*event);

    // the touchpad button shouldn't be rebound to anything else,
    // as it would break the entire touchpad handling
    // You can still bind other things to it though
    if (event->gbutton.button == SDL_GAMEPAD_BUTTON_TOUCHPAD) {
        controller->CheckButton(0, OrbisPadButtonDataOffset::TouchPad, input_down);
        return;
=======
    auto button = OrbisPadButtonDataOffset::None;
    Input::Axis axis = Input::Axis::AxisMax;
    switch (event->type) {
    case SDL_EVENT_GAMEPAD_ADDED:
    case SDL_EVENT_GAMEPAD_REMOVED:
        controller->SetEngine(std::make_unique<Input::SDLInputEngine>());
        break;
    case SDL_EVENT_GAMEPAD_TOUCHPAD_DOWN:
    case SDL_EVENT_GAMEPAD_TOUCHPAD_UP:
    case SDL_EVENT_GAMEPAD_TOUCHPAD_MOTION:
        controller->SetTouchpadState(event->gtouchpad.finger,
                                     event->type != SDL_EVENT_GAMEPAD_TOUCHPAD_UP,
                                     event->gtouchpad.x, event->gtouchpad.y);
        break;
    case SDL_EVENT_GAMEPAD_BUTTON_DOWN:
    case SDL_EVENT_GAMEPAD_BUTTON_UP: {
        button = Input::SDLGamepadToOrbisButton(event->gbutton.button);
        if (button == OrbisPadButtonDataOffset::None) {
            break;
        }
        if (event->gbutton.button != SDL_GAMEPAD_BUTTON_BACK) {
            controller->CheckButton(0, button, event->type == SDL_EVENT_GAMEPAD_BUTTON_DOWN);
            break;
        }
        const auto backButtonBehavior = Config::getBackButtonBehavior();
        if (backButtonBehavior != "none") {
            float x = backButtonBehavior == "left" ? 0.25f
                                                   : (backButtonBehavior == "right" ? 0.75f : 0.5f);
            // trigger a touchpad event so that the touchpad emulation for back button works
            controller->SetTouchpadState(0, true, x, 0.5f);
            controller->CheckButton(0, button, event->type == SDL_EVENT_GAMEPAD_BUTTON_DOWN);
        }
        break;
>>>>>>> ad5bd91a
    }

    // add/remove it from the list
    bool inputs_changed = Input::UpdatePressedKeys(input_event);

    // update bindings
    if (inputs_changed) {
        Input::ActivateOutputsFromInputs();
    }
}

} // namespace Frontend<|MERGE_RESOLUTION|>--- conflicted
+++ resolved
@@ -9,12 +9,9 @@
 #include "SDL3/SDL_video.h"
 #include "common/assert.h"
 #include "common/config.h"
-<<<<<<< HEAD
 #include "common/elf_info.h"
 #include "common/version.h"
-=======
 #include "core/libraries/kernel/time.h"
->>>>>>> ad5bd91a
 #include "core/libraries/pad/pad.h"
 #include "imgui/renderer/imgui_core.h"
 #include "input/controller.h"
@@ -31,8 +28,6 @@
 
 using Libraries::Pad::OrbisPadButtonDataOffset;
 
-<<<<<<< HEAD
-=======
 static OrbisPadButtonDataOffset SDLGamepadToOrbisButton(u8 button) {
     using OPBDO = OrbisPadButtonDataOffset;
 
@@ -223,7 +218,6 @@
 
 using namespace Libraries::Pad;
 
->>>>>>> ad5bd91a
 static Uint32 SDLCALL PollController(void* userdata, SDL_TimerID timer_id, Uint32 interval) {
     auto* controller = reinterpret_cast<Input::GameController*>(userdata);
     return controller->Poll();
@@ -404,7 +398,6 @@
     ImGui::Core::OnResize();
 }
 
-<<<<<<< HEAD
 Uint32 wheelOffCallback(void* og_event, Uint32 timer_id, Uint32 interval) {
     SDL_Event off_event = *(SDL_Event*)og_event;
     off_event.type = SDL_EVENT_MOUSE_WHEEL_OFF;
@@ -429,148 +422,6 @@
         if (input_id == SDLK_F8) {
             Input::ParseInputConfig(std::string(Common::ElfInfo::Instance().GameSerial()));
             return;
-=======
-void WindowSDL::OnKeyPress(const SDL_Event* event) {
-    auto button = OrbisPadButtonDataOffset::None;
-    Input::Axis axis = Input::Axis::AxisMax;
-    int axisvalue = 0;
-    int ax = 0;
-    std::string backButtonBehavior = Config::getBackButtonBehavior();
-    switch (event->key.key) {
-    case SDLK_UP:
-        button = OrbisPadButtonDataOffset::Up;
-        break;
-    case SDLK_DOWN:
-        button = OrbisPadButtonDataOffset::Down;
-        break;
-    case SDLK_LEFT:
-        button = OrbisPadButtonDataOffset::Left;
-        break;
-    case SDLK_RIGHT:
-        button = OrbisPadButtonDataOffset::Right;
-        break;
-    // Provide alternatives for face buttons for users without a numpad.
-    case SDLK_KP_8:
-    case SDLK_C:
-        button = OrbisPadButtonDataOffset::Triangle;
-        break;
-    case SDLK_KP_6:
-    case SDLK_B:
-        button = OrbisPadButtonDataOffset::Circle;
-        break;
-    case SDLK_KP_2:
-    case SDLK_N:
-        button = OrbisPadButtonDataOffset::Cross;
-        break;
-    case SDLK_KP_4:
-    case SDLK_V:
-        button = OrbisPadButtonDataOffset::Square;
-        break;
-    case SDLK_RETURN:
-        button = OrbisPadButtonDataOffset::Options;
-        break;
-    case SDLK_A:
-        axis = Input::Axis::LeftX;
-        if (event->type == SDL_EVENT_KEY_DOWN) {
-            axisvalue += -127;
-        } else {
-            axisvalue = 0;
-        }
-        ax = Input::GetAxis(-0x80, 0x80, axisvalue);
-        break;
-    case SDLK_D:
-        axis = Input::Axis::LeftX;
-        if (event->type == SDL_EVENT_KEY_DOWN) {
-            axisvalue += 127;
-        } else {
-            axisvalue = 0;
-        }
-        ax = Input::GetAxis(-0x80, 0x80, axisvalue);
-        break;
-    case SDLK_W:
-        axis = Input::Axis::LeftY;
-        if (event->type == SDL_EVENT_KEY_DOWN) {
-            axisvalue += -127;
-        } else {
-            axisvalue = 0;
-        }
-        ax = Input::GetAxis(-0x80, 0x80, axisvalue);
-        break;
-    case SDLK_S:
-        axis = Input::Axis::LeftY;
-        if (event->type == SDL_EVENT_KEY_DOWN) {
-            axisvalue += 127;
-        } else {
-            axisvalue = 0;
-        }
-        ax = Input::GetAxis(-0x80, 0x80, axisvalue);
-        break;
-    case SDLK_J:
-        axis = Input::Axis::RightX;
-        if (event->type == SDL_EVENT_KEY_DOWN) {
-            axisvalue += -127;
-        } else {
-            axisvalue = 0;
-        }
-        ax = Input::GetAxis(-0x80, 0x80, axisvalue);
-        break;
-    case SDLK_L:
-        axis = Input::Axis::RightX;
-        if (event->type == SDL_EVENT_KEY_DOWN) {
-            axisvalue += 127;
-        } else {
-            axisvalue = 0;
-        }
-        ax = Input::GetAxis(-0x80, 0x80, axisvalue);
-        break;
-    case SDLK_I:
-        axis = Input::Axis::RightY;
-        if (event->type == SDL_EVENT_KEY_DOWN) {
-            axisvalue += -127;
-        } else {
-            axisvalue = 0;
-        }
-        ax = Input::GetAxis(-0x80, 0x80, axisvalue);
-        break;
-    case SDLK_K:
-        axis = Input::Axis::RightY;
-        if (event->type == SDL_EVENT_KEY_DOWN) {
-            axisvalue += 127;
-        } else {
-            axisvalue = 0;
-        }
-        ax = Input::GetAxis(-0x80, 0x80, axisvalue);
-        break;
-    case SDLK_X:
-        button = OrbisPadButtonDataOffset::L3;
-        break;
-    case SDLK_M:
-        button = OrbisPadButtonDataOffset::R3;
-        break;
-    case SDLK_Q:
-        button = OrbisPadButtonDataOffset::L1;
-        break;
-    case SDLK_U:
-        button = OrbisPadButtonDataOffset::R1;
-        break;
-    case SDLK_E:
-        button = OrbisPadButtonDataOffset::L2;
-        axis = Input::Axis::TriggerLeft;
-        if (event->type == SDL_EVENT_KEY_DOWN) {
-            axisvalue += 255;
-        } else {
-            axisvalue = 0;
-        }
-        ax = Input::GetAxis(0, 0x80, axisvalue);
-        break;
-    case SDLK_O:
-        button = OrbisPadButtonDataOffset::R2;
-        axis = Input::Axis::TriggerRight;
-        if (event->type == SDL_EVENT_KEY_DOWN) {
-            axisvalue += 255;
-        } else {
-            axisvalue = 0;
->>>>>>> ad5bd91a
         }
         // Toggle mouse capture and movement input
         else if (input_id == SDLK_F7) {
@@ -609,7 +460,6 @@
 }
 
 void WindowSDL::OnGamepadEvent(const SDL_Event* event) {
-<<<<<<< HEAD
 
     bool input_down = event->type == SDL_EVENT_GAMEPAD_AXIS_MOTION ||
                       event->type == SDL_EVENT_GAMEPAD_BUTTON_DOWN;
@@ -621,41 +471,6 @@
     if (event->gbutton.button == SDL_GAMEPAD_BUTTON_TOUCHPAD) {
         controller->CheckButton(0, OrbisPadButtonDataOffset::TouchPad, input_down);
         return;
-=======
-    auto button = OrbisPadButtonDataOffset::None;
-    Input::Axis axis = Input::Axis::AxisMax;
-    switch (event->type) {
-    case SDL_EVENT_GAMEPAD_ADDED:
-    case SDL_EVENT_GAMEPAD_REMOVED:
-        controller->SetEngine(std::make_unique<Input::SDLInputEngine>());
-        break;
-    case SDL_EVENT_GAMEPAD_TOUCHPAD_DOWN:
-    case SDL_EVENT_GAMEPAD_TOUCHPAD_UP:
-    case SDL_EVENT_GAMEPAD_TOUCHPAD_MOTION:
-        controller->SetTouchpadState(event->gtouchpad.finger,
-                                     event->type != SDL_EVENT_GAMEPAD_TOUCHPAD_UP,
-                                     event->gtouchpad.x, event->gtouchpad.y);
-        break;
-    case SDL_EVENT_GAMEPAD_BUTTON_DOWN:
-    case SDL_EVENT_GAMEPAD_BUTTON_UP: {
-        button = Input::SDLGamepadToOrbisButton(event->gbutton.button);
-        if (button == OrbisPadButtonDataOffset::None) {
-            break;
-        }
-        if (event->gbutton.button != SDL_GAMEPAD_BUTTON_BACK) {
-            controller->CheckButton(0, button, event->type == SDL_EVENT_GAMEPAD_BUTTON_DOWN);
-            break;
-        }
-        const auto backButtonBehavior = Config::getBackButtonBehavior();
-        if (backButtonBehavior != "none") {
-            float x = backButtonBehavior == "left" ? 0.25f
-                                                   : (backButtonBehavior == "right" ? 0.75f : 0.5f);
-            // trigger a touchpad event so that the touchpad emulation for back button works
-            controller->SetTouchpadState(0, true, x, 0.5f);
-            controller->CheckButton(0, button, event->type == SDL_EVENT_GAMEPAD_BUTTON_DOWN);
-        }
-        break;
->>>>>>> ad5bd91a
     }
 
     // add/remove it from the list
