// SPDX-FileCopyrightText: Copyright 2024 shadPS4 Emulator Project
// SPDX-License-Identifier: GPL-2.0-or-later

// Include the vulkan platform specific header
#if defined(ANDROID)
#define VK_USE_PLATFORM_ANDROID_KHR
#elif defined(_WIN64)
#define VK_USE_PLATFORM_WIN32_KHR
#elif defined(__APPLE__)
#define VK_USE_PLATFORM_METAL_EXT
#else
#define VK_USE_PLATFORM_WAYLAND_KHR
#define VK_USE_PLATFORM_XLIB_KHR
#endif

#include <vector>
#include <fmt/ranges.h>
#include "common/assert.h"
#include "common/config.h"
#include "common/logging/log.h"
#include "common/native_fs.h"
#include "common/path_util.h"
#include "sdl_window.h"
#include "video_core/renderer_vulkan/vk_platform.h"

#ifdef __APPLE__
#include <mach-o/dyld.h>
#endif

namespace Vulkan {

namespace NativeFS = Common::FS::Native;

static const char* const VALIDATION_LAYER_NAME = "VK_LAYER_KHRONOS_validation";
static const char* const CRASH_DIAGNOSTIC_LAYER_NAME = "VK_LAYER_LUNARG_crash_diagnostic";

static VKAPI_ATTR VkBool32 VKAPI_CALL DebugUtilsCallback(
    vk::DebugUtilsMessageSeverityFlagBitsEXT severity, vk::DebugUtilsMessageTypeFlagsEXT type,
    const vk::DebugUtilsMessengerCallbackDataEXT* callback_data, void* user_data) {

    Common::Log::Level level{};
    switch (severity) {
    case vk::DebugUtilsMessageSeverityFlagBitsEXT::eError:
        level = Common::Log::Level::Error;
        break;
    case vk::DebugUtilsMessageSeverityFlagBitsEXT::eWarning:
        level = Common::Log::Level::Info;
        break;
    case vk::DebugUtilsMessageSeverityFlagBitsEXT::eInfo:
    case vk::DebugUtilsMessageSeverityFlagBitsEXT::eVerbose:
        level = Common::Log::Level::Debug;
        break;
    default:
        level = Common::Log::Level::Info;
    }

    LOG_GENERIC(Common::Log::Class::Render_Vulkan, level, "{}: {}",
                callback_data->pMessageIdName ? callback_data->pMessageIdName : "<null>",
                callback_data->pMessage ? callback_data->pMessage : "<null>");

    return VK_FALSE;
}

vk::SurfaceKHR CreateSurface(vk::Instance instance, const Frontend::WindowSDL& emu_window) {
    const auto& window_info = emu_window.GetWindowInfo();
    vk::SurfaceKHR surface{};

#if defined(VK_USE_PLATFORM_WIN32_KHR)
    if (window_info.type == Frontend::WindowSystemType::Windows) {
        const vk::Win32SurfaceCreateInfoKHR win32_ci = {
            .hinstance = nullptr,
            .hwnd = static_cast<HWND>(window_info.render_surface),
        };

        if (instance.createWin32SurfaceKHR(&win32_ci, nullptr, &surface) != vk::Result::eSuccess) {
            LOG_CRITICAL(Render_Vulkan, "Failed to initialize Win32 surface");
            UNREACHABLE();
        }
    }
#elif defined(VK_USE_PLATFORM_XLIB_KHR) || defined(VK_USE_PLATFORM_WAYLAND_KHR)
    if (window_info.type == Frontend::WindowSystemType::X11) {
        const vk::XlibSurfaceCreateInfoKHR xlib_ci = {
            .dpy = static_cast<Display*>(window_info.display_connection),
            .window = reinterpret_cast<Window>(window_info.render_surface),
        };

        if (instance.createXlibSurfaceKHR(&xlib_ci, nullptr, &surface) != vk::Result::eSuccess) {
            LOG_ERROR(Render_Vulkan, "Failed to initialize Xlib surface");
            UNREACHABLE();
        }
    } else if (window_info.type == Frontend::WindowSystemType::Wayland) {
        const vk::WaylandSurfaceCreateInfoKHR wayland_ci = {
            .display = static_cast<wl_display*>(window_info.display_connection),
            .surface = static_cast<wl_surface*>(window_info.render_surface),
        };

        if (instance.createWaylandSurfaceKHR(&wayland_ci, nullptr, &surface) !=
            vk::Result::eSuccess) {
            LOG_ERROR(Render_Vulkan, "Failed to initialize Wayland surface");
            UNREACHABLE();
        }
    }
#elif defined(VK_USE_PLATFORM_METAL_EXT)
    if (window_info.type == Frontend::WindowSystemType::Metal) {
        const vk::MetalSurfaceCreateInfoEXT macos_ci = {
            .pLayer = static_cast<const CAMetalLayer*>(window_info.render_surface),
        };

        if (instance.createMetalSurfaceEXT(&macos_ci, nullptr, &surface) != vk::Result::eSuccess) {
            LOG_CRITICAL(Render_Vulkan, "Failed to initialize MacOS surface");
            UNREACHABLE();
        }
    }
#endif

    if (!surface) {
        LOG_CRITICAL(Render_Vulkan, "Presentation not supported on this platform");
        UNREACHABLE();
    }

    return surface;
}

std::vector<const char*> GetInstanceExtensions(Frontend::WindowSystemType window_type,
                                               bool enable_debug_utils) {
    const auto [properties_result, properties] = vk::enumerateInstanceExtensionProperties();
    if (properties_result != vk::Result::eSuccess || properties.empty()) {
        LOG_ERROR(Render_Vulkan, "Failed to query extension properties: {}",
                  vk::to_string(properties_result));
        return {};
    }

    // Add the windowing system specific extension
    std::vector<const char*> extensions;
    extensions.reserve(7);
    extensions.push_back(VK_EXT_LAYER_SETTINGS_EXTENSION_NAME);

    switch (window_type) {
    case Frontend::WindowSystemType::Headless:
        break;
#if defined(VK_USE_PLATFORM_WIN32_KHR)
    case Frontend::WindowSystemType::Windows:
        extensions.push_back(VK_KHR_WIN32_SURFACE_EXTENSION_NAME);
        break;
#elif defined(VK_USE_PLATFORM_XLIB_KHR) || defined(VK_USE_PLATFORM_WAYLAND_KHR)
    case Frontend::WindowSystemType::X11:
        extensions.push_back(VK_KHR_XLIB_SURFACE_EXTENSION_NAME);
        break;
    case Frontend::WindowSystemType::Wayland:
        extensions.push_back(VK_KHR_WAYLAND_SURFACE_EXTENSION_NAME);
        break;
#elif defined(VK_USE_PLATFORM_METAL_EXT)
    case Frontend::WindowSystemType::Metal:
        extensions.push_back(VK_EXT_METAL_SURFACE_EXTENSION_NAME);
        break;
#endif
    default:
        LOG_ERROR(Render_Vulkan, "Presentation not supported on this platform");
        break;
    }

#ifdef __APPLE__
    extensions.push_back(VK_KHR_PORTABILITY_ENUMERATION_EXTENSION_NAME);
#endif

    if (window_type != Frontend::WindowSystemType::Headless) {
        extensions.push_back(VK_KHR_SURFACE_EXTENSION_NAME);
    }

    if (Config::allowHDR()) {
        extensions.push_back(VK_EXT_SWAPCHAIN_COLOR_SPACE_EXTENSION_NAME);
    }

    if (enable_debug_utils) {
        extensions.push_back(VK_EXT_DEBUG_UTILS_EXTENSION_NAME);
    }

    // Sanitize extension list
    std::erase_if(extensions, [&](const char* extension) -> bool {
        const auto it =
            std::find_if(properties.begin(), properties.end(), [extension](const auto& prop) {
                return std::strcmp(extension, prop.extensionName) == 0;
            });

        if (it == properties.end()) {
            LOG_INFO(Render_Vulkan, "Candidate instance extension {} is not available", extension);
            return true;
        }
        return false;
    });

    return extensions;
}

std::vector<const char*> GetInstanceLayers(bool enable_validation, bool enable_crash_diagnostic) {
    const auto [properties_result, properties] = vk::enumerateInstanceLayerProperties();
    if (properties_result != vk::Result::eSuccess || properties.empty()) {
        LOG_ERROR(Render_Vulkan, "Failed to query layer properties: {}",
                  vk::to_string(properties_result));
        return {};
    }

    std::vector<const char*> layers;
    layers.reserve(2);

    if (enable_validation) {
        layers.push_back(VALIDATION_LAYER_NAME);
    }
    if (enable_crash_diagnostic) {
        layers.push_back(CRASH_DIAGNOSTIC_LAYER_NAME);
    }

    // Sanitize layer list
    std::erase_if(layers, [&](const char* layer) -> bool {
        const auto it = std::ranges::find_if(properties, [layer](const auto& prop) {
            return std::strcmp(layer, prop.layerName) == 0;
        });
        if (it == properties.end()) {
            LOG_ERROR(Render_Vulkan, "Requested layer {} is not available", layer);
            return true;
        }
        return false;
    });

    return layers;
}

vk::UniqueInstance CreateInstance(Frontend::WindowSystemType window_type, bool enable_validation,
                                  bool enable_crash_diagnostic) {
    LOG_INFO(Render_Vulkan, "Creating vulkan instance");

#if defined(__APPLE__) && !defined(ENABLE_QT_GUI)
    // Initialize the environment with the path to the MoltenVK ICD, so that the loader will
    // find it.
    static const auto icd_path = [] {
        char path[PATH_MAX];
        u32 length = PATH_MAX;
        _NSGetExecutablePath(path, &length);
        return std::filesystem::path(path).parent_path() / "MoltenVK_icd.json";
    }();
    setenv("VK_DRIVER_FILES", icd_path.c_str(), true);
#endif
<<<<<<< HEAD
    // If the Vulkan loader exists in /usr/local/lib, give it priority. The Vulkan SDK
    // installs it here by default, but it is not in the default library search path.
    // The loader has a clause to check for it, but at a lower priority than the bundled
    // libMoltenVK.dylib, so we need to handle it ourselves to give it priority.
    static const std::string usr_local_path = "/usr/local/lib/libvulkan.dylib";
    static vk::detail::DynamicLoader dl = NativeFS::Exists(usr_local_path)
                                              ? vk::detail::DynamicLoader(usr_local_path)
                                              : vk::detail::DynamicLoader();
#else
=======

>>>>>>> 59f00dc0
    static vk::detail::DynamicLoader dl;
    VULKAN_HPP_DEFAULT_DISPATCHER.init(
        dl.getProcAddress<PFN_vkGetInstanceProcAddr>("vkGetInstanceProcAddr"));

    const auto [available_version_result, available_version] =
        VULKAN_HPP_DEFAULT_DISPATCHER.vkEnumerateInstanceVersion
            ? vk::enumerateInstanceVersion()
            : vk::ResultValue(vk::Result::eSuccess, VK_API_VERSION_1_0);
    ASSERT_MSG(available_version_result == vk::Result::eSuccess,
               "Failed to query Vulkan API version: {}", vk::to_string(available_version_result));
    ASSERT_MSG(available_version >= TargetVulkanApiVersion,
               "Vulkan {}.{} is required, but only {}.{} is supported by instance!",
               VK_VERSION_MAJOR(TargetVulkanApiVersion), VK_VERSION_MINOR(TargetVulkanApiVersion),
               VK_VERSION_MAJOR(available_version), VK_VERSION_MINOR(available_version));

    const auto extensions = GetInstanceExtensions(window_type, true);

    const vk::ApplicationInfo application_info = {
        .pApplicationName = "shadPS4",
        .applicationVersion = VK_MAKE_VERSION(1, 0, 0),
        .pEngineName = "shadPS4 Vulkan",
        .engineVersion = VK_MAKE_VERSION(1, 0, 0),
        .apiVersion = available_version,
    };

    const auto layers = GetInstanceLayers(enable_validation, enable_crash_diagnostic);

    const std::string extensions_string = fmt::format("{}", fmt::join(extensions, ", "));
    const std::string layers_string = fmt::format("{}", fmt::join(layers, ", "));
    LOG_INFO(Render_Vulkan, "Enabled instance extensions: {}", extensions_string);
    LOG_INFO(Render_Vulkan, "Enabled instance layers: {}", layers_string);

    // Validation settings
    vk::Bool32 enable_sync = Config::vkValidationSyncEnabled() ? vk::True : vk::False;
    vk::Bool32 enable_gpuav = Config::vkValidationSyncEnabled() ? vk::True : vk::False;
    const char* gpuav_mode =
        Config::vkValidationGpuEnabled() ? "GPU_BASED_GPU_ASSISTED" : "GPU_BASED_NONE";

    // Crash diagnostics settings
    static const auto crash_diagnostic_path =
        Common::FS::GetUserPathString(Common::FS::PathType::LogDir);
    const char* log_path = crash_diagnostic_path.c_str();
    vk::Bool32 enable_force_barriers = vk::True;
#ifdef __APPLE__
    const vk::Bool32 mvk_debug_mode = enable_crash_diagnostic ? vk::True : vk::False;
#endif

    const std::array layer_setings = {
        vk::LayerSettingEXT{
            .pLayerName = VALIDATION_LAYER_NAME,
            .pSettingName = "validate_sync",
            .type = vk::LayerSettingTypeEXT::eBool32,
            .valueCount = 1,
            .pValues = &enable_sync,
        },
        vk::LayerSettingEXT{
            .pLayerName = VALIDATION_LAYER_NAME,
            .pSettingName = "syncval_submit_time_validation",
            .type = vk::LayerSettingTypeEXT::eBool32,
            .valueCount = 1,
            .pValues = &enable_sync,
        },
        vk::LayerSettingEXT{
            .pLayerName = VALIDATION_LAYER_NAME,
            .pSettingName = "validate_gpu_based",
            .type = vk::LayerSettingTypeEXT::eString,
            .valueCount = 1,
            .pValues = &gpuav_mode,
        },
        vk::LayerSettingEXT{
            .pLayerName = VALIDATION_LAYER_NAME,
            .pSettingName = "gpuav_reserve_binding_slot",
            .type = vk::LayerSettingTypeEXT::eBool32,
            .valueCount = 1,
            .pValues = &enable_gpuav,
        },
        vk::LayerSettingEXT{
            .pLayerName = VALIDATION_LAYER_NAME,
            .pSettingName = "gpuav_descriptor_checks",
            .type = vk::LayerSettingTypeEXT::eBool32,
            .valueCount = 1,
            .pValues = &enable_gpuav,
        },
        vk::LayerSettingEXT{
            .pLayerName = VALIDATION_LAYER_NAME,
            .pSettingName = "gpuav_validate_indirect_buffer",
            .type = vk::LayerSettingTypeEXT::eBool32,
            .valueCount = 1,
            .pValues = &enable_gpuav,
        },
        vk::LayerSettingEXT{
            .pLayerName = VALIDATION_LAYER_NAME,
            .pSettingName = "gpuav_buffer_copies",
            .type = vk::LayerSettingTypeEXT::eBool32,
            .valueCount = 1,
            .pValues = &enable_gpuav,
        },
        vk::LayerSettingEXT{
            .pLayerName = "lunarg_crash_diagnostic",
            .pSettingName = "output_path",
            .type = vk::LayerSettingTypeEXT::eString,
            .valueCount = 1,
            .pValues = &log_path,
        },
        vk::LayerSettingEXT{
            .pLayerName = "lunarg_crash_diagnostic",
            .pSettingName = "sync_after_commands",
            .type = vk::LayerSettingTypeEXT::eBool32,
            .valueCount = 1,
            .pValues = &enable_force_barriers,
        },
#ifdef __APPLE__
        // MoltenVK debug mode turns on additional device loss error details, so
        // use the crash diagnostic setting as an indicator of whether to turn it on.
        vk::LayerSettingEXT{
            .pLayerName = "MoltenVK",
            .pSettingName = "MVK_CONFIG_DEBUG",
            .type = vk::LayerSettingTypeEXT::eBool32,
            .valueCount = 1,
            .pValues = &mvk_debug_mode,
        },
#endif
    };

    vk::StructureChain<vk::InstanceCreateInfo, vk::LayerSettingsCreateInfoEXT> instance_ci_chain = {
        vk::InstanceCreateInfo{
            .pApplicationInfo = &application_info,
            .enabledLayerCount = static_cast<u32>(layers.size()),
            .ppEnabledLayerNames = layers.data(),
            .enabledExtensionCount = static_cast<u32>(extensions.size()),
            .ppEnabledExtensionNames = extensions.data(),
#ifdef __APPLE__
            .flags = vk::InstanceCreateFlagBits::eEnumeratePortabilityKHR,
#endif
        },
        vk::LayerSettingsCreateInfoEXT{
            .settingCount = layer_setings.size(),
            .pSettings = layer_setings.data(),
        },
    };

    auto [instance_result, instance] = vk::createInstanceUnique(instance_ci_chain.get());
    ASSERT_MSG(instance_result == vk::Result::eSuccess, "Failed to create instance: {}",
               vk::to_string(instance_result));

    VULKAN_HPP_DEFAULT_DISPATCHER.init(*instance);

    return std::move(instance);
}

vk::UniqueDebugUtilsMessengerEXT CreateDebugCallback(vk::Instance instance) {
    const vk::DebugUtilsMessengerCreateInfoEXT msg_ci = {
        .messageSeverity = vk::DebugUtilsMessageSeverityFlagBitsEXT::eInfo |
                           vk::DebugUtilsMessageSeverityFlagBitsEXT::eError |
                           vk::DebugUtilsMessageSeverityFlagBitsEXT::eWarning |
                           vk::DebugUtilsMessageSeverityFlagBitsEXT::eVerbose,
        .messageType = vk::DebugUtilsMessageTypeFlagBitsEXT::eGeneral |
                       vk::DebugUtilsMessageTypeFlagBitsEXT::eValidation |
                       vk::DebugUtilsMessageTypeFlagBitsEXT::ePerformance,
        .pfnUserCallback = DebugUtilsCallback,
    };
    auto [messenger_result, messenger] = instance.createDebugUtilsMessengerEXTUnique(msg_ci);
    ASSERT_MSG(messenger_result == vk::Result::eSuccess, "Failed to create debug callback: {}",
               vk::to_string(messenger_result));
    return std::move(messenger);
}

} // namespace Vulkan<|MERGE_RESOLUTION|>--- conflicted
+++ resolved
@@ -240,19 +240,6 @@
     }();
     setenv("VK_DRIVER_FILES", icd_path.c_str(), true);
 #endif
-<<<<<<< HEAD
-    // If the Vulkan loader exists in /usr/local/lib, give it priority. The Vulkan SDK
-    // installs it here by default, but it is not in the default library search path.
-    // The loader has a clause to check for it, but at a lower priority than the bundled
-    // libMoltenVK.dylib, so we need to handle it ourselves to give it priority.
-    static const std::string usr_local_path = "/usr/local/lib/libvulkan.dylib";
-    static vk::detail::DynamicLoader dl = NativeFS::Exists(usr_local_path)
-                                              ? vk::detail::DynamicLoader(usr_local_path)
-                                              : vk::detail::DynamicLoader();
-#else
-=======
-
->>>>>>> 59f00dc0
     static vk::detail::DynamicLoader dl;
     VULKAN_HPP_DEFAULT_DISPATCHER.init(
         dl.getProcAddress<PFN_vkGetInstanceProcAddr>("vkGetInstanceProcAddr"));
