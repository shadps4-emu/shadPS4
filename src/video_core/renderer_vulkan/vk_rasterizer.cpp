// SPDX-FileCopyrightText: Copyright 2024 shadPS4 Emulator Project
// SPDX-License-Identifier: GPL-2.0-or-later

#include "common/config.h"
#include "common/debug.h"
#include "core/memory.h"
#include "shader_recompiler/runtime_info.h"
#include "video_core/amdgpu/liverpool.h"
#include "video_core/renderer_vulkan/liverpool_to_vk.h"
#include "video_core/renderer_vulkan/vk_instance.h"
#include "video_core/renderer_vulkan/vk_rasterizer.h"
#include "video_core/renderer_vulkan/vk_scheduler.h"
#include "video_core/renderer_vulkan/vk_shader_hle.h"
#include "video_core/texture_cache/image_view.h"
#include "video_core/texture_cache/texture_cache.h"

#ifdef MemoryBarrier
#undef MemoryBarrier
#endif

namespace Vulkan {

static Shader::PushData MakeUserData(const AmdGpu::Regs& regs) {
    // TODO(roamic): Add support for multiple viewports and geometry shaders when ViewportIndex
    // is encountered and implemented in the recompiler.
    Shader::PushData push_data{};
    push_data.xoffset = regs.viewport_control.xoffset_enable ? regs.viewports[0].xoffset : 0.f;
    push_data.xscale = regs.viewport_control.xscale_enable ? regs.viewports[0].xscale : 1.f;
    push_data.yoffset = regs.viewport_control.yoffset_enable ? regs.viewports[0].yoffset : 0.f;
    push_data.yscale = regs.viewport_control.yscale_enable ? regs.viewports[0].yscale : 1.f;
    return push_data;
}

Rasterizer::Rasterizer(const Instance& instance_, Scheduler& scheduler_,
                       AmdGpu::Liverpool* liverpool_)
    : instance{instance_}, scheduler{scheduler_}, page_manager{this},
      buffer_cache{instance, scheduler, liverpool_, texture_cache, page_manager},
      texture_cache{instance, scheduler, liverpool_, buffer_cache, page_manager},
      liverpool{liverpool_}, memory{Core::Memory::Instance()},
      pipeline_cache{instance, scheduler, liverpool} {
    if (!Config::nullGpu()) {
        liverpool->BindRasterizer(this);
    }
    memory->SetRasterizer(this);
}

Rasterizer::~Rasterizer() = default;

void Rasterizer::CpSync() {
    scheduler.EndRendering();
    auto cmdbuf = scheduler.CommandBuffer();

    const vk::MemoryBarrier ib_barrier{
        .srcAccessMask = vk::AccessFlagBits::eShaderWrite,
        .dstAccessMask = vk::AccessFlagBits::eIndirectCommandRead,
    };
    cmdbuf.pipelineBarrier(vk::PipelineStageFlagBits::eComputeShader,
                           vk::PipelineStageFlagBits::eDrawIndirect,
                           vk::DependencyFlagBits::eByRegion, ib_barrier, {}, {});
}

bool Rasterizer::FilterDraw() {
    const auto& regs = liverpool->regs;
    if (regs.color_control.mode == AmdGpu::ColorControl::OperationMode::EliminateFastClear) {
        // Clears the render target if FCE is launched before any draws
        EliminateFastClear();
        return false;
    }
    if (regs.color_control.mode == AmdGpu::ColorControl::OperationMode::FmaskDecompress) {
        // TODO: check for a valid MRT1 to promote the draw to the resolve pass.
        LOG_TRACE(Render_Vulkan, "FMask decompression pass skipped");
        ScopedMarkerInsert("FmaskDecompress");
        return false;
    }
    if (regs.color_control.mode == AmdGpu::ColorControl::OperationMode::Resolve) {
        LOG_TRACE(Render_Vulkan, "Resolve pass");
        Resolve();
        return false;
    }
    if (regs.primitive_type == AmdGpu::PrimitiveType::None) {
        LOG_TRACE(Render_Vulkan, "Primitive type 'None' skipped");
        ScopedMarkerInsert("PrimitiveTypeNone");
        return false;
    }

    const bool cb_disabled =
        regs.color_control.mode == AmdGpu::ColorControl::OperationMode::Disable;
    const auto depth_copy =
        regs.depth_render_override.force_z_dirty && regs.depth_render_override.force_z_valid &&
        regs.depth_buffer.DepthValid() && regs.depth_buffer.DepthWriteValid() &&
        regs.depth_buffer.DepthAddress() != regs.depth_buffer.DepthWriteAddress();
    const auto stencil_copy =
        regs.depth_render_override.force_stencil_dirty &&
        regs.depth_render_override.force_stencil_valid && regs.depth_buffer.StencilValid() &&
        regs.depth_buffer.StencilWriteValid() &&
        regs.depth_buffer.StencilAddress() != regs.depth_buffer.StencilWriteAddress();
    if (cb_disabled && (depth_copy || stencil_copy)) {
        // Games may disable color buffer and enable force depth/stencil dirty and valid to
        // do a copy from one depth-stencil surface to another, without a pixel shader.
        // We need to detect this case and perform the copy, otherwise it will have no effect.
        LOG_TRACE(Render_Vulkan, "Performing depth-stencil override copy");
        DepthStencilCopy(depth_copy, stencil_copy);
        return false;
    }

    return true;
}

void Rasterizer::PrepareRenderState(const GraphicsPipeline* pipeline) {
    // Prefetch render targets to handle overlaps with bound textures (e.g. mipgen)
    const auto& key = pipeline->GetGraphicsKey();
    const auto& regs = liverpool->regs;
    if (regs.color_control.degamma_enable) {
        LOG_WARNING(Render_Vulkan, "Color buffers require gamma correction");
    }

    const bool skip_cb_binding =
        regs.color_control.mode == AmdGpu::ColorControl::OperationMode::Disable;
    for (s32 cb = 0; cb < std::bit_width(key.mrt_mask); ++cb) {
        auto& [image_id, desc] = cb_descs[cb];
        const auto& col_buf = regs.color_buffers[cb];
        const u32 target_mask = regs.color_target_mask.GetMask(cb);
        if (skip_cb_binding || !col_buf || !target_mask || (key.mrt_mask & (1 << cb)) == 0) {
            image_id = {};
            continue;
        }
        const auto& hint = liverpool->last_cb_extent[cb];
        std::construct_at(&desc, col_buf, hint);
        image_id = bound_images.emplace_back(texture_cache.FindImage(desc));
        auto& image = texture_cache.GetImage(image_id);
        image.binding.is_target = 1u;
    }

    if ((regs.depth_control.depth_enable && regs.depth_buffer.DepthValid()) ||
        (regs.depth_control.stencil_enable && regs.depth_buffer.StencilValid())) {
        const auto htile_address = regs.depth_htile_data_base.GetAddress();
        const auto& hint = liverpool->last_db_extent;
        auto& [image_id, desc] = db_desc;
        std::construct_at(&desc, regs.depth_buffer, regs.depth_view, regs.depth_control,
                          htile_address, hint);
        image_id = bound_images.emplace_back(texture_cache.FindImage(desc));
        auto& image = texture_cache.GetImage(image_id);
        image.binding.is_target = 1u;
    } else {
        db_desc.first = {};
    }
}

static std::pair<u32, u32> GetDrawOffsets(
    const AmdGpu::Regs& regs, const Shader::Info& info,
    const std::optional<Shader::Gcn::FetchShaderData>& fetch_shader) {
    u32 vertex_offset = regs.index_offset;
    u32 instance_offset = 0;
    if (fetch_shader) {
        if (vertex_offset == 0 && fetch_shader->vertex_offset_sgpr != -1) {
            vertex_offset = info.user_data[fetch_shader->vertex_offset_sgpr];
        }
        if (fetch_shader->instance_offset_sgpr != -1) {
            instance_offset = info.user_data[fetch_shader->instance_offset_sgpr];
        }
    }
    return {vertex_offset, instance_offset};
}

void Rasterizer::EliminateFastClear() {
    auto& col_buf = liverpool->regs.color_buffers[0];
    if (!col_buf || !col_buf.info.fast_clear) {
        return;
    }
    VideoCore::TextureCache::ImageDesc desc(col_buf, liverpool->last_cb_extent[0]);
    const auto image_id = texture_cache.FindImage(desc);
    const auto& image_view = texture_cache.FindRenderTarget(image_id, desc);
    if (!texture_cache.IsMetaCleared(col_buf.CmaskAddress(), col_buf.view.slice_start)) {
        return;
    }
    for (u32 slice = col_buf.view.slice_start; slice <= col_buf.view.slice_max; ++slice) {
        texture_cache.TouchMeta(col_buf.CmaskAddress(), slice, false);
    }
    auto& image = texture_cache.GetImage(image_id);
    const auto clear_value = LiverpoolToVK::ColorBufferClearValue(col_buf);

    ScopeMarkerBegin(fmt::format("EliminateFastClear:MRT={:#x}:M={:#x}", col_buf.Address(),
                                 col_buf.CmaskAddress()));
    image.Clear(clear_value, desc.view_info.range);
    ScopeMarkerEnd();
}

void Rasterizer::Draw(bool is_indexed, u32 index_offset) {
    RENDERER_TRACE;

    scheduler.PopPendingOperations();

    if (!FilterDraw()) {
        return;
    }

    const auto& regs = liverpool->regs;
    const GraphicsPipeline* pipeline = pipeline_cache.GetGraphicsPipeline();
    if (!pipeline) {
        return;
    }

    PrepareRenderState(pipeline);
    if (!BindResources(pipeline)) {
        return;
    }
    const auto state = BeginRendering(pipeline);

    buffer_cache.BindVertexBuffers(*pipeline);
    if (is_indexed) {
        buffer_cache.BindIndexBuffer(index_offset);
    }

    pipeline->BindResources(set_writes, buffer_barriers, push_data);
    UpdateDynamicState(pipeline, is_indexed);
    scheduler.BeginRendering(state);

    const auto& vs_info = pipeline->GetStage(Shader::LogicalStage::Vertex);
    const auto& fetch_shader = pipeline->GetFetchShader();
    const auto [vertex_offset, instance_offset] = GetDrawOffsets(regs, vs_info, fetch_shader);

    const auto cmdbuf = scheduler.CommandBuffer();
    cmdbuf.bindPipeline(vk::PipelineBindPoint::eGraphics, pipeline->Handle());

    if (is_indexed) {
        cmdbuf.drawIndexed(regs.num_indices, regs.num_instances.NumInstances(), 0,
                           s32(vertex_offset), instance_offset);
    } else {
        cmdbuf.draw(regs.num_indices, regs.num_instances.NumInstances(), vertex_offset,
                    instance_offset);
    }

    ResetBindings();
}

void Rasterizer::DrawIndirect(bool is_indexed, VAddr arg_address, u32 offset, u32 stride,
                              u32 max_count, VAddr count_address) {
    RENDERER_TRACE;

    scheduler.PopPendingOperations();

    if (!FilterDraw()) {
        return;
    }

    const GraphicsPipeline* pipeline = pipeline_cache.GetGraphicsPipeline();
    if (!pipeline) {
        return;
    }

    PrepareRenderState(pipeline);
    if (!BindResources(pipeline)) {
        return;
    }
    const auto state = BeginRendering(pipeline);

    buffer_cache.BindVertexBuffers(*pipeline);
    if (is_indexed) {
        buffer_cache.BindIndexBuffer(0);
    }

    const auto& [buffer, base] =
        buffer_cache.ObtainBuffer(arg_address + offset, stride * max_count);

    VideoCore::Buffer* count_buffer{};
    u32 count_base{};
    if (count_address != 0) {
        std::tie(count_buffer, count_base) = buffer_cache.ObtainBuffer(count_address, 4);
    }

    pipeline->BindResources(set_writes, buffer_barriers, push_data);
    UpdateDynamicState(pipeline, is_indexed);
    scheduler.BeginRendering(state);

    // We can safely ignore both SGPR UD indices and results of fetch shader parsing, as vertex and
    // instance offsets will be automatically applied by Vulkan from indirect args buffer.

    const auto cmdbuf = scheduler.CommandBuffer();
    cmdbuf.bindPipeline(vk::PipelineBindPoint::eGraphics, pipeline->Handle());

    if (is_indexed) {
        ASSERT(sizeof(VkDrawIndexedIndirectCommand) == stride);

        if (count_address != 0) {
            cmdbuf.drawIndexedIndirectCount(buffer->Handle(), base, count_buffer->Handle(),
                                            count_base, max_count, stride);
        } else {
            cmdbuf.drawIndexedIndirect(buffer->Handle(), base, max_count, stride);
        }
    } else {
        ASSERT(sizeof(VkDrawIndirectCommand) == stride);

        if (count_address != 0) {
            cmdbuf.drawIndirectCount(buffer->Handle(), base, count_buffer->Handle(), count_base,
                                     max_count, stride);
        } else {
            cmdbuf.drawIndirect(buffer->Handle(), base, max_count, stride);
        }
    }

    ResetBindings();
}

void Rasterizer::DispatchDirect() {
    RENDERER_TRACE;

    scheduler.PopPendingOperations();

    const auto& cs_program = liverpool->GetCsRegs();
    const ComputePipeline* pipeline = pipeline_cache.GetComputePipeline();
    if (!pipeline) {
        return;
    }

    const auto& cs = pipeline->GetStage(Shader::LogicalStage::Compute);
    if (ExecuteShaderHLE(cs, liverpool->regs, cs_program, *this)) {
        return;
    }

    if (!BindResources(pipeline)) {
        return;
    }

    scheduler.EndRendering();
    pipeline->BindResources(set_writes, buffer_barriers, push_data);

    const auto cmdbuf = scheduler.CommandBuffer();
    cmdbuf.bindPipeline(vk::PipelineBindPoint::eCompute, pipeline->Handle());
    cmdbuf.dispatch(cs_program.dim_x, cs_program.dim_y, cs_program.dim_z);

    ResetBindings();
}

void Rasterizer::DispatchIndirect(VAddr address, u32 offset, u32 size) {
    RENDERER_TRACE;

    scheduler.PopPendingOperations();

    const auto& cs_program = liverpool->GetCsRegs();
    const ComputePipeline* pipeline = pipeline_cache.GetComputePipeline();
    if (!pipeline) {
        return;
    }

    if (!BindResources(pipeline)) {
        return;
    }

<<<<<<< HEAD
    scheduler.EndRendering();

    const auto [buffer, base] = buffer_cache.ObtainBuffer(address + offset, size);
=======
    const auto [buffer, base] = buffer_cache.ObtainBuffer(address + offset, size, false);
>>>>>>> 87e09b61

    scheduler.EndRendering();
    pipeline->BindResources(set_writes, buffer_barriers, push_data);

    const auto cmdbuf = scheduler.CommandBuffer();
    cmdbuf.bindPipeline(vk::PipelineBindPoint::eCompute, pipeline->Handle());
    cmdbuf.dispatchIndirect(buffer->Handle(), base);

    ResetBindings();
}

u64 Rasterizer::Flush() {
    const u64 current_tick = scheduler.CurrentTick();
    SubmitInfo info{};
    scheduler.Flush(info);
    return current_tick;
}

void Rasterizer::Finish() {
    scheduler.Finish();
}

void Rasterizer::OnSubmit() {
    if (fault_process_pending) {
        fault_process_pending = false;
        buffer_cache.ProcessFaultBuffer();
    }
    texture_cache.ProcessDownloadImages();
    texture_cache.RunGarbageCollector();
    buffer_cache.RunGarbageCollector();
}

bool Rasterizer::BindResources(const Pipeline* pipeline) {
    if (IsComputeImageCopy(pipeline) || IsComputeMetaClear(pipeline)) {
        return false;
    }

    set_writes.clear();
    buffer_barriers.clear();
    buffer_infos.clear();
    image_infos.clear();

    bool uses_dma = false;

    // Bind resource buffers and textures.
    Shader::Backend::Bindings binding{};
    push_data = MakeUserData(liverpool->regs);
    for (const auto* stage : pipeline->GetStages()) {
        if (!stage) {
            continue;
        }
        stage->PushUd(binding, push_data);
        BindBuffers(*stage, binding, push_data);
        BindTextures(*stage, binding);
        uses_dma |= stage->uses_dma;
    }

    if (uses_dma) {
        // We only use fault buffer for DMA right now.
        {
            Common::RecursiveSharedLock lock{mapped_ranges_mutex};
            for (auto& range : mapped_ranges) {
                buffer_cache.SynchronizeBuffersInRange(range.lower(),
                                                       range.upper() - range.lower());
            }
        }
        buffer_cache.MemoryBarrier();
    }

    fault_process_pending |= uses_dma;

    return true;
}

bool Rasterizer::IsComputeMetaClear(const Pipeline* pipeline) {
    if (!pipeline->IsCompute()) {
        return false;
    }

    // Most of the time when a metadata is updated with a shader it gets cleared. It means
    // we can skip the whole dispatch and update the tracked state instead. Also, it is not
    // intended to be consumed and in such rare cases (e.g. HTile introspection, CRAA) we
    // will need its full emulation anyways.
    const auto& info = pipeline->GetStage(Shader::LogicalStage::Compute);

    // Assume if a shader reads metadata, it is a copy shader.
    for (const auto& desc : info.buffers) {
        const VAddr address = desc.GetSharp(info).base_address;
        if (!desc.IsSpecial() && !desc.is_written && texture_cache.IsMeta(address)) {
            return false;
        }
    }

    // Metadata surfaces are tiled and thus need address calculation to be written properly.
    // If a shader wants to encode HTILE, for example, from a depth image it will have to compute
    // proper tile address from dispatch invocation id. This address calculation contains an xor
    // operation so use it as a heuristic for metadata writes that are probably not clears.
    if (!info.has_bitwise_xor) {
        // Assume if a shader writes metadata without address calculation, it is a clear shader.
        for (const auto& desc : info.buffers) {
            const VAddr address = desc.GetSharp(info).base_address;
            if (!desc.IsSpecial() && desc.is_written && texture_cache.ClearMeta(address)) {
                // Assume all slices were updates
                LOG_TRACE(Render_Vulkan, "Metadata update skipped");
                return true;
            }
        }
    }
    return false;
}

bool Rasterizer::IsComputeImageCopy(const Pipeline* pipeline) {
    if (!pipeline->IsCompute()) {
        return false;
    }

    // Ensure shader only has 2 bound buffers
    const auto& cs_pgm = liverpool->GetCsRegs();
    const auto& info = pipeline->GetStage(Shader::LogicalStage::Compute);
    if (cs_pgm.num_thread_x.full != 64 || info.buffers.size() != 2 || !info.images.empty()) {
        return false;
    }

    // Those 2 buffers must both be formatted. One must be source and another destination.
    const auto& desc0 = info.buffers[0];
    const auto& desc1 = info.buffers[1];
    if (!desc0.is_formatted || !desc1.is_formatted || desc0.is_written == desc1.is_written) {
        return false;
    }

    // Buffers must have the same size and each thread of the dispatch must copy 1 dword of data
    const AmdGpu::Buffer buf0 = desc0.GetSharp(info);
    const AmdGpu::Buffer buf1 = desc1.GetSharp(info);
    if (buf0.GetSize() != buf1.GetSize() || cs_pgm.dim_x != (buf0.GetSize() / 256)) {
        return false;
    }

    // Find images the buffer alias
    const auto image0_id = texture_cache.FindImageFromRange(buf0.base_address, buf0.GetSize());
    if (!image0_id) {
        return false;
    }
    const auto image1_id =
        texture_cache.FindImageFromRange(buf1.base_address, buf1.GetSize(), false);
    if (!image1_id) {
        return false;
    }

    // Image copy must be valid
    VideoCore::Image& image0 = texture_cache.GetImage(image0_id);
    VideoCore::Image& image1 = texture_cache.GetImage(image1_id);
    if (image0.info.guest_size != image1.info.guest_size ||
        image0.info.pitch != image1.info.pitch || image0.info.guest_size != buf0.GetSize() ||
        image0.info.num_bits != image1.info.num_bits) {
        return false;
    }

    // Perform image copy
    VideoCore::Image& src_image = desc0.is_written ? image1 : image0;
    VideoCore::Image& dst_image = desc0.is_written ? image0 : image1;
    if (instance.IsMaintenance8Supported() ||
        src_image.info.props.is_depth == dst_image.info.props.is_depth) {
        dst_image.CopyImage(src_image);
    } else {
        const auto& copy_buffer =
            buffer_cache.GetUtilityBuffer(VideoCore::MemoryUsage::DeviceLocal);
        dst_image.CopyImageWithBuffer(src_image, copy_buffer.Handle(), 0);
    }
    dst_image.flags |= VideoCore::ImageFlagBits::GpuModified;
    dst_image.flags &= ~VideoCore::ImageFlagBits::Dirty;
    return true;
}

void Rasterizer::BindBuffers(const Shader::Info& stage, Shader::Backend::Bindings& binding,
                             Shader::PushData& push_data) {
    buffer_bindings.clear();

    for (const auto& desc : stage.buffers) {
        const auto vsharp = desc.GetSharp(stage);
        if (!desc.IsSpecial() && vsharp.base_address != 0 && vsharp.GetSize() > 0) {
            const u64 size = memory->ClampRangeSize(vsharp.base_address, vsharp.GetSize());
            const auto buffer_id = buffer_cache.FindBuffer(vsharp.base_address, size);
            buffer_bindings.emplace_back(buffer_id, vsharp, size);
        } else {
            buffer_bindings.emplace_back(VideoCore::BufferId{}, vsharp, 0);
        }
    }

    // Second pass to re-bind buffers that were updated after binding
    for (u32 i = 0; i < buffer_bindings.size(); i++) {
        const auto& [buffer_id, vsharp, size] = buffer_bindings[i];
        const auto& desc = stage.buffers[i];
        const bool is_storage = desc.IsStorage(vsharp);
        const u32 alignment =
            is_storage ? instance.StorageMinAlignment() : instance.UniformMinAlignment();
        // Buffer is not from the cache, either a special buffer or unbound.
        if (!buffer_id) {
            if (desc.buffer_type == Shader::BufferType::GdsBuffer) {
                const auto* gds_buf = buffer_cache.GetGdsBuffer();
                buffer_infos.emplace_back(gds_buf->Handle(), 0, gds_buf->SizeBytes());
            } else if (desc.buffer_type == Shader::BufferType::Flatbuf) {
                auto& vk_buffer = buffer_cache.GetUtilityBuffer(VideoCore::MemoryUsage::Stream);
                const u32 ubo_size = stage.flattened_ud_buf.size() * sizeof(u32);
                const u64 offset =
                    vk_buffer.Copy(stage.flattened_ud_buf.data(), ubo_size, alignment);
                buffer_infos.emplace_back(vk_buffer.Handle(), offset, ubo_size);
            } else if (desc.buffer_type == Shader::BufferType::BdaPagetable) {
                const auto* bda_buffer = buffer_cache.GetBdaPageTableBuffer();
                buffer_infos.emplace_back(bda_buffer->Handle(), 0, bda_buffer->SizeBytes());
            } else if (desc.buffer_type == Shader::BufferType::FaultBuffer) {
                const auto* fault_buffer = buffer_cache.GetFaultBuffer();
                buffer_infos.emplace_back(fault_buffer->Handle(), 0, fault_buffer->SizeBytes());
            } else if (desc.buffer_type == Shader::BufferType::SharedMemory) {
                auto& lds_buffer = buffer_cache.GetUtilityBuffer(VideoCore::MemoryUsage::Stream);
                const auto& cs_program = liverpool->GetCsRegs();
                const auto lds_size = cs_program.SharedMemSize() * cs_program.NumWorkgroups();
                const auto [data, offset] = lds_buffer.Map(lds_size, alignment);
                std::memset(data, 0, lds_size);
                buffer_infos.emplace_back(lds_buffer.Handle(), offset, lds_size);
            } else if (instance.IsNullDescriptorSupported()) {
                buffer_infos.emplace_back(VK_NULL_HANDLE, 0, VK_WHOLE_SIZE);
            } else {
                auto& null_buffer = buffer_cache.GetBuffer(VideoCore::NULL_BUFFER_ID);
                buffer_infos.emplace_back(null_buffer.Handle(), 0, VK_WHOLE_SIZE);
            }
        } else {
<<<<<<< HEAD
            VideoCore::ObtainBufferFlags flags = {};
            if (desc.is_written) {
                flags |= VideoCore::ObtainBufferFlags::IsWritten;
            }
            if (desc.is_formatted) {
                flags |= VideoCore::ObtainBufferFlags::IsTexelBuffer;
            }
            const auto [vk_buffer, offset] =
                buffer_cache.ObtainBuffer(vsharp.base_address, size, flags, buffer_id);
            const u32 alignment =
                is_storage ? instance.StorageMinAlignment() : instance.UniformMinAlignment();
=======
            const auto [vk_buffer, offset] = buffer_cache.ObtainBuffer(
                vsharp.base_address, size, desc.is_written, desc.is_formatted, buffer_id);
>>>>>>> 87e09b61
            const u32 offset_aligned = Common::AlignDown(offset, alignment);
            const u32 adjust = offset - offset_aligned;
            ASSERT(adjust % 4 == 0);
            push_data.AddOffset(binding.buffer, adjust);
            buffer_infos.emplace_back(vk_buffer->Handle(), offset_aligned, size + adjust);
            if (auto barrier =
                    vk_buffer->GetBarrier(desc.is_written ? vk::AccessFlagBits2::eShaderWrite
                                                          : vk::AccessFlagBits2::eShaderRead,
                                          vk::PipelineStageFlagBits2::eAllCommands)) {
                buffer_barriers.emplace_back(*barrier);
            }
            if (desc.is_written && desc.is_formatted) {
                texture_cache.InvalidateMemoryFromGPU(vsharp.base_address, size);
            }
        }

        set_writes.push_back({
            .dstSet = VK_NULL_HANDLE,
            .dstBinding = binding.unified++,
            .dstArrayElement = 0,
            .descriptorCount = 1,
            .descriptorType = is_storage ? vk::DescriptorType::eStorageBuffer
                                         : vk::DescriptorType::eUniformBuffer,
            .pBufferInfo = &buffer_infos.back(),
        });
        ++binding.buffer;
    }
}

void Rasterizer::BindTextures(const Shader::Info& stage, Shader::Backend::Bindings& binding) {
    image_bindings.clear();

    for (const auto& image_desc : stage.images) {
        const auto tsharp = image_desc.GetSharp(stage);
        if (texture_cache.IsMeta(tsharp.Address())) {
            LOG_WARNING(Render_Vulkan, "Unexpected metadata read by a shader (texture)");
        }

        if (tsharp.GetDataFmt() == AmdGpu::DataFormat::FormatInvalid) {
            image_bindings.emplace_back(std::piecewise_construct, std::tuple{}, std::tuple{});
            continue;
        }

        auto& [image_id, desc] = image_bindings.emplace_back(std::piecewise_construct, std::tuple{},
                                                             std::tuple{tsharp, image_desc});
        image_id = texture_cache.FindImage(desc);
        auto* image = &texture_cache.GetImage(image_id);
        if (image->depth_id) {
            // If this image has an associated depth image, it's a stencil attachment.
            // Redirect the access to the actual depth-stencil buffer.
            image_id = image->depth_id;
            image = &texture_cache.GetImage(image_id);
        }
        if (image->binding.is_bound) {
            // The image is already bound. In case if it is about to be used as storage we need
            // to force general layout on it.
            image->binding.force_general |= image_desc.is_written;
        }
        image->binding.is_bound = 1u;
    }

    // Second pass to re-bind images that were updated after binding
    for (auto& [image_id, desc] : image_bindings) {
        bool is_storage = desc.type == VideoCore::TextureCache::BindingType::Storage;
        if (!image_id) {
            if (instance.IsNullDescriptorSupported()) {
                image_infos.emplace_back(VK_NULL_HANDLE, VK_NULL_HANDLE, vk::ImageLayout::eGeneral);
            } else {
                auto& null_image_view = texture_cache.FindTexture(VideoCore::NULL_IMAGE_ID, desc);
                image_infos.emplace_back(VK_NULL_HANDLE, *null_image_view.image_view,
                                         vk::ImageLayout::eGeneral);
            }
        } else {
            if (auto& old_image = texture_cache.GetImage(image_id);
                old_image.binding.needs_rebind) {
                old_image.binding = {};
                image_id = texture_cache.FindImage(desc);
            }

            bound_images.emplace_back(image_id);

            auto& image = texture_cache.GetImage(image_id);
            auto& image_view = texture_cache.FindTexture(image_id, desc);

            // The image is either bound as storage in a separate descriptor or bound as render
            // target in feedback loop. Depth images are excluded because they can't be bound as
            // storage and feedback loop doesn't make sense for them
            if ((image.binding.force_general || image.binding.is_target) &&
                !image.info.props.is_depth) {
                image.Transit(instance.IsAttachmentFeedbackLoopLayoutSupported() &&
                                      image.binding.is_target
                                  ? vk::ImageLayout::eAttachmentFeedbackLoopOptimalEXT
                                  : vk::ImageLayout::eGeneral,
                              vk::AccessFlagBits2::eShaderRead |
                                  (image.info.props.is_depth
                                       ? vk::AccessFlagBits2::eDepthStencilAttachmentWrite
                                       : vk::AccessFlagBits2::eColorAttachmentWrite),
                              {});
            } else {
                if (is_storage) {
                    image.Transit(vk::ImageLayout::eGeneral,
                                  vk::AccessFlagBits2::eShaderRead |
                                      vk::AccessFlagBits2::eShaderWrite,
                                  desc.view_info.range);
                } else {
                    const auto new_layout = image.info.props.is_depth
                                                ? vk::ImageLayout::eDepthStencilReadOnlyOptimal
                                                : vk::ImageLayout::eShaderReadOnlyOptimal;
                    image.Transit(new_layout, vk::AccessFlagBits2::eShaderRead,
                                  desc.view_info.range);
                }
            }
            image.usage.storage |= is_storage;
            image.usage.texture |= !is_storage;

            image_infos.emplace_back(VK_NULL_HANDLE, *image_view.image_view,
                                     image.backing->state.layout);
        }

        set_writes.push_back({
            .dstSet = VK_NULL_HANDLE,
            .dstBinding = binding.unified++,
            .dstArrayElement = 0,
            .descriptorCount = 1,
            .descriptorType =
                is_storage ? vk::DescriptorType::eStorageImage : vk::DescriptorType::eSampledImage,
            .pImageInfo = &image_infos.back(),
        });
    }

    for (const auto& sampler : stage.samplers) {
        auto ssharp = sampler.GetSharp(stage);
        if (sampler.disable_aniso) {
            const auto& tsharp = stage.images[sampler.associated_image].GetSharp(stage);
            if (tsharp.base_level == 0 && tsharp.last_level == 0) {
                ssharp.max_aniso.Assign(AmdGpu::AnisoRatio::One);
            }
        }
        const auto vk_sampler = texture_cache.GetSampler(ssharp, liverpool->regs.ta_bc_base);
        image_infos.emplace_back(vk_sampler, VK_NULL_HANDLE, vk::ImageLayout::eGeneral);
        set_writes.push_back({
            .dstSet = VK_NULL_HANDLE,
            .dstBinding = binding.unified++,
            .dstArrayElement = 0,
            .descriptorCount = 1,
            .descriptorType = vk::DescriptorType::eSampler,
            .pImageInfo = &image_infos.back(),
        });
    }
}

RenderState Rasterizer::BeginRendering(const GraphicsPipeline* pipeline) {
    attachment_feedback_loop = false;
    const auto& regs = liverpool->regs;
    const auto& key = pipeline->GetGraphicsKey();
    RenderState state;
    state.width = instance.GetMaxFramebufferWidth();
    state.height = instance.GetMaxFramebufferHeight();
    state.num_layers = std::numeric_limits<u32>::max();
    state.num_color_attachments = std::bit_width(key.mrt_mask);
    for (auto cb = 0u; cb < state.num_color_attachments; ++cb) {
        auto& [image_id, desc] = cb_descs[cb];
        if (!image_id) {
            continue;
        }
        auto* image = &texture_cache.GetImage(image_id);
        if (image->binding.needs_rebind) {
            image_id = bound_images.emplace_back(texture_cache.FindImage(desc));
            image = &texture_cache.GetImage(image_id);
        }
        texture_cache.UpdateImage(image_id);
        image->SetBackingSamples(key.color_samples[cb]);
        const auto& image_view = texture_cache.FindRenderTarget(image_id, desc);
        const auto slice = image_view.info.range.base.layer;
        const auto mip = image_view.info.range.base.level;

        const auto& col_buf = regs.color_buffers[cb];
        const bool is_clear = texture_cache.IsMetaCleared(col_buf.CmaskAddress(), slice);
        texture_cache.TouchMeta(col_buf.CmaskAddress(), slice, false);

        if (image->binding.is_bound) {
            ASSERT_MSG(!image->binding.force_general,
                       "Having image both as storage and render target is unsupported");
            image->Transit(instance.IsAttachmentFeedbackLoopLayoutSupported()
                               ? vk::ImageLayout::eAttachmentFeedbackLoopOptimalEXT
                               : vk::ImageLayout::eGeneral,
                           vk::AccessFlagBits2::eColorAttachmentWrite, {});
            attachment_feedback_loop = true;
        } else {
            image->Transit(vk::ImageLayout::eColorAttachmentOptimal,
                           vk::AccessFlagBits2::eColorAttachmentWrite |
                               vk::AccessFlagBits2::eColorAttachmentRead,
                           desc.view_info.range);
        }

        state.width = std::min<u32>(state.width, std::max(image->info.size.width >> mip, 1u));
        state.height = std::min<u32>(state.height, std::max(image->info.size.height >> mip, 1u));
        state.num_layers = std::min<u32>(state.num_layers, image_view.info.range.extent.layers);
        state.color_attachments[cb] = {
            .imageView = *image_view.image_view,
            .imageLayout = image->backing->state.layout,
            .loadOp = is_clear ? vk::AttachmentLoadOp::eClear : vk::AttachmentLoadOp::eLoad,
            .storeOp = vk::AttachmentStoreOp::eStore,
            .clearValue =
                is_clear ? LiverpoolToVK::ColorBufferClearValue(col_buf) : vk::ClearValue{},
        };
        image->usage.render_target = 1u;
    }

    if (auto image_id = db_desc.first; image_id) {
        auto& desc = db_desc.second;
        const auto htile_address = regs.depth_htile_data_base.GetAddress();
        const auto& image_view = texture_cache.FindDepthTarget(image_id, desc);
        auto& image = texture_cache.GetImage(image_id);

        const auto slice = image_view.info.range.base.layer;
        const bool is_depth_clear = regs.depth_render_control.depth_clear_enable ||
                                    texture_cache.IsMetaCleared(htile_address, slice);
        const bool is_stencil_clear = regs.depth_render_control.stencil_clear_enable;
        texture_cache.TouchMeta(htile_address, slice, false);
        ASSERT(desc.view_info.range.extent.levels == 1 && !image.binding.needs_rebind);

        const bool has_stencil = image.info.props.has_stencil;
        const auto new_layout = desc.view_info.is_storage
                                    ? has_stencil ? vk::ImageLayout::eDepthStencilAttachmentOptimal
                                                  : vk::ImageLayout::eDepthAttachmentOptimal
                                : has_stencil ? vk::ImageLayout::eDepthStencilReadOnlyOptimal
                                              : vk::ImageLayout::eDepthReadOnlyOptimal;
        image.Transit(new_layout,
                      vk::AccessFlagBits2::eDepthStencilAttachmentWrite |
                          vk::AccessFlagBits2::eDepthStencilAttachmentRead,
                      desc.view_info.range);

        state.width = std::min<u32>(state.width, image.info.size.width);
        state.height = std::min<u32>(state.height, image.info.size.height);
        state.has_depth = regs.depth_buffer.DepthValid();
        state.has_stencil = regs.depth_buffer.StencilValid();
        state.num_layers = std::min<u32>(state.num_layers, image_view.info.range.extent.layers);
        if (state.has_depth) {
            state.depth_attachment = {
                .imageView = *image_view.image_view,
                .imageLayout = image.backing->state.layout,
                .loadOp =
                    is_depth_clear ? vk::AttachmentLoadOp::eClear : vk::AttachmentLoadOp::eLoad,
                .storeOp = vk::AttachmentStoreOp::eStore,
                .clearValue = vk::ClearValue{.depthStencil = {.depth = regs.depth_clear}},
            };
        }
        if (state.has_stencil) {
            state.stencil_attachment = {
                .imageView = *image_view.image_view,
                .imageLayout = image.backing->state.layout,
                .loadOp =
                    is_stencil_clear ? vk::AttachmentLoadOp::eClear : vk::AttachmentLoadOp::eLoad,
                .storeOp = vk::AttachmentStoreOp::eStore,
                .clearValue = vk::ClearValue{.depthStencil = {.stencil = regs.stencil_clear}},
            };
        }

        image.usage.depth_target = true;
    }

    if (state.num_layers == std::numeric_limits<u32>::max()) {
        state.num_layers = 1;
    }

    return state;
}

void Rasterizer::Resolve() {
    const auto& mrt0_hint = liverpool->last_cb_extent[0];
    const auto& mrt1_hint = liverpool->last_cb_extent[1];
    VideoCore::TextureCache::ImageDesc mrt0_desc{liverpool->regs.color_buffers[0], mrt0_hint};
    VideoCore::TextureCache::ImageDesc mrt1_desc{liverpool->regs.color_buffers[1], mrt1_hint};
    auto& mrt0_image = texture_cache.GetImage(texture_cache.FindImage(mrt0_desc, true));
    auto& mrt1_image = texture_cache.GetImage(texture_cache.FindImage(mrt1_desc, true));

    ScopeMarkerBegin(fmt::format("Resolve:MRT0={:#x}:MRT1={:#x}",
                                 liverpool->regs.color_buffers[0].Address(),
                                 liverpool->regs.color_buffers[1].Address()));
    mrt1_image.Resolve(mrt0_image, mrt0_desc.view_info.range, mrt1_desc.view_info.range);
    ScopeMarkerEnd();
}

void Rasterizer::DepthStencilCopy(bool is_depth, bool is_stencil) {
    auto& regs = liverpool->regs;

    auto read_desc = VideoCore::TextureCache::ImageDesc(
        regs.depth_buffer, regs.depth_view, regs.depth_control,
        regs.depth_htile_data_base.GetAddress(), liverpool->last_db_extent, false);
    auto write_desc = VideoCore::TextureCache::ImageDesc(
        regs.depth_buffer, regs.depth_view, regs.depth_control,
        regs.depth_htile_data_base.GetAddress(), liverpool->last_db_extent, true);

    auto& read_image = texture_cache.GetImage(texture_cache.FindImage(read_desc));
    auto& write_image = texture_cache.GetImage(texture_cache.FindImage(write_desc));

    VideoCore::SubresourceRange sub_range;
    sub_range.base.layer = liverpool->regs.depth_view.slice_start;
    sub_range.extent.layers = liverpool->regs.depth_view.NumSlices() - sub_range.base.layer;

    ScopeMarkerBegin(fmt::format(
        "DepthStencilCopy:DR={:#x}:SR={:#x}:DW={:#x}:SW={:#x}", regs.depth_buffer.DepthAddress(),
        regs.depth_buffer.StencilAddress(), regs.depth_buffer.DepthWriteAddress(),
        regs.depth_buffer.StencilWriteAddress()));

    read_image.Transit(vk::ImageLayout::eTransferSrcOptimal, vk::AccessFlagBits2::eTransferRead,
                       sub_range);
    write_image.Transit(vk::ImageLayout::eTransferDstOptimal, vk::AccessFlagBits2::eTransferWrite,
                        sub_range);

    auto aspect_mask = vk::ImageAspectFlags(0);
    if (is_depth) {
        aspect_mask |= vk::ImageAspectFlagBits::eDepth;
    }
    if (is_stencil) {
        aspect_mask |= vk::ImageAspectFlagBits::eStencil;
    }

    vk::ImageCopy region = {
        .srcSubresource =
            {
                .aspectMask = aspect_mask,
                .mipLevel = 0,
                .baseArrayLayer = sub_range.base.layer,
                .layerCount = sub_range.extent.layers,
            },
        .srcOffset = {0, 0, 0},
        .dstSubresource =
            {
                .aspectMask = aspect_mask,
                .mipLevel = 0,
                .baseArrayLayer = sub_range.base.layer,
                .layerCount = sub_range.extent.layers,
            },
        .dstOffset = {0, 0, 0},
        .extent = {write_image.info.size.width, write_image.info.size.height, 1},
    };
    scheduler.CommandBuffer().copyImage(read_image.GetImage(), vk::ImageLayout::eTransferSrcOptimal,
                                        write_image.GetImage(),
                                        vk::ImageLayout::eTransferDstOptimal, region);

    ScopeMarkerEnd();
}

void Rasterizer::InlineData(VAddr address, const void* value, u32 num_bytes, bool is_gds) {
    buffer_cache.InlineData(address, value, num_bytes, is_gds);
}

void Rasterizer::CopyBuffer(VAddr dst, VAddr src, u32 num_bytes, bool dst_gds, bool src_gds) {
    buffer_cache.CopyBuffer(dst, src, num_bytes, dst_gds, src_gds);
}

u32 Rasterizer::ReadDataFromGds(u32 gds_offset) {
    auto* gds_buf = buffer_cache.GetGdsBuffer();
    u32 value;
    std::memcpy(&value, gds_buf->mapped_data.data() + gds_offset, sizeof(u32));
    return value;
}

bool Rasterizer::InvalidateMemory(VAddr addr, u64 size) {
    if (!IsMapped(addr, size)) {
        // Not GPU mapped memory, can skip invalidation logic entirely.
        return false;
    }
    buffer_cache.InvalidateMemory(addr, size, true);
    texture_cache.InvalidateMemory(addr, size);
    return true;
}

bool Rasterizer::ReadMemory(VAddr addr, u64 size) {
    if (!IsMapped(addr, size)) {
        // Not GPU mapped memory, can skip invalidation logic entirely.
        return false;
    }
    buffer_cache.ReadMemory(addr, size);
    return true;
}

bool Rasterizer::IsMapped(VAddr addr, u64 size) {
    if (size == 0) {
        // There is no memory, so not mapped.
        return false;
    }
    const auto range = decltype(mapped_ranges)::interval_type::right_open(addr, addr + size);

    Common::RecursiveSharedLock lock{mapped_ranges_mutex};
    return boost::icl::contains(mapped_ranges, range);
}

void Rasterizer::MapMemory(VAddr addr, u64 size) {
    {
        std::scoped_lock lock{mapped_ranges_mutex};
        mapped_ranges += decltype(mapped_ranges)::interval_type::right_open(addr, addr + size);
    }
    page_manager.OnGpuMap(addr, size);
}

void Rasterizer::UnmapMemory(VAddr addr, u64 size) {
    buffer_cache.InvalidateMemory(addr, size, true);
    texture_cache.UnmapMemory(addr, size);
    page_manager.OnGpuUnmap(addr, size);
    {
        std::scoped_lock lock{mapped_ranges_mutex};
        mapped_ranges -= decltype(mapped_ranges)::interval_type::right_open(addr, addr + size);
    }
}

void Rasterizer::UpdateDynamicState(const GraphicsPipeline* pipeline, const bool is_indexed) const {
    UpdateViewportScissorState();
    UpdateDepthStencilState();
    UpdatePrimitiveState(is_indexed);
    UpdateRasterizationState();
    UpdateColorBlendingState(pipeline);

    auto& dynamic_state = scheduler.GetDynamicState();
    dynamic_state.Commit(instance, scheduler.CommandBuffer());
}

void Rasterizer::UpdateViewportScissorState() const {
    const auto& regs = liverpool->regs;

    const auto combined_scissor_value_tl = [](s16 scr, s16 win, s16 gen, s16 win_offset) {
        return std::max({scr, s16(win + win_offset), s16(gen + win_offset)});
    };
    const auto combined_scissor_value_br = [](s16 scr, s16 win, s16 gen, s16 win_offset) {
        return std::min({scr, s16(win + win_offset), s16(gen + win_offset)});
    };
    const bool enable_offset = !regs.window_scissor.window_offset_disable;

    AmdGpu::Scissor scsr{};
    scsr.top_left_x = combined_scissor_value_tl(
        regs.screen_scissor.top_left_x, s16(regs.window_scissor.top_left_x),
        s16(regs.generic_scissor.top_left_x),
        enable_offset ? regs.window_offset.window_x_offset : 0);
    scsr.top_left_y = combined_scissor_value_tl(
        regs.screen_scissor.top_left_y, s16(regs.window_scissor.top_left_y),
        s16(regs.generic_scissor.top_left_y),
        enable_offset ? regs.window_offset.window_y_offset : 0);
    scsr.bottom_right_x = combined_scissor_value_br(
        regs.screen_scissor.bottom_right_x, regs.window_scissor.bottom_right_x,
        regs.generic_scissor.bottom_right_x,
        enable_offset ? regs.window_offset.window_x_offset : 0);
    scsr.bottom_right_y = combined_scissor_value_br(
        regs.screen_scissor.bottom_right_y, regs.window_scissor.bottom_right_y,
        regs.generic_scissor.bottom_right_y,
        enable_offset ? regs.window_offset.window_y_offset : 0);

    boost::container::static_vector<vk::Viewport, AmdGpu::NUM_VIEWPORTS> viewports;
    boost::container::static_vector<vk::Rect2D, AmdGpu::NUM_VIEWPORTS> scissors;

    if (regs.polygon_control.enable_window_offset &&
        (regs.window_offset.window_x_offset != 0 || regs.window_offset.window_y_offset != 0)) {
        LOG_ERROR(Render_Vulkan,
                  "PA_SU_SC_MODE_CNTL.VTX_WINDOW_OFFSET_ENABLE support is not yet implemented.");
    }

    const auto& vp_ctl = regs.viewport_control;
    for (u32 i = 0; i < AmdGpu::NUM_VIEWPORTS; i++) {
        const auto& vp = regs.viewports[i];
        const auto& vp_d = regs.viewport_depths[i];
        if (vp.xscale == 0) {
            continue;
        }

        const auto zoffset = vp_ctl.zoffset_enable ? vp.zoffset : 0.f;
        const auto zscale = vp_ctl.zscale_enable ? vp.zscale : 1.f;

        vk::Viewport viewport{};

        // https://gitlab.freedesktop.org/mesa/mesa/-/blob/209a0ed/src/amd/vulkan/radv_pipeline_graphics.c#L688-689
        // https://gitlab.freedesktop.org/mesa/mesa/-/blob/209a0ed/src/amd/vulkan/radv_cmd_buffer.c#L3103-3109
        // When the clip space is ranged [-1...1], the zoffset is centered.
        // By reversing the above viewport calculations, we get the following:
        if (regs.clipper_control.clip_space == AmdGpu::ClipSpace::MinusWToW) {
            viewport.minDepth = zoffset - zscale;
            viewport.maxDepth = zoffset + zscale;
        } else {
            viewport.minDepth = zoffset;
            viewport.maxDepth = zoffset + zscale;
        }

        if (!instance.IsDepthRangeUnrestrictedSupported()) {
            // Unrestricted depth range not supported by device. Restrict to valid range.
            viewport.minDepth = std::max(viewport.minDepth, 0.f);
            viewport.maxDepth = std::min(viewport.maxDepth, 1.f);
        }

        if (regs.IsClipDisabled()) {
            // In case if clipping is disabled we patch the shader to convert vertex position
            // from screen space coordinates to NDC by defining a render space as full hardware
            // window range [0..16383, 0..16383] and setting the viewport to its size.
            viewport.x = 0.f;
            viewport.y = 0.f;
            viewport.width = float(std::min<u32>(instance.GetMaxViewportWidth(), 16_KB));
            viewport.height = float(std::min<u32>(instance.GetMaxViewportHeight(), 16_KB));
        } else {
            const auto xoffset = vp_ctl.xoffset_enable ? vp.xoffset : 0.f;
            const auto xscale = vp_ctl.xscale_enable ? vp.xscale : 1.f;
            const auto yoffset = vp_ctl.yoffset_enable ? vp.yoffset : 0.f;
            const auto yscale = vp_ctl.yscale_enable ? vp.yscale : 1.f;

            viewport.x = xoffset - xscale;
            viewport.y = yoffset - yscale;
            viewport.width = xscale * 2.0f;
            viewport.height = yscale * 2.0f;
        }

        viewports.push_back(viewport);

        auto vp_scsr = scsr;
        if (regs.mode_control.vport_scissor_enable) {
            vp_scsr.top_left_x =
                std::max(vp_scsr.top_left_x, s16(regs.viewport_scissors[i].top_left_x));
            vp_scsr.top_left_y =
                std::max(vp_scsr.top_left_y, s16(regs.viewport_scissors[i].top_left_y));
            vp_scsr.bottom_right_x = std::min(AmdGpu::Scissor::Clamp(vp_scsr.bottom_right_x),
                                              regs.viewport_scissors[i].bottom_right_x);
            vp_scsr.bottom_right_y = std::min(AmdGpu::Scissor::Clamp(vp_scsr.bottom_right_y),
                                              regs.viewport_scissors[i].bottom_right_y);
        }
        scissors.push_back({
            .offset = {vp_scsr.top_left_x, vp_scsr.top_left_y},
            .extent = {vp_scsr.GetWidth(), vp_scsr.GetHeight()},
        });
    }

    if (viewports.empty()) {
        // Vulkan requires providing at least one viewport.
        constexpr vk::Viewport empty_viewport = {
            .x = -1.0f,
            .y = -1.0f,
            .width = 1.0f,
            .height = 1.0f,
            .minDepth = 0.0f,
            .maxDepth = 1.0f,
        };
        constexpr vk::Rect2D empty_scissor = {
            .offset = {0, 0},
            .extent = {1, 1},
        };
        viewports.push_back(empty_viewport);
        scissors.push_back(empty_scissor);
    }

    auto& dynamic_state = scheduler.GetDynamicState();
    dynamic_state.SetViewports(viewports);
    dynamic_state.SetScissors(scissors);
}

void Rasterizer::UpdateDepthStencilState() const {
    const auto& regs = liverpool->regs;
    auto& dynamic_state = scheduler.GetDynamicState();

    const auto depth_test_enabled =
        regs.depth_control.depth_enable && regs.depth_buffer.DepthValid();
    dynamic_state.SetDepthTestEnabled(depth_test_enabled);
    if (depth_test_enabled) {
        dynamic_state.SetDepthWriteEnabled(regs.depth_control.depth_write_enable &&
                                           !regs.depth_render_control.depth_clear_enable);
        dynamic_state.SetDepthCompareOp(LiverpoolToVK::CompareOp(regs.depth_control.depth_func));
    }

    const auto depth_bounds_test_enabled = regs.depth_control.depth_bounds_enable;
    dynamic_state.SetDepthBoundsTestEnabled(depth_bounds_test_enabled);
    if (depth_bounds_test_enabled) {
        dynamic_state.SetDepthBounds(regs.depth_bounds_min, regs.depth_bounds_max);
    }

    const auto depth_bias_enabled = regs.polygon_control.NeedsBias();
    dynamic_state.SetDepthBiasEnabled(depth_bias_enabled);
    if (depth_bias_enabled) {
        const bool front = regs.polygon_control.enable_polygon_offset_front;
        dynamic_state.SetDepthBias(
            front ? regs.poly_offset.front_offset : regs.poly_offset.back_offset,
            regs.poly_offset.depth_bias,
            (front ? regs.poly_offset.front_scale : regs.poly_offset.back_scale) / 16.f);
    }

    const auto stencil_test_enabled =
        regs.depth_control.stencil_enable && regs.depth_buffer.StencilValid();
    dynamic_state.SetStencilTestEnabled(stencil_test_enabled);
    if (stencil_test_enabled) {
        const StencilOps front_ops{
            .fail_op = LiverpoolToVK::StencilOp(regs.stencil_control.stencil_fail_front),
            .pass_op = LiverpoolToVK::StencilOp(regs.stencil_control.stencil_zpass_front),
            .depth_fail_op = LiverpoolToVK::StencilOp(regs.stencil_control.stencil_zfail_front),
            .compare_op = LiverpoolToVK::CompareOp(regs.depth_control.stencil_ref_func),
        };
        const StencilOps back_ops = regs.depth_control.backface_enable ? StencilOps{
            .fail_op = LiverpoolToVK::StencilOp(regs.stencil_control.stencil_fail_back),
            .pass_op = LiverpoolToVK::StencilOp(regs.stencil_control.stencil_zpass_back),
            .depth_fail_op = LiverpoolToVK::StencilOp(regs.stencil_control.stencil_zfail_back),
            .compare_op = LiverpoolToVK::CompareOp(regs.depth_control.stencil_bf_func),
        } : front_ops;
        dynamic_state.SetStencilOps(front_ops, back_ops);

        const bool stencil_clear = regs.depth_render_control.stencil_clear_enable;
        const auto front = regs.stencil_ref_front;
        const auto back =
            regs.depth_control.backface_enable ? regs.stencil_ref_back : regs.stencil_ref_front;
        dynamic_state.SetStencilReferences(front.stencil_test_val, back.stencil_test_val);
        dynamic_state.SetStencilWriteMasks(!stencil_clear ? front.stencil_write_mask : 0U,
                                           !stencil_clear ? back.stencil_write_mask : 0U);
        dynamic_state.SetStencilCompareMasks(front.stencil_mask, back.stencil_mask);
    }
}

void Rasterizer::UpdatePrimitiveState(const bool is_indexed) const {
    const auto& regs = liverpool->regs;
    auto& dynamic_state = scheduler.GetDynamicState();

    const auto prim_restart = (regs.enable_primitive_restart & 1) != 0;
    ASSERT_MSG(!is_indexed || !prim_restart || regs.primitive_restart_index == 0xFFFF ||
                   regs.primitive_restart_index == 0xFFFFFFFF,
               "Primitive restart index other than -1 is not supported yet");

    const auto cull_mode = LiverpoolToVK::IsPrimitiveCulled(regs.primitive_type)
                               ? LiverpoolToVK::CullMode(regs.polygon_control.CullingMode())
                               : vk::CullModeFlagBits::eNone;
    const auto front_face = LiverpoolToVK::FrontFace(regs.polygon_control.front_face);

    dynamic_state.SetPrimitiveRestartEnabled(prim_restart);
    dynamic_state.SetRasterizerDiscardEnabled(regs.clipper_control.dx_rasterization_kill);
    dynamic_state.SetCullMode(cull_mode);
    dynamic_state.SetFrontFace(front_face);
}

void Rasterizer::UpdateRasterizationState() const {
    const auto& regs = liverpool->regs;
    auto& dynamic_state = scheduler.GetDynamicState();
    dynamic_state.SetLineWidth(regs.line_control.Width());
}

void Rasterizer::UpdateColorBlendingState(const GraphicsPipeline* pipeline) const {
    const auto& regs = liverpool->regs;
    auto& dynamic_state = scheduler.GetDynamicState();
    dynamic_state.SetBlendConstants(regs.blend_constants);
    dynamic_state.SetColorWriteMasks(pipeline->GetGraphicsKey().write_masks);
    dynamic_state.SetAttachmentFeedbackLoopEnabled(attachment_feedback_loop);
}

void Rasterizer::ScopeMarkerBegin(const std::string_view& str, bool from_guest) {
    if ((from_guest && !Config::getVkGuestMarkersEnabled()) ||
        (!from_guest && !Config::getVkHostMarkersEnabled())) {
        return;
    }
    const auto cmdbuf = scheduler.CommandBuffer();
    cmdbuf.beginDebugUtilsLabelEXT(vk::DebugUtilsLabelEXT{
        .pLabelName = str.data(),
    });
}

void Rasterizer::ScopeMarkerEnd(bool from_guest) {
    if ((from_guest && !Config::getVkGuestMarkersEnabled()) ||
        (!from_guest && !Config::getVkHostMarkersEnabled())) {
        return;
    }
    const auto cmdbuf = scheduler.CommandBuffer();
    cmdbuf.endDebugUtilsLabelEXT();
}

void Rasterizer::ScopedMarkerInsert(const std::string_view& str, bool from_guest) {
    if ((from_guest && !Config::getVkGuestMarkersEnabled()) ||
        (!from_guest && !Config::getVkHostMarkersEnabled())) {
        return;
    }
    const auto cmdbuf = scheduler.CommandBuffer();
    cmdbuf.insertDebugUtilsLabelEXT(vk::DebugUtilsLabelEXT{
        .pLabelName = str.data(),
    });
}

void Rasterizer::ScopedMarkerInsertColor(const std::string_view& str, const u32 color,
                                         bool from_guest) {
    if ((from_guest && !Config::getVkGuestMarkersEnabled()) ||
        (!from_guest && !Config::getVkHostMarkersEnabled())) {
        return;
    }
    const auto cmdbuf = scheduler.CommandBuffer();
    cmdbuf.insertDebugUtilsLabelEXT(vk::DebugUtilsLabelEXT{
        .pLabelName = str.data(),
        .color = std::array<f32, 4>(
            {(f32)((color >> 16) & 0xff) / 255.0f, (f32)((color >> 8) & 0xff) / 255.0f,
             (f32)(color & 0xff) / 255.0f, (f32)((color >> 24) & 0xff) / 255.0f})});
}

} // namespace Vulkan<|MERGE_RESOLUTION|>--- conflicted
+++ resolved
@@ -346,13 +346,7 @@
         return;
     }
 
-<<<<<<< HEAD
-    scheduler.EndRendering();
-
     const auto [buffer, base] = buffer_cache.ObtainBuffer(address + offset, size);
-=======
-    const auto [buffer, base] = buffer_cache.ObtainBuffer(address + offset, size, false);
->>>>>>> 87e09b61
 
     scheduler.EndRendering();
     pipeline->BindResources(set_writes, buffer_barriers, push_data);
@@ -579,7 +573,6 @@
                 buffer_infos.emplace_back(null_buffer.Handle(), 0, VK_WHOLE_SIZE);
             }
         } else {
-<<<<<<< HEAD
             VideoCore::ObtainBufferFlags flags = {};
             if (desc.is_written) {
                 flags |= VideoCore::ObtainBufferFlags::IsWritten;
@@ -587,14 +580,8 @@
             if (desc.is_formatted) {
                 flags |= VideoCore::ObtainBufferFlags::IsTexelBuffer;
             }
-            const auto [vk_buffer, offset] =
-                buffer_cache.ObtainBuffer(vsharp.base_address, size, flags, buffer_id);
-            const u32 alignment =
-                is_storage ? instance.StorageMinAlignment() : instance.UniformMinAlignment();
-=======
             const auto [vk_buffer, offset] = buffer_cache.ObtainBuffer(
-                vsharp.base_address, size, desc.is_written, desc.is_formatted, buffer_id);
->>>>>>> 87e09b61
+                vsharp.base_address, size, flags, buffer_id);
             const u32 offset_aligned = Common::AlignDown(offset, alignment);
             const u32 adjust = offset - offset_aligned;
             ASSERT(adjust % 4 == 0);
