--- conflicted
+++ resolved
@@ -288,12 +288,6 @@
         const auto pipeline_hash = std::hash<GraphicsPipelineKey>{}(graphics_key);
         LOG_INFO(Render_Vulkan, "Compiling graphics pipeline {:#x}", pipeline_hash);
 
-<<<<<<< HEAD
-        it.value() = std::make_unique<GraphicsPipeline>(instance, scheduler, desc_heap, profile,
-                                                        graphics_key, *pipeline_cache, infos,
-                                                        runtime_infos, fetch_shader, modules);
-        if (EmulatorSettings::GetInstance()->IsShaderDump()) {
-=======
         GraphicsPipeline::SerializationSupport sdata{};
         it.value() = std::make_unique<GraphicsPipeline>(
             instance, scheduler, desc_heap, profile, graphics_key, *pipeline_cache, infos,
@@ -302,8 +296,7 @@
         RegisterPipelineData(graphics_key, pipeline_hash, sdata);
         ++num_new_pipelines;
 
-        if (Config::collectShadersForDebug()) {
->>>>>>> a9f8eaf7
+        if (EmulatorSettings::GetInstance()->IsShaderDump()) {
             for (auto stage = 0; stage < MaxShaderStages; ++stage) {
                 if (infos[stage]) {
                     auto& m = modules[stage];
@@ -325,12 +318,6 @@
         const auto pipeline_hash = std::hash<ComputePipelineKey>{}(compute_key);
         LOG_INFO(Render_Vulkan, "Compiling compute pipeline {:#x}", pipeline_hash);
 
-<<<<<<< HEAD
-        it.value() =
-            std::make_unique<ComputePipeline>(instance, scheduler, desc_heap, profile,
-                                              *pipeline_cache, compute_key, *infos[0], modules[0]);
-        if (EmulatorSettings::GetInstance()->IsShaderDump()) {
-=======
         ComputePipeline::SerializationSupport sdata{};
         it.value() = std::make_unique<ComputePipeline>(instance, scheduler, desc_heap, profile,
                                                        *pipeline_cache, compute_key, *infos[0],
@@ -338,8 +325,7 @@
         RegisterPipelineData(compute_key, sdata);
         ++num_new_pipelines;
 
-        if (Config::collectShadersForDebug()) {
->>>>>>> a9f8eaf7
+        if (EmulatorSettings::GetInstance()->IsShaderDump()) {
             auto& m = modules[0];
             module_related_pipelines[m].emplace_back(compute_key);
         }
