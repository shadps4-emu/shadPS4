--- conflicted
+++ resolved
@@ -117,13 +117,8 @@
     Pipeline::DescriptorWrites set_writes;
     Pipeline::BufferBarriers buffer_barriers;
 
-<<<<<<< HEAD
-    using BufferBindingInfo = std::tuple<VideoCore::BufferId, AmdGpu::Buffer, u64>;
-    boost::container::static_vector<BufferBindingInfo, 32> buffer_bindings;
-=======
     using BufferBindingInfo = std::pair<VideoCore::BufferId, AmdGpu::Buffer>;
     boost::container::static_vector<BufferBindingInfo, Shader::NumBuffers> buffer_bindings;
->>>>>>> 50aa0f55
     using ImageBindingInfo = std::pair<VideoCore::ImageId, VideoCore::TextureCache::TextureDesc>;
     boost::container::static_vector<ImageBindingInfo, Shader::NumImages> image_bindings;
 };
