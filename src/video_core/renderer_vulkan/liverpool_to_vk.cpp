--- conflicted
+++ resolved
@@ -223,11 +223,8 @@
     case AmdGpu::DepthCompare::Always:
         return vk::CompareOp::eAlways;
     default:
-<<<<<<< HEAD
         UNREACHABLE_MSG("Unknown depth compare op {}", u32(comp));
-=======
-        UNREACHABLE();
->>>>>>> f8c2dc0a
+        UNREACHABLE();
     }
 }
 
