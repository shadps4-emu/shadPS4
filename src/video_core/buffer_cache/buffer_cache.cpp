--- conflicted
+++ resolved
@@ -312,7 +312,6 @@
         const BufferId buffer_id = FindBuffer(address, num_bytes);
         return &slot_buffers[buffer_id];
     }();
-<<<<<<< HEAD
     InlineDataBuffer(*buffer, address, value, num_bytes);
 }
 
@@ -330,46 +329,6 @@
         return &slot_buffers[buffer_id];
     }();
     WriteDataBuffer(*buffer, address, value, num_bytes);
-=======
-    const auto cmdbuf = scheduler.CommandBuffer();
-    const vk::BufferMemoryBarrier2 pre_barrier = {
-        .srcStageMask = vk::PipelineStageFlagBits2::eAllCommands,
-        .srcAccessMask = vk::AccessFlagBits2::eMemoryRead,
-        .dstStageMask = vk::PipelineStageFlagBits2::eTransfer,
-        .dstAccessMask = vk::AccessFlagBits2::eTransferWrite,
-        .buffer = buffer->Handle(),
-        .offset = buffer->Offset(address),
-        .size = num_bytes,
-    };
-    const vk::BufferMemoryBarrier2 post_barrier = {
-        .srcStageMask = vk::PipelineStageFlagBits2::eTransfer,
-        .srcAccessMask = vk::AccessFlagBits2::eTransferWrite,
-        .dstStageMask = vk::PipelineStageFlagBits2::eAllCommands,
-        .dstAccessMask = vk::AccessFlagBits2::eMemoryRead,
-        .buffer = buffer->Handle(),
-        .offset = buffer->Offset(address),
-        .size = num_bytes,
-    };
-    cmdbuf.pipelineBarrier2(vk::DependencyInfo{
-        .dependencyFlags = vk::DependencyFlagBits::eByRegion,
-        .bufferMemoryBarrierCount = 1,
-        .pBufferMemoryBarriers = &pre_barrier,
-    });
-    // vkCmdUpdateBuffer can only copy up to 65536 bytes at a time.
-    static constexpr u32 UpdateBufferMaxSize = 65536;
-    const auto dst_offset = buffer->Offset(address);
-    for (u32 offset = 0; offset < num_bytes; offset += UpdateBufferMaxSize) {
-        const auto* update_src = static_cast<const u8*>(value) + offset;
-        const auto update_dst = dst_offset + offset;
-        const auto update_size = std::min(num_bytes - offset, UpdateBufferMaxSize);
-        cmdbuf.updateBuffer(buffer->Handle(), update_dst, update_size, update_src);
-    }
-    cmdbuf.pipelineBarrier2(vk::DependencyInfo{
-        .dependencyFlags = vk::DependencyFlagBits::eByRegion,
-        .bufferMemoryBarrierCount = 1,
-        .pBufferMemoryBarriers = &post_barrier,
-    });
->>>>>>> 4cd13ea9
 }
 
 std::pair<Buffer*, u32> BufferCache::ObtainBuffer(VAddr device_addr, u32 size, bool is_written,
@@ -1022,7 +981,15 @@
         .bufferMemoryBarrierCount = 1,
         .pBufferMemoryBarriers = &pre_barrier,
     });
-    cmdbuf.updateBuffer(buffer.Handle(), buffer.Offset(address), num_bytes, value);
+    // vkCmdUpdateBuffer can only copy up to 65536 bytes at a time.
+    static constexpr u32 UpdateBufferMaxSize = 65536;
+    const auto dst_offset = buffer.Offset(address);
+    for (u32 offset = 0; offset < num_bytes; offset += UpdateBufferMaxSize) {
+        const auto* update_src = static_cast<const u8*>(value) + offset;
+        const auto update_dst = dst_offset + offset;
+        const auto update_size = std::min(num_bytes - offset, UpdateBufferMaxSize);
+        cmdbuf.updateBuffer(buffer.Handle(), update_dst, update_size, update_src);
+    }
     cmdbuf.pipelineBarrier2(vk::DependencyInfo{
         .dependencyFlags = vk::DependencyFlagBits::eByRegion,
         .bufferMemoryBarrierCount = 1,
