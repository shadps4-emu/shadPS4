--- conflicted
+++ resolved
@@ -434,33 +434,18 @@
         if (src_gds) {
             return gds_buffer;
         }
-<<<<<<< HEAD
         const auto [buffer, offset] =
             ObtainBuffer(src, num_bytes,
                          ObtainBufferFlags::IgnoreStreamBuffer | ObtainBufferFlags::IsTexelBuffer |
                              ObtainBufferFlags::InvalidateTextureCache);
         return *buffer;
-=======
-        const auto buffer_id = FindBuffer(src, num_bytes);
-        auto& buffer = slot_buffers[buffer_id];
-        SynchronizeBuffer(buffer, src, num_bytes, false, true);
-        return buffer;
->>>>>>> 87e09b61
     }();
     auto& dst_buffer = [&] -> const Buffer& {
         if (dst_gds) {
             return gds_buffer;
         }
-<<<<<<< HEAD
-        const auto [buffer, offset] = ObtainBuffer(dst, num_bytes, ObtainBufferFlags::IsWritten);
+        const auto [buffer, offset] = ObtainBuffer(dst, num_bytes, ObtainBufferFlags::IsWritten | ObtainBufferFlags::IsTexelBuffer);
         return *buffer;
-=======
-        const auto buffer_id = FindBuffer(dst, num_bytes);
-        auto& buffer = slot_buffers[buffer_id];
-        SynchronizeBuffer(buffer, dst, num_bytes, true, true);
-        gpu_modified_ranges.Add(dst, num_bytes);
-        return buffer;
->>>>>>> 87e09b61
     }();
     const vk::BufferCopy region = {
         .srcOffset = src_buffer.Offset(src),
