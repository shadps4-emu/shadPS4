--- conflicted
+++ resolved
@@ -264,52 +264,55 @@
                                 set_writes);
 
     DetilerParams params;
-    std::memset(&params, 0, sizeof(params));
-    params.num_levels = std::min(7u, info.resources.levels);
+    params.num_levels = info.resources.levels;
     params.pitch0 = info.pitch >> (info.props.is_block ? 2u : 0u);
     params.height = info.size.height;
-    if (info.tiling_mode == AmdGpu::TilingMode::Texture_Volume ||
-        info.tiling_mode == AmdGpu::TilingMode::Display_MicroTiled) {
-
-        for (uint32_t level = 0; level < params.num_levels; ++level) {
-            const uint32_t pitch_bytes = info.pitch >> level;
-            const uint32_t tiles_per_row = pitch_bytes / 8u;
-            const uint32_t mip_height = std::max(1u, info.size.height >> level);
-            const uint32_t tiles_per_slice = tiles_per_row * ((mip_height + 7u) / 8u);
-
-            params.sizes[level * 2 + 0] = tiles_per_row;
-            params.sizes[level * 2 + 1] = tiles_per_slice;
-        }
+
+    const bool is_volume = info.tiling_mode == AmdGpu::TilingMode::Texture_Volume;
+    const bool is_display = info.tiling_mode == AmdGpu::TilingMode::Display_MicroTiled;
+
+    if (is_volume || is_display) {
+        if (is_display && info.resources.levels > 1) {
+            LOG_ERROR(Lib_Videodec, "Display tiling with multiple mip levels is not supported.");
+            return {};
+        }
+
+        ASSERT(in_buffer != out_buffer.first);
+
+        const auto tiles_per_row = info.pitch / 8u;
+        const auto tiles_per_slice = tiles_per_row * (Common::AlignUp(info.size.height, 8u) / 8u);
+
+        params.sizes[0] = tiles_per_row;
+        params.sizes[1] = tiles_per_slice;
+        for (size_t i = 2; i < params.sizes.size(); ++i)
+            params.sizes[i] = 0;
     } else {
-<<<<<<< HEAD
-        ASSERT(params.num_levels <= 14);
+        if (info.resources.levels > params.sizes.size()) {
+            LOG_ERROR(Lib_Videodec, "Too many mip levels: {}, max supported is {}",
+                      info.resources.levels, params.sizes.size());
+            return {};
+        }
+        u32 accum = 0;
         for (uint32_t m = 0; m < info.resources.levels; ++m) {
-=======
-        ASSERT(info.resources.levels <= params.sizes.size());
-        std::memset(&params.sizes, 0, sizeof(params.sizes));
-        for (int m = 0; m < info.resources.levels; ++m) {
->>>>>>> 14b082f5
-            params.sizes[m] = info.mips_layout[m].size + (m > 0 ? params.sizes[m - 1] : 0);
-        }
-    }
-
+            accum += info.mips_layout[m].size;
+            params.sizes[m] = accum;
+        }
+        for (uint32_t m = info.resources.levels; m < params.sizes.size(); ++m)
+            params.sizes[m] = 0;
+    }
+    LOG_DEBUG(Lib_Videodec, "DetilerParams: levels={}, pitch0={}, height={}", params.num_levels,
+              params.pitch0, params.height);
+    for (size_t i = 0; i < params.sizes.size(); ++i)
+        LOG_DEBUG(Lib_Videodec, "  sizes[{}] = {}", i, params.sizes[i]);
     cmdbuf.pushConstants(*detiler->pl_layout, vk::ShaderStageFlagBits::eCompute, 0u, sizeof(params),
                          &params);
-
-<<<<<<< HEAD
-    const u32 tile_size = 64;
-    if ((image_size % tile_size) != 0) {
-        const u32 aligned_size = (image_size + 63) & ~63u;
-    }
-    const u32 aligned_size = (image_size + (tile_size - 1)) & ~(tile_size - 1);
-    const auto bpp = info.num_bits * (info.props.is_block ? 16u : 1u);
-    const auto num_tiles = image_size / (64 * (bpp / 8));
-=======
-    ASSERT((image_size % 64) == 0);
+    const auto aligned_image_size = Common::AlignUp(image_size, 64u);
+    ASSERT((aligned_image_size % 64) == 0);
     const auto num_tiles = image_size / (64 * (info.num_bits / 8));
->>>>>>> 14b082f5
+    LOG_DEBUG(Lib_Videodec, "Dispatch: image_size={}, aligned={}, info.num_bits={}, num_tiles={}",
+              image_size, aligned_image_size, info.num_bits, num_tiles);
     cmdbuf.dispatch(num_tiles, 1, 1);
-    return {out_buffer.first, 0};
+    return std::make_pair(out_buffer.first, 0u);
 }
 
 } // namespace VideoCore