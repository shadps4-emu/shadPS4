// SPDX-FileCopyrightText: Copyright 2024 shadPS4 Emulator Project
// SPDX-License-Identifier: GPL-2.0-or-later

#include "video_core/buffer_cache/buffer.h"
#include "video_core/renderer_vulkan/vk_instance.h"
#include "video_core/renderer_vulkan/vk_scheduler.h"
#include "video_core/renderer_vulkan/vk_shader_util.h"
#include "video_core/texture_cache/image.h"
#include "video_core/texture_cache/image_info.h"
#include "video_core/texture_cache/image_view.h"
#include "video_core/texture_cache/tile_manager.h"

#include "video_core/host_shaders/tiling_comp.h"

#include <magic_enum/magic_enum.hpp>
#include <vk_mem_alloc.h>

namespace VideoCore {

struct TilingInfo {
    u32 bank_swizzle;
    u32 num_slices;
    u32 num_mips;
    std::array<ImageInfo::MipInfo, 16> mips;
};

TileManager::TileManager(const Vulkan::Instance& instance, Vulkan::Scheduler& scheduler,
                         StreamBuffer& stream_buffer_)
    : instance{instance}, scheduler{scheduler}, stream_buffer{stream_buffer_} {
    const auto device = instance.GetDevice();
    const std::array<vk::DescriptorSetLayoutBinding, 3> bindings = {{
        {
            .binding = 0,
            .descriptorType = vk::DescriptorType::eStorageBuffer,
            .descriptorCount = 1,
            .stageFlags = vk::ShaderStageFlagBits::eCompute,
        },
        {
            .binding = 1,
            .descriptorType = vk::DescriptorType::eStorageBuffer,
            .descriptorCount = 1,
            .stageFlags = vk::ShaderStageFlagBits::eCompute,
        },
        {
            .binding = 2,
            .descriptorType = vk::DescriptorType::eUniformBuffer,
            .descriptorCount = 1,
            .stageFlags = vk::ShaderStageFlagBits::eCompute,
        },
    }};

    const vk::DescriptorSetLayoutCreateInfo desc_layout_ci = {
        .flags = vk::DescriptorSetLayoutCreateFlagBits::ePushDescriptorKHR,
        .bindingCount = static_cast<u32>(bindings.size()),
        .pBindings = bindings.data(),
    };
    auto desc_layout_result = device.createDescriptorSetLayoutUnique(desc_layout_ci);
    ASSERT_MSG(desc_layout_result.result == vk::Result::eSuccess,
               "Failed to create descriptor set layout: {}",
               vk::to_string(desc_layout_result.result));
    desc_layout = std::move(desc_layout_result.value);

    const vk::DescriptorSetLayout set_layout = *desc_layout;
    const vk::PipelineLayoutCreateInfo layout_info = {
        .setLayoutCount = 1U,
        .pSetLayouts = &set_layout,
        .pushConstantRangeCount = 0U,
        .pPushConstantRanges = nullptr,
    };
    auto [layout_result, layout] = device.createPipelineLayoutUnique(layout_info);
    ASSERT_MSG(layout_result == vk::Result::eSuccess, "Failed to create pipeline layout: {}",
               vk::to_string(layout_result));
    pl_layout = std::move(layout);
}

TileManager::~TileManager() = default;

TileManager::ScratchBuffer TileManager::GetScratchBuffer(u32 size) {
    constexpr auto usage =
        vk::BufferUsageFlagBits::eUniformBuffer | vk::BufferUsageFlagBits::eStorageBuffer |
        vk::BufferUsageFlagBits::eTransferSrc | vk::BufferUsageFlagBits::eTransferDst;

    const vk::BufferCreateInfo buffer_ci = {
        .size = size,
        .usage = usage,
    };

    const VmaAllocationCreateInfo alloc_info{
        .usage = VMA_MEMORY_USAGE_AUTO_PREFER_DEVICE,
    };

    VkBuffer buffer;
    VmaAllocation allocation;
    const auto buffer_ci_unsafe = static_cast<VkBufferCreateInfo>(buffer_ci);
    const auto result = vmaCreateBuffer(instance.GetAllocator(), &buffer_ci_unsafe, &alloc_info,
                                        &buffer, &allocation, nullptr);
    ASSERT(result == VK_SUCCESS);
    return {buffer, allocation};
}

vk::Pipeline TileManager::GetTilingPipeline(const ImageInfo& info, bool is_tiler) {
    const u32 pl_id = u32(info.tile_mode) * NUM_BPPS + std::bit_width(info.num_bits) - 4;
    auto& tiling_pipelines = is_tiler ? tilers : detilers;
    if (auto pipeline = *tiling_pipelines[pl_id]; pipeline != VK_NULL_HANDLE) {
        return pipeline;
    }

    const auto device = instance.GetDevice();
    const auto micro_tile_mode = AmdGpu::GetMicroTileMode(info.tile_mode);
    std::vector<std::string> defines = {
        fmt::format("BITS_PER_PIXEL={}", info.num_bits),
        fmt::format("NUM_SAMPLES={}", info.num_samples),
        fmt::format("ARRAY_MODE={}", u32(info.array_mode)),
        fmt::format("MICRO_TILE_MODE={}", u32(micro_tile_mode)),
        fmt::format("MICRO_TILE_THICKNESS={}", AmdGpu::GetMicroTileThickness(info.array_mode)),
    };
    if (AmdGpu::IsMacroTiled(info.array_mode)) {
        const auto macro_tile_mode =
            AmdGpu::CalculateMacrotileMode(info.tile_mode, info.num_bits, info.num_samples);
        const u32 num_banks = AmdGpu::GetNumBanks(macro_tile_mode);
        defines.emplace_back(
            fmt::format("PIPE_CONFIG={}", u32(AmdGpu::GetPipeConfig(info.tile_mode))));
        defines.emplace_back(fmt::format("BANK_WIDTH={}", AmdGpu::GetBankWidth(macro_tile_mode)));
        defines.emplace_back(fmt::format("BANK_HEIGHT={}", AmdGpu::GetBankHeight(macro_tile_mode)));
        defines.emplace_back(fmt::format("NUM_BANKS={}", num_banks));
        defines.emplace_back(fmt::format("NUM_BANK_BITS={}", std::bit_width(num_banks) - 1));
        defines.emplace_back(fmt::format(
            "TILE_SPLIT_BYTES={}", AmdGpu::CalculateTileSplit(info.tile_mode, info.array_mode,
                                                              micro_tile_mode, info.num_bits)));
        defines.emplace_back(
            fmt::format("MACRO_TILE_ASPECT={}", AmdGpu::GetMacrotileAspect(macro_tile_mode)));
    }
    if (is_tiler) {
        defines.emplace_back(fmt::format("IS_TILER=1"));
    }

    const auto& module = Vulkan::Compile(HostShaders::TILING_COMP,
                                         vk::ShaderStageFlagBits::eCompute, device, defines);
    const auto module_name = fmt::format("{}_{} {}", magic_enum::enum_name(info.tile_mode),
                                         info.num_bits, is_tiler ? "tiler" : "detiler");
<<<<<<< HEAD
    // LOG_WARNING(Render_Vulkan, "Compiling shader {}", module_name);
    for (const auto& def : defines) {
        // LOG_WARNING(Render_Vulkan, "#define {}", def);
=======
    LOG_INFO(Render_Vulkan, "Compiling shader {}", module_name);
    for (const auto& def : defines) {
        LOG_INFO(Render_Vulkan, "#define {}", def);
>>>>>>> bc44865c
    }
    Vulkan::SetObjectName(device, module, module_name);
    const vk::PipelineShaderStageCreateInfo shader_ci = {
        .stage = vk::ShaderStageFlagBits::eCompute,
        .module = module,
        .pName = "main",
    };
    const vk::ComputePipelineCreateInfo compute_pipeline_ci = {
        .stage = shader_ci,
        .layout = *pl_layout,
    };
    auto [result, pipeline] =
        device.createComputePipelineUnique(VK_NULL_HANDLE, compute_pipeline_ci);
    ASSERT_MSG(result == vk::Result::eSuccess, "Detiler pipeline creation failed {}",
               vk::to_string(result));
    tiling_pipelines[pl_id] = std::move(pipeline);
    device.destroyShaderModule(module);
    return *tiling_pipelines[pl_id];
}

TileManager::Result TileManager::DetileImage(vk::Buffer in_buffer, u32 in_offset,
                                             const ImageInfo& info) {
    if (!info.props.is_tiled) {
        return {in_buffer, in_offset};
    }

    TilingInfo params{};
    params.bank_swizzle = info.bank_swizzle;
    params.num_slices = info.props.is_volume ? info.size.depth : info.resources.layers;
    params.num_mips = info.resources.levels;
    for (u32 mip = 0; mip < params.num_mips; ++mip) {
        auto& mip_info = params.mips[mip];
        mip_info = info.mips_layout[mip];
        if (info.props.is_block) {
            mip_info.pitch = std::max((mip_info.pitch + 3) / 4, 1U);
            mip_info.height = std::max((mip_info.height + 3) / 4, 1U);
        }
    }

    const vk::DescriptorBufferInfo params_buffer_info{
        .buffer = stream_buffer.Handle(),
        .offset = stream_buffer.Copy(&params, sizeof(params), instance.UniformMinAlignment()),
        .range = sizeof(params),
    };

    const auto [out_buffer, out_allocation] = GetScratchBuffer(info.guest_size);
    scheduler.DeferOperation([this, out_buffer, out_allocation]() {
        vmaDestroyBuffer(instance.GetAllocator(), out_buffer, out_allocation);
    });

    scheduler.EndRendering();

    const auto cmdbuf = scheduler.CommandBuffer();
    cmdbuf.bindPipeline(vk::PipelineBindPoint::eCompute, GetTilingPipeline(info, false));

    const vk::DescriptorBufferInfo tiled_buffer_info{
        .buffer = in_buffer,
        .offset = in_offset,
        .range = info.guest_size,
    };

    const vk::DescriptorBufferInfo linear_buffer_info{
        .buffer = out_buffer,
        .offset = 0,
        .range = info.guest_size,
    };

    const std::array<vk::WriteDescriptorSet, 3> set_writes = {{
        {
            .dstSet = VK_NULL_HANDLE,
            .dstBinding = 0,
            .dstArrayElement = 0,
            .descriptorCount = 1,
            .descriptorType = vk::DescriptorType::eStorageBuffer,
            .pBufferInfo = &tiled_buffer_info,
        },
        {
            .dstSet = VK_NULL_HANDLE,
            .dstBinding = 1,
            .dstArrayElement = 0,
            .descriptorCount = 1,
            .descriptorType = vk::DescriptorType::eStorageBuffer,
            .pBufferInfo = &linear_buffer_info,
        },
        {
            .dstSet = VK_NULL_HANDLE,
            .dstBinding = 2,
            .dstArrayElement = 0,
            .descriptorCount = 1,
            .descriptorType = vk::DescriptorType::eUniformBuffer,
            .pBufferInfo = &params_buffer_info,
        },
    }};
    cmdbuf.pushDescriptorSetKHR(vk::PipelineBindPoint::eCompute, *pl_layout, 0, set_writes);

    const auto dim_x = (info.guest_size / (info.num_bits / 8)) / 64;
    cmdbuf.dispatch(dim_x, 1, 1);
    return {out_buffer, 0};
}

void TileManager::TileImage(Image& in_image, std::span<vk::BufferImageCopy> buffer_copies,
                            vk::Buffer out_buffer, u32 out_offset, u32 copy_size) {
    const auto& info = in_image.info;
    if (!info.props.is_tiled) {
        for (auto& copy : buffer_copies) {
            copy.bufferOffset += out_offset;
        }
        in_image.Download(buffer_copies, out_buffer, out_offset, copy_size);
        return;
    }

    TilingInfo params{};
    params.bank_swizzle = info.bank_swizzle;
    params.num_slices = info.props.is_volume ? info.size.depth : info.resources.layers;
    params.num_mips = static_cast<u32>(buffer_copies.size());
    for (u32 mip = 0; mip < params.num_mips; ++mip) {
        auto& mip_info = params.mips[mip];
        mip_info = info.mips_layout[mip];
        if (info.props.is_block) {
            mip_info.pitch = std::max((mip_info.pitch + 3) / 4, 1U);
            mip_info.height = std::max((mip_info.height + 3) / 4, 1U);
        }
    }

    const vk::DescriptorBufferInfo params_buffer_info{
        .buffer = stream_buffer.Handle(),
        .offset = stream_buffer.Copy(&params, sizeof(params), instance.UniformMinAlignment()),
        .range = sizeof(params),
    };

    const auto [temp_buffer, temp_allocation] = GetScratchBuffer(info.guest_size);
    scheduler.DeferOperation([this, temp_buffer, temp_allocation]() {
        vmaDestroyBuffer(instance.GetAllocator(), temp_buffer, temp_allocation);
    });

    const auto cmdbuf = scheduler.CommandBuffer();
    in_image.Download(buffer_copies, temp_buffer, 0, copy_size);

    cmdbuf.bindPipeline(vk::PipelineBindPoint::eCompute, GetTilingPipeline(info, true));

    const vk::DescriptorBufferInfo tiled_buffer_info{
        .buffer = out_buffer,
        .offset = out_offset,
        .range = info.guest_size,
    };

    const vk::DescriptorBufferInfo linear_buffer_info{
        .buffer = temp_buffer,
        .offset = 0,
        .range = info.guest_size,
    };

    const std::array<vk::WriteDescriptorSet, 3> set_writes = {{
        {
            .dstSet = VK_NULL_HANDLE,
            .dstBinding = 0,
            .dstArrayElement = 0,
            .descriptorCount = 1,
            .descriptorType = vk::DescriptorType::eStorageBuffer,
            .pBufferInfo = &tiled_buffer_info,
        },
        {
            .dstSet = VK_NULL_HANDLE,
            .dstBinding = 1,
            .dstArrayElement = 0,
            .descriptorCount = 1,
            .descriptorType = vk::DescriptorType::eStorageBuffer,
            .pBufferInfo = &linear_buffer_info,
        },
        {
            .dstSet = VK_NULL_HANDLE,
            .dstBinding = 2,
            .dstArrayElement = 0,
            .descriptorCount = 1,
            .descriptorType = vk::DescriptorType::eUniformBuffer,
            .pBufferInfo = &params_buffer_info,
        },
    }};
    cmdbuf.pushDescriptorSetKHR(vk::PipelineBindPoint::eCompute, *pl_layout, 0, set_writes);

    const auto dim_x = (info.guest_size / (info.num_bits / 8)) / 64;
    cmdbuf.dispatch(dim_x, 1, 1);
}

} // namespace VideoCore<|MERGE_RESOLUTION|>--- conflicted
+++ resolved
@@ -138,16 +138,10 @@
                                          vk::ShaderStageFlagBits::eCompute, device, defines);
     const auto module_name = fmt::format("{}_{} {}", magic_enum::enum_name(info.tile_mode),
                                          info.num_bits, is_tiler ? "tiler" : "detiler");
-<<<<<<< HEAD
-    // LOG_WARNING(Render_Vulkan, "Compiling shader {}", module_name);
-    for (const auto& def : defines) {
-        // LOG_WARNING(Render_Vulkan, "#define {}", def);
-=======
-    LOG_INFO(Render_Vulkan, "Compiling shader {}", module_name);
-    for (const auto& def : defines) {
-        LOG_INFO(Render_Vulkan, "#define {}", def);
->>>>>>> bc44865c
-    }
+    // LOG_INFO(Render_Vulkan, "Compiling shader {}", module_name);
+    // for (const auto& def : defines) {
+    //     LOG_INFO(Render_Vulkan, "#define {}", def);
+    // }
     Vulkan::SetObjectName(device, module, module_name);
     const vk::PipelineShaderStageCreateInfo shader_ci = {
         .stage = vk::ShaderStageFlagBits::eCompute,
