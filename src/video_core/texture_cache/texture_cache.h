--- conflicted
+++ resolved
@@ -89,11 +89,7 @@
 
 public:
     TextureCache(const Vulkan::Instance& instance, Vulkan::Scheduler& scheduler,
-<<<<<<< HEAD
-                 BufferCache& buffer_cache, PageManager& page_manager);
-=======
-                 AmdGpu::Liverpool* liverpool, BufferCache& buffer_cache, PageManager& tracker);
->>>>>>> 6ab7aa3b
+                 AmdGpu::Liverpool* liverpool, BufferCache& buffer_cache, PageManager& page_manager);
     ~TextureCache();
 
     TileManager& GetTileManager() noexcept {
