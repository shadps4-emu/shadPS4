// SPDX-FileCopyrightText: Copyright 2024 shadPS4 Emulator Project
// SPDX-License-Identifier: GPL-2.0-or-later

#pragma once

#include <array>
#include <condition_variable>
#include <coroutine>
#include <exception>
#include <mutex>
#include <span>
#include <thread>
#include <vector>
#include <queue>

#include "common/assert.h"
#include "common/bit_field.h"
#include "common/polyfill_thread.h"
#include "common/slot_vector.h"
#include "common/types.h"
#include "common/unique_function.h"
#include "shader_recompiler/params.h"
#include "video_core/amdgpu/pixel_format.h"
#include "video_core/amdgpu/resource.h"
#include "video_core/amdgpu/types.h"

namespace Vulkan {
class Rasterizer;
}

namespace Libraries::VideoOut {
struct VideoOutPort;
}

namespace AmdGpu {

#define GFX6_3D_REG_INDEX(field_name) (offsetof(AmdGpu::Liverpool::Regs, field_name) / sizeof(u32))

#define CONCAT2(x, y) DO_CONCAT2(x, y)
#define DO_CONCAT2(x, y) x##y
#define INSERT_PADDING_WORDS(num_words)                                                            \
    [[maybe_unused]] std::array<u32, num_words> CONCAT2(pad, __LINE__)

struct Liverpool {
    static constexpr u32 GfxQueueId = 0u;
    static constexpr u32 NumGfxRings = 1u;     // actually 2, but HP is reserved by system software
    static constexpr u32 NumComputePipes = 7u; // actually 8, but #7 is reserved by system software
    static constexpr u32 NumQueuesPerPipe = 8u;
    static constexpr u32 NumComputeRings = NumComputePipes * NumQueuesPerPipe;
    static constexpr u32 NumTotalQueues = NumGfxRings + NumComputeRings;
    static_assert(NumTotalQueues < 64u); // need to fit into u64 bitmap for ffs

    static constexpr u32 NumColorBuffers = 8;
    static constexpr u32 NumViewports = 16;
    static constexpr u32 NumClipPlanes = 6;
    static constexpr u32 NumShaderUserData = 16;
    static constexpr u32 UconfigRegWordOffset = 0xC000;
    static constexpr u32 ContextRegWordOffset = 0xA000;
    static constexpr u32 ConfigRegWordOffset = 0x2000;
    static constexpr u32 ShRegWordOffset = 0x2C00;
    static constexpr u32 NumRegs = 0xD000;

    using UserData = std::array<u32, NumShaderUserData>;

    struct BinaryInfo {
        static constexpr u8 signature_ref[] = {0x4f, 0x72, 0x62, 0x53, 0x68, 0x64, 0x72}; // OrbShdr

        std::array<u8, sizeof(signature_ref)> signature;
        u8 version;
        u32 pssl_or_cg : 1;
        u32 cached : 1;
        u32 type : 4;
        u32 source_type : 2;
        u32 length : 24;
        u8 chunk_usage_base_offset_in_dw;
        u8 num_input_usage_slots;
        u8 is_srt : 1;
        u8 is_srt_used_info_valid : 1;
        u8 is_extended_usage_info : 1;
        u8 reserved2 : 5;
        u8 reserved3;
        u64 shader_hash;
        u32 crc32;

        bool Valid() const {
            return std::memcmp(signature.data(), signature_ref, sizeof(signature_ref)) == 0;
        }
    };

    static const BinaryInfo& SearchBinaryInfo(const u32* code, size_t search_limit = 0x1000) {
        constexpr u32 token_mov_vcchi = 0xBEEB03FF;

        if (code[0] == token_mov_vcchi) {
            const auto* info = std::bit_cast<const BinaryInfo*>(code + (code[1] + 1) * 2);
            if (info->Valid()) {
                return *info;
            }
        }

        // First instruction is not s_mov_b32 vcc_hi, #imm,
        // which means we cannot get the binary info via said instruction.
        // The easiest solution is to iterate through each dword and break
        // on the first instance of the binary info.
        constexpr size_t signature_size = sizeof(BinaryInfo::signature_ref) / sizeof(u8);
        const u32* end = code + search_limit;

        for (const u32* it = code; it < end; ++it) {
            if (const BinaryInfo* info = std::bit_cast<const BinaryInfo*>(it); info->Valid()) {
                return *info;
            }
        }

        UNREACHABLE_MSG("Shader binary info not found.");
    }

    struct ShaderProgram {
        u32 address_lo;
        BitField<0, 8, u32> address_hi;
        union {
            BitField<0, 6, u64> num_vgprs;
            BitField<6, 4, u64> num_sgprs;
            BitField<10, 2, u64> priority;
            BitField<12, 2, FpRoundMode> fp_round_mode32;
            BitField<14, 2, FpRoundMode> fp_round_mode64;
            BitField<16, 2, FpDenormMode> fp_denorm_mode32;
            BitField<18, 2, FpDenormMode> fp_denorm_mode64;
            BitField<12, 8, u64> float_mode;
            BitField<24, 2, u64> vgpr_comp_cnt; // SPI provided per-thread inputs
            BitField<33, 5, u64> num_user_regs;
        } settings;
        UserData user_data;

        template <typename T = u8*>
        const T Address() const {
            const uintptr_t addr = uintptr_t(address_hi) << 40 | uintptr_t(address_lo) << 8;
            return reinterpret_cast<const T>(addr);
        }

        std::span<const u32> Code() const {
            const u32* code = Address<u32*>();
            const BinaryInfo& bininfo = SearchBinaryInfo(code);
            const u32 num_dwords = bininfo.length / sizeof(u32);
            return std::span{code, num_dwords};
        }

        [[nodiscard]] u32 NumVgprs() const {
            // Each increment allocates 4 registers, where 0 = 4 registers.
            return (settings.num_vgprs + 1) * 4;
        }
    };

    struct HsTessFactorClamp {
        // I've only seen min=0.0, max=1.0 so far.
        // TODO why is max set to 1.0? Makes no sense
        float hs_max_tess;
        float hs_min_tess;
    };

    struct ComputeProgram {
        u32 dispatch_initiator;
        u32 dim_x;
        u32 dim_y;
        u32 dim_z;
        u32 start_x;
        u32 start_y;
        u32 start_z;
        struct {
            u16 full;
            u16 partial;
        } num_thread_x, num_thread_y, num_thread_z;
        INSERT_PADDING_WORDS(1);
        BitField<0, 12, u32> max_wave_id;
        u32 address_lo;
        BitField<0, 8, u32> address_hi;
        INSERT_PADDING_WORDS(4);
        union {
            BitField<0, 6, u64> num_vgprs;
            BitField<6, 4, u64> num_sgprs;
            BitField<33, 5, u64> num_user_regs;
            BitField<39, 3, u64> tgid_enable;
            BitField<47, 9, u64> lds_dwords;
        } settings;
        INSERT_PADDING_WORDS(1);
        u32 resource_limits;
        INSERT_PADDING_WORDS(0x2A);
        UserData user_data;

        template <typename T = u8*>
        const T Address() const {
            const uintptr_t addr = uintptr_t(address_hi) << 40 | uintptr_t(address_lo) << 8;
            return reinterpret_cast<const T>(addr);
        }

        u32 SharedMemSize() const noexcept {
            // lds_dwords is in units of 128 dwords. We return bytes.
            return settings.lds_dwords.Value() * 128 * 4;
        }

        u32 NumWorkgroups() const noexcept {
            return dim_x * dim_y * dim_z;
        }

        bool IsTgidEnabled(u32 i) const noexcept {
            return (settings.tgid_enable.Value() >> i) & 1;
        }

        std::span<const u32> Code() const {
            const u32* code = Address<u32*>();
            const BinaryInfo& bininfo = SearchBinaryInfo(code);
            const u32 num_dwords = bininfo.length / sizeof(u32);
            return std::span{code, num_dwords};
        }
    };

    template <typename Shader>
    static constexpr const BinaryInfo& GetBinaryInfo(const Shader& sh) {
        const auto* code = sh.template Address<u32*>();
        return SearchBinaryInfo(code);
    }

    static constexpr Shader::ShaderParams GetParams(const auto& sh) {
        auto& bininfo = GetBinaryInfo(sh);
        return {
            .user_data = sh.user_data,
            .code = sh.Code(),
            .hash = bininfo.shader_hash,
        };
    }

    union PsInputControl {
        u32 raw;
        BitField<0, 5, u32> input_offset;
        BitField<5, 1, u32> use_default;
        BitField<8, 2, u32> default_value;
        BitField<10, 1, u32> flat_shade;
    };

    enum class ShaderExportComp : u32 {
        None = 0,
        OneComp = 1,
        TwoComp = 2,
        FourCompCompressed = 3,
        FourComp = 4,
    };

    union ShaderPosFormat {
        u32 raw;
        BitField<0, 4, ShaderExportComp> pos0;
        BitField<4, 4, ShaderExportComp> pos1;
        BitField<8, 4, ShaderExportComp> pos2;
        BitField<12, 4, ShaderExportComp> pos3;
    };

    enum class ShaderExportFormat : u32 {
        Zero = 0,
        R_32 = 1,
        GR_32 = 2,
        AR_32 = 3,
        ABGR_FP16 = 4,
        ABGR_UNORM16 = 5,
        ABGR_SNORM16 = 6,
        ABGR_UINT16 = 7,
        ABGR_SINT16 = 8,
        ABGR_32 = 9,
    };

    union ColorExportFormat {
        u32 raw;
        BitField<0, 4, ShaderExportFormat> col0;
        BitField<4, 4, ShaderExportFormat> col1;
        BitField<8, 4, ShaderExportFormat> col2;
        BitField<12, 4, ShaderExportFormat> col3;
        BitField<16, 4, ShaderExportFormat> col4;
        BitField<20, 4, ShaderExportFormat> col5;
        BitField<24, 4, ShaderExportFormat> col6;
        BitField<28, 4, ShaderExportFormat> col7;

        [[nodiscard]] ShaderExportFormat GetFormat(const u32 buf_idx) const {
            return static_cast<ShaderExportFormat>((raw >> (buf_idx * 4)) & 0xfu);
        }
    };

    union VsOutputControl {
        u32 raw;
        BitField<0, 8, u32> clip_distance_enable;
        BitField<8, 8, u32> cull_distance_enable;
        BitField<16, 1, u32> use_vtx_point_size;
        BitField<17, 1, u32> use_vtx_edge_flag;
        BitField<18, 1, u32> use_vtx_render_target_idx;
        BitField<19, 1, u32> use_vtx_viewport_idx;
        BitField<20, 1, u32> use_vtx_kill_flag;
        BitField<21, 1, u32> vs_out_misc_enable;
        BitField<22, 1, u32> vs_out_ccdist0_enable;
        BitField<23, 1, u32> vs_out_ccdist1_enable;
        BitField<25, 1, u32> use_vtx_gs_cut_flag;

        bool IsClipDistEnabled(u32 index) const {
            return (clip_distance_enable.Value() >> index) & 1;
        }

        bool IsCullDistEnabled(u32 index) const {
            return (cull_distance_enable.Value() >> index) & 1;
        }
    };

    struct ModeControl {
        s32 msaa_enable : 1;
        s32 vport_scissor_enable : 1;
        s32 line_stripple_enable : 1;
        s32 send_unlit_stiles_to_pkr : 1;
    };

    enum class ZOrder : u32 {
        LateZ = 0,
        EarlyZLateZ = 1,
        ReZ = 2,
        EarlyZReZ = 3,
    };

    enum class ConservativeDepth : u32 {
        Any = 0,
        LessThanZ = 1,
        GreaterThanZ = 2,
    };

    union DepthBufferControl {
        u32 raw;
        BitField<0, 1, u32> z_export_enable;
        BitField<1, 1, u32> stencil_test_val_export_enable;
        BitField<2, 1, u32> stencil_op_val_export_enable;
        BitField<4, 2, ZOrder> z_order;
        BitField<6, 1, u32> kill_enable;
        BitField<7, 1, u32> coverage_to_mask_enable;
        BitField<8, 1, u32> mask_export_enable;
        BitField<9, 1, u32> exec_on_hier_fail;
        BitField<10, 1, u32> exec_on_noop;
        BitField<11, 1, u32> alpha_to_mask_disable;
        BitField<12, 1, u32> depth_before_shader;
        BitField<13, 2, ConservativeDepth> conservative_z_export;
    };

    enum class CompareFunc : u32 {
        Never = 0,
        Less = 1,
        Equal = 2,
        LessEqual = 3,
        Greater = 4,
        NotEqual = 5,
        GreaterEqual = 6,
        Always = 7,
    };

    union DepthControl {
        u32 raw;
        BitField<0, 1, u32> stencil_enable;
        BitField<1, 1, u32> depth_enable;
        BitField<2, 1, u32> depth_write_enable;
        BitField<3, 1, u32> depth_bounds_enable;
        BitField<4, 3, CompareFunc> depth_func;
        BitField<7, 1, u32> backface_enable;
        BitField<8, 3, CompareFunc> stencil_ref_func;
        BitField<20, 3, CompareFunc> stencil_bf_func;
        BitField<30, 1, u32> enable_color_writes_on_depth_fail;
        BitField<31, 1, u32> disable_color_writes_on_depth_pass;
    };

    enum class StencilFunc : u32 {
        Keep = 0,
        Zero = 1,
        Ones = 2,
        ReplaceTest = 3,
        ReplaceOp = 4,
        AddClamp = 5,
        SubClamp = 6,
        Invert = 7,
        AddWrap = 8,
        SubWrap = 9,
        And = 10,
        Or = 11,
        Xor = 12,
        Nand = 13,
        Nor = 14,
        Xnor = 15,
    };

    union StencilControl {
        u32 raw;
        BitField<0, 4, StencilFunc> stencil_fail_front;
        BitField<4, 4, StencilFunc> stencil_zpass_front;
        BitField<8, 4, StencilFunc> stencil_zfail_front;
        BitField<12, 4, StencilFunc> stencil_fail_back;
        BitField<16, 4, StencilFunc> stencil_zpass_back;
        BitField<20, 4, StencilFunc> stencil_zfail_back;
    };

    union StencilRefMask {
        u32 raw;
        BitField<0, 8, u32> stencil_test_val;
        BitField<8, 8, u32> stencil_mask;
        BitField<16, 8, u32> stencil_write_mask;
        BitField<24, 8, u32> stencil_op_val;
    };

    struct DepthBuffer {
        enum class ZFormat : u32 {
            Invalid = 0,
            Z16 = 1,
            Z32Float = 3,
        };

        enum class StencilFormat : u32 {
            Invalid = 0,
            Stencil8 = 1,
        };

        union ZInfo {
            BitField<0, 2, ZFormat> format;
            BitField<2, 2, u32> num_samples;
            BitField<13, 3, u32> tile_split;
            BitField<20, 3, u32> tile_mode_index;
            BitField<23, 4, u32> decompress_on_n_zplanes;
            BitField<27, 1, u32> allow_expclear;
            BitField<28, 1, u32> read_size;
            BitField<29, 1, u32> tile_surface_en;
            BitField<30, 1, u32> clear_disallowed;
            BitField<31, 1, u32> zrange_precision;
        } z_info;
        union {
            BitField<0, 1, StencilFormat> format;
        } stencil_info;
        u32 z_read_base;
        u32 stencil_read_base;
        u32 z_write_base;
        u32 stencil_write_base;
        union {
            BitField<0, 11, u32> pitch_tile_max;
            BitField<11, 11, u32> height_tile_max;
        } depth_size;
        union {
            BitField<0, 22, u32> tile_max;
        } depth_slice;

        bool DepthValid() const {
            return DepthAddress() != 0 && z_info.format != ZFormat::Invalid;
        }

        bool StencilValid() const {
            return StencilAddress() != 0 && stencil_info.format != StencilFormat::Invalid;
        }

        bool DepthWriteValid() const {
            return DepthWriteAddress() != 0 && z_info.format != ZFormat::Invalid;
        }

        bool StencilWriteValid() const {
            return StencilWriteAddress() != 0 && stencil_info.format != StencilFormat::Invalid;
        }

        u32 Pitch() const {
            return (depth_size.pitch_tile_max + 1) << 3;
        }

        u32 Height() const {
            return (depth_size.height_tile_max + 1) << 3;
        }

        u64 DepthAddress() const {
            return u64(z_read_base) << 8;
        }

        u64 StencilAddress() const {
            return u64(stencil_read_base) << 8;
        }

        u64 DepthWriteAddress() const {
            return u64(z_write_base) << 8;
        }

        u64 StencilWriteAddress() const {
            return u64(stencil_write_base) << 8;
        }

        u32 NumSamples() const {
            return 1u << z_info.num_samples; // spec doesn't say it is a log2
        }

        u32 NumBits() const {
            return z_info.format == ZFormat::Z32Float ? 32 : 16;
        }

        size_t GetDepthSliceSize() const {
            ASSERT(z_info.format != ZFormat::Invalid);
            const auto bpe = NumBits() >> 3; // in bytes
            return (depth_slice.tile_max + 1) * 64 * bpe * NumSamples();
        }
    };

    enum class ClipSpace : u32 {
        MinusWToW = 0,
        ZeroToW = 1,
    };

    enum class PrimKillCond : u32 {
        AllVtx = 0,
        AnyVtx = 1,
    };

    union ClipperControl {
        u32 raw;
        BitField<0, 6, u32> user_clip_plane_enable;
        BitField<16, 1, u32> clip_disable;
        BitField<19, 1, ClipSpace> clip_space;
        BitField<21, 1, PrimKillCond> vtx_kill_or;
        BitField<22, 1, u32> dx_rasterization_kill;
        BitField<23, 1, u32> dx_linear_attr_clip_enable;
        BitField<26, 1, u32> zclip_near_disable;
        BitField<26, 1, u32> zclip_far_disable;
    };

    enum class PolygonMode : u32 {
        Point = 0,
        Line = 1,
        Fill = 2,
    };

    enum class ProvokingVtxLast : u32 {
        First = 0,
        Last = 1,
    };

    enum class CullMode : u32 {
        None = 0,
        Front = 1,
        Back = 2,
        FrontAndBack = 3,
    };

    enum class FrontFace : u32 {
        CounterClockwise = 0,
        Clockwise = 1,
    };

    union PolygonControl {
        u32 raw;
        BitField<0, 1, u32> cull_front;
        BitField<1, 1, u32> cull_back;
        BitField<2, 1, FrontFace> front_face;
        BitField<3, 2, u32> enable_polygon_mode;
        BitField<5, 3, PolygonMode> polygon_mode_front;
        BitField<8, 3, PolygonMode> polygon_mode_back;
        BitField<11, 1, u32> enable_polygon_offset_front;
        BitField<12, 1, u32> enable_polygon_offset_back;
        BitField<13, 1, u32> enable_polygon_offset_para;
        BitField<16, 1, u32> enable_window_offset;
        BitField<19, 1, ProvokingVtxLast> provoking_vtx_last;
        BitField<20, 1, u32> persp_corr_dis;
        BitField<21, 1, u32> multi_prim_ib_ena;

        PolygonMode PolyMode() const {
            return enable_polygon_mode ? polygon_mode_front.Value() : PolygonMode::Fill;
        }

        CullMode CullingMode() const {
            return static_cast<CullMode>(cull_front | cull_back << 1);
        }

        bool NeedsBias() const {
            return enable_polygon_offset_back || enable_polygon_offset_front ||
                   enable_polygon_offset_para;
        }
    };

    union VsOutputConfig {
        u32 raw;
        BitField<1, 5, u32> export_count_min_one;
        BitField<6, 1, u32> half_pack;

        u32 NumExports() const {
            return export_count_min_one.Value() + 1;
        }
    };

    union ColorBufferMask {
        enum ColorComponent : u32 {
            ComponentR = (1u << 0),
            ComponentG = (1u << 1),
            ComponentB = (1u << 2),
            ComponentA = (1u << 3),
        };

        u32 raw;
        BitField<0, 4, u32> output0_mask;
        BitField<4, 4, u32> output1_mask;
        BitField<8, 4, u32> output2_mask;
        BitField<12, 4, u32> output3_mask;
        BitField<16, 4, u32> output4_mask;
        BitField<20, 4, u32> output5_mask;
        BitField<24, 4, u32> output6_mask;
        BitField<28, 4, u32> output7_mask;

        u32 GetMask(int buf_id) const {
            return (raw >> (buf_id * 4)) & 0xfu;
        }

        void SetMask(int buf_id, u32 mask) {
            raw &= ~(0xf << (buf_id * 4));
            raw |= (mask << (buf_id * 4));
        }
    };

    struct IndexBufferBase {
        BitField<0, 8, u32> base_addr_hi;
        u32 base_addr_lo;

        template <typename T = VAddr>
        T Address() const {
            return std::bit_cast<T>((base_addr_lo & ~1U) | u64(base_addr_hi) << 32);
        }
    };

    enum class IndexType : u32 {
        Index16 = 0,
        Index32 = 1,
    };

    enum class IndexSwapMode : u32 {
        None = 0,
        Swap16 = 1,
        Swap32 = 2,
        SwapWord = 3,
    };

    union IndexBufferType {
        u32 raw;
        BitField<0, 2, IndexType> index_type;
        BitField<2, 2, IndexSwapMode> swap_mode;
    };

    union VgtNumInstances {
        u32 num_instances;

        u32 NumInstances() const {
            return num_instances == 0 ? 1 : num_instances;
        }
    };

    struct Scissor {
        struct {
            s16 top_left_x;
            s16 top_left_y;
        };
        struct {
            s16 bottom_right_x;
            s16 bottom_right_y;
        };

        // From AMD spec: 'Negative numbers clamped to 0'
        static s16 Clamp(s16 value) {
            return std::max(s16(0), value);
        }

        u32 GetWidth() const {
            return static_cast<u32>(Clamp(bottom_right_x) - Clamp(top_left_x));
        }

        u32 GetHeight() const {
            return static_cast<u32>(Clamp(bottom_right_y) - Clamp(top_left_y));
        }
    };

    struct WindowOffset {
        s32 window_x_offset : 16;
        s32 window_y_offset : 16;
    };

    struct ViewportScissor {
        union {
            BitField<0, 15, s32> top_left_x;
            BitField<16, 15, s32> top_left_y;
            BitField<31, 1, s32> window_offset_disable;
        };
        struct {
            s16 bottom_right_x;
            s16 bottom_right_y;
        };

        u32 GetWidth() const {
            return bottom_right_x - top_left_x;
        }

        u32 GetHeight() const {
            return bottom_right_y - top_left_y;
        }
    };

    struct ViewportDepth {
        float zmin;
        float zmax;
    };

    struct ViewportBounds {
        float xscale;
        float xoffset;
        float yscale;
        float yoffset;
        float zscale;
        float zoffset;
    };

    union ViewportControl {
        BitField<0, 1, u32> xscale_enable;
        BitField<1, 1, u32> xoffset_enable;
        BitField<2, 1, u32> yscale_enable;
        BitField<3, 1, u32> yoffset_enable;
        BitField<4, 1, u32> zscale_enable;
        BitField<5, 1, u32> zoffset_enable;
        BitField<8, 1, u32> xy_transformed;
        BitField<9, 1, u32> z_transformed;
        BitField<10, 1, u32> w_transformed;
        BitField<11, 1, u32> perfcounter_ref;
    };

    struct ClipUserData {
        u32 data_x;
        u32 data_y;
        u32 data_z;
        u32 data_w;
    };

    struct BlendConstants {
        float red;
        float green;
        float blue;
        float alpha;
    };

    union BlendControl {
        enum class BlendFactor : u32 {
            Zero = 0,
            One = 1,
            SrcColor = 2,
            OneMinusSrcColor = 3,
            SrcAlpha = 4,
            OneMinusSrcAlpha = 5,
            DstAlpha = 6,
            OneMinusDstAlpha = 7,
            DstColor = 8,
            OneMinusDstColor = 9,
            SrcAlphaSaturate = 10,
            ConstantColor = 13,
            OneMinusConstantColor = 14,
            Src1Color = 15,
            InvSrc1Color = 16,
            Src1Alpha = 17,
            InvSrc1Alpha = 18,
            ConstantAlpha = 19,
            OneMinusConstantAlpha = 20,
        };

        enum class BlendFunc : u32 {
            Add = 0,
            Subtract = 1,
            Min = 2,
            Max = 3,
            ReverseSubtract = 4,
        };

        BitField<0, 5, BlendFactor> color_src_factor;
        BitField<5, 3, BlendFunc> color_func;
        BitField<8, 5, BlendFactor> color_dst_factor;
        BitField<16, 5, BlendFactor> alpha_src_factor;
        BitField<21, 3, BlendFunc> alpha_func;
        BitField<24, 5, BlendFactor> alpha_dst_factor;
        BitField<29, 1, u32> separate_alpha_blend;
        BitField<30, 1, u32> enable;
        BitField<31, 1, u32> disable_rop3;
    };

    union ColorControl {
        enum class OperationMode : u32 {
            Disable = 0u,
            Normal = 1u,
            EliminateFastClear = 2u,
            Resolve = 3u,
            Err = 4u,
            FmaskDecompress = 5u,
        };

        BitField<0, 1, u32> disable_dual_quad;
        BitField<3, 1, u32> degamma_enable;
        BitField<4, 3, OperationMode> mode;
        BitField<16, 8, u32> rop3;
    };

    struct ColorBuffer {
        enum class EndianSwap : u32 {
            None = 0,
            Swap8In16 = 1,
            Swap8In32 = 2,
            Swap8In64 = 3,
        };

        enum class SwapMode : u32 {
            Standard = 0,
            Alternate = 1,
            StandardReverse = 2,
            AlternateReverse = 3,
        };

        enum class RoundMode : u32 {
            ByHalf = 0,
            Truncate = 1,
        };

        u32 base_address;
        union {
            BitField<0, 11, u32> tile_max;
            BitField<20, 11, u32> fmask_tile_max;
        } pitch;
        union {
            BitField<0, 22, u32> tile_max;
        } slice;
        union {
            BitField<0, 11, u32> slice_start;
            BitField<13, 11, u32> slice_max;
        } view;
        union Color0Info {
            BitField<0, 2, EndianSwap> endian;
            BitField<2, 5, DataFormat> format;
            BitField<7, 1, u32> linear_general;
            BitField<8, 3, NumberFormat> number_type;
            BitField<11, 2, SwapMode> comp_swap;
            BitField<13, 1, u32> fast_clear;
            BitField<14, 1, u32> compression;
            BitField<15, 1, u32> blend_clamp;
            BitField<16, 1, u32> blend_bypass;
            BitField<17, 1, u32> simple_float;
            BitField<18, 1, RoundMode> round_mode;
            BitField<19, 1, u32> cmask_is_linear;
            BitField<20, 3, u32> blend_opt_dont_rd_dst;
            BitField<23, 3, u32> blend_opt_discard_pixel;
            BitField<26, 1, u32> fmask_compression_disable_ci;
            BitField<27, 1, u32> fmask_compress_1frag_only;
            BitField<28, 1, u32> dcc_enable;
            BitField<29, 2, u32> cmask_addr_type;
            /// Neo-mode only
            BitField<31, 1, u32> alt_tile_mode;

            u32 u32all;
        } info;
        union Color0Attrib {
            BitField<0, 5, TilingMode> tile_mode_index;
            BitField<5, 5, u32> fmask_tile_mode_index;
            BitField<10, 2, u32> fmask_bank_height;
            BitField<12, 3, u32> num_samples_log2;
            BitField<15, 2, u32> num_fragments_log2;
            BitField<17, 1, u32> force_dst_alpha_1;

            u32 u32all;
        } attrib;
        INSERT_PADDING_WORDS(1);
        u32 cmask_base_address;
        union {
            BitField<0, 14, u32> tile_max;
        } cmask_slice;
        u32 fmask_base_address;
        union {
            BitField<0, 14, u32> tile_max;
        } fmask_slice;
        u32 clear_word0;
        u32 clear_word1;
        INSERT_PADDING_WORDS(2);

        operator bool() const {
            return info.format != DataFormat::FormatInvalid;
        }

        u32 Pitch() const {
            return (pitch.tile_max + 1) << 3;
        }

        u32 Height() const {
            return (slice.tile_max + 1) * 64 / Pitch();
        }

        u64 Address() const {
            return u64(base_address) << 8;
        }

        VAddr CmaskAddress() const {
            return VAddr(cmask_base_address) << 8;
        }

        VAddr FmaskAddress() const {
            return VAddr(fmask_base_address) << 8;
        }

        u32 NumSamples() const {
            return 1 << attrib.num_fragments_log2;
        }

        u32 NumSlices() const {
            return view.slice_max + 1;
        }

        size_t GetColorSliceSize() const {
            const auto num_bytes_per_element = NumBits(info.format) / 8u;
            const auto slice_size =
                num_bytes_per_element * (slice.tile_max + 1) * 64u * NumSamples();
            return slice_size;
        }

        TilingMode GetTilingMode() const {
            return info.linear_general ? TilingMode::Display_Linear
                                       : attrib.tile_mode_index.Value();
        }

        bool IsTiled() const {
            return GetTilingMode() != TilingMode::Display_Linear;
        }

        [[nodiscard]] DataFormat GetDataFmt() const {
            return RemapDataFormat(info.format);
        }

        [[nodiscard]] NumberFormat GetNumberFmt() const {
            return RemapNumberFormat(GetFixedNumberFormat(), info.format);
        }

        [[nodiscard]] NumberConversion GetNumberConversion() const {
<<<<<<< HEAD
            return MapNumberConversion(info.number_type, info.format);
=======
            return MapNumberConversion(GetFixedNumberFormat());
>>>>>>> 5fd5b625
        }

        [[nodiscard]] CompMapping Swizzle() const {
            // clang-format off
            static constexpr std::array<std::array<CompMapping, 4>, 4> mrt_swizzles{{
                // Standard
                std::array<CompMapping, 4>{{
                    {.r = CompSwizzle::Red, .g = CompSwizzle::Zero, .b = CompSwizzle::Zero, .a = CompSwizzle::Zero},
                    {.r = CompSwizzle::Red, .g = CompSwizzle::Green, .b = CompSwizzle::Zero, .a = CompSwizzle::Zero},
                    {.r = CompSwizzle::Red, .g = CompSwizzle::Green, .b = CompSwizzle::Blue, .a = CompSwizzle::Zero},
                    {.r = CompSwizzle::Red, .g = CompSwizzle::Green, .b = CompSwizzle::Blue, .a = CompSwizzle::Alpha},
                }},
                // Alternate
                std::array<CompMapping, 4>{{
                    {.r = CompSwizzle::Green, .g = CompSwizzle::Zero, .b = CompSwizzle::Zero, .a = CompSwizzle::Zero},
                    {.r = CompSwizzle::Red, .g = CompSwizzle::Alpha, .b = CompSwizzle::Zero, .a = CompSwizzle::Zero},
                    {.r = CompSwizzle::Red, .g = CompSwizzle::Green, .b = CompSwizzle::Alpha, .a = CompSwizzle::Zero},
                    {.r = CompSwizzle::Blue, .g = CompSwizzle::Green, .b = CompSwizzle::Red, .a = CompSwizzle::Alpha},
                }},
                // StandardReverse
                std::array<CompMapping, 4>{{
                    {.r = CompSwizzle::Blue, .g = CompSwizzle::Zero, .b = CompSwizzle::Zero, .a = CompSwizzle::Zero},
                    {.r = CompSwizzle::Green, .g = CompSwizzle::Red, .b = CompSwizzle::Zero, .a = CompSwizzle::Zero},
                    {.r = CompSwizzle::Blue, .g = CompSwizzle::Green, .b = CompSwizzle::Red, .a = CompSwizzle::Zero},
                    {.r = CompSwizzle::Alpha, .g = CompSwizzle::Blue, .b = CompSwizzle::Green, .a = CompSwizzle::Red},
                }},
                // AlternateReverse
                std::array<CompMapping, 4>{{
                    {.r = CompSwizzle::Alpha, .g = CompSwizzle::Zero, .b = CompSwizzle::Zero, .a = CompSwizzle::Zero},
                    {.r = CompSwizzle::Alpha, .g = CompSwizzle::Red, .b = CompSwizzle::Zero, .a = CompSwizzle::Zero},
                    {.r = CompSwizzle::Alpha, .g = CompSwizzle::Green, .b = CompSwizzle::Red, .a = CompSwizzle::Zero},
                    {.r = CompSwizzle::Alpha, .g = CompSwizzle::Red, .b = CompSwizzle::Green, .a = CompSwizzle::Blue},
                }},
            }};
            // clang-format on
            const auto swap_idx = static_cast<u32>(info.comp_swap.Value());
            const auto components_idx = NumComponents(info.format) - 1;
            const auto mrt_swizzle = mrt_swizzles[swap_idx][components_idx];
            return RemapSwizzle(info.format, mrt_swizzle);
        }

    private:
        [[nodiscard]] NumberFormat GetFixedNumberFormat() const {
            // There is a small difference between T# and CB number types, account for it.
            return info.number_type == NumberFormat::SnormNz ? NumberFormat::Srgb
                                                             : info.number_type.Value();
        }
    };

    enum ContextRegs : u32 {
        DbZInfo = 0xA010,
        CbColor0Base = 0xA318,
        CbColor1Base = 0xA327,
        CbColor2Base = 0xA336,
        CbColor3Base = 0xA345,
        CbColor4Base = 0xA354,
        CbColor5Base = 0xA363,
        CbColor6Base = 0xA372,
        CbColor7Base = 0xA381,
        CbColor0Cmask = 0xA31F,
        CbColor1Cmask = 0xA32E,
        CbColor2Cmask = 0xA33D,
        CbColor3Cmask = 0xA34C,
        CbColor4Cmask = 0xA35B,
        CbColor5Cmask = 0xA36A,
        CbColor6Cmask = 0xA379,
        CbColor7Cmask = 0xA388,
    };

    struct PolygonOffset {
        float depth_bias;
        float front_scale;
        float front_offset;
        float back_scale;
        float back_offset;
    };

    struct Address {
        u32 address;

        VAddr GetAddress() const {
            return u64(address) << 8;
        }
    };

    union DepthRenderControl {
        u32 raw;
        BitField<0, 1, u32> depth_clear_enable;
        BitField<1, 1, u32> stencil_clear_enable;
        BitField<2, 1, u32> depth_copy;
        BitField<3, 1, u32> stencil_copy;
        BitField<4, 1, u32> resummarize_enable;
        BitField<5, 1, u32> stencil_compress_disable;
        BitField<6, 1, u32> depth_compress_disable;
        BitField<7, 1, u32> copy_centroid;
        BitField<8, 1, u32> copy_sample;
        BitField<9, 1, u32> decompress_enable;
    };

    union DepthView {
        BitField<0, 11, u32> slice_start;
        BitField<13, 11, u32> slice_max;
        BitField<24, 1, u32> z_read_only;
        BitField<25, 1, u32> stencil_read_only;

        u32 NumSlices() const {
            return slice_max + 1u;
        }
    };

    enum class ForceEnable : u32 {
        Off = 0,
        Enable = 1,
        Disable = 2,
    };

    enum class ForceSumm : u32 {
        Off = 0,
        MinZ = 1,
        MaxZ = 2,
        Both = 3,
    };

    union DepthRenderOverride {
        u32 raw;
        BitField<0, 2, ForceEnable> force_hiz_enable;
        BitField<2, 2, ForceEnable> force_his_enable0;
        BitField<4, 2, ForceEnable> force_his_enable1;
        BitField<6, 1, u32> force_shader_z_order;
        BitField<7, 1, u32> fast_z_disable;
        BitField<8, 1, u32> fast_stencil_disable;
        BitField<9, 1, u32> noop_cull_disable;
        BitField<10, 1, u32> force_color_kill;
        BitField<11, 1, u32> force_z_read;
        BitField<12, 1, u32> force_stencil_read;
        BitField<13, 2, ForceEnable> force_full_z_range;
        BitField<15, 1, u32> force_qc_smask_conflict;
        BitField<16, 1, u32> disable_viewport_clamp;
        BitField<17, 1, u32> ignore_sc_zrange;
        BitField<18, 1, u32> disable_fully_covered;
        BitField<19, 2, ForceSumm> force_z_limit_summ;
        BitField<21, 5, u32> max_tiles_in_dtt;
        BitField<26, 1, u32> disable_tile_rate_tiles;
        BitField<27, 1, u32> force_z_dirty;
        BitField<28, 1, u32> force_stencil_dirty;
        BitField<29, 1, u32> force_z_valid;
        BitField<30, 1, u32> force_stencil_valid;
        BitField<31, 1, u32> preserve_compression;
    };

    union AaConfig {
        BitField<0, 3, u32> msaa_num_samples;
        BitField<4, 1, u32> aa_mask_centroid_dtmn;
        BitField<13, 4, u32> max_sample_dst;
        BitField<20, 3, u32> msaa_exposed_samples;
        BitField<24, 2, u32> detail_to_exposed_mode;

        u32 NumSamples() const {
            return 1 << msaa_num_samples;
        }
    };

    union ShaderStageEnable {
        enum VgtStages : u32 {
            Vs = 0u, // always enabled
            EsGs = 0xB0u,
            LsHs = 0x45u,
        };

        VgtStages raw;
        BitField<0, 2, u32> ls_en;
        BitField<2, 1, u32> hs_en;
        BitField<3, 2, u32> es_en;
        BitField<5, 1, u32> gs_en;
        BitField<6, 2, u32> vs_en;
        BitField<8, 1, u32> dynamic_hs;

        bool IsStageEnabled(u32 stage) const {
            switch (stage) {
            case 0:
            case 1:
                return true;
            case 2:
                return gs_en.Value();
            case 3:
                return es_en.Value();
            case 4:
                return hs_en.Value();
            case 5:
                return ls_en.Value();
            default:
                UNREACHABLE();
            }
        }
    };

    union GsInstances {
        u32 raw;
        struct {
            u32 enable : 2;
            u32 count : 6;
        };

        bool IsEnabled() const {
            return enable && count > 0;
        }
    };

    union GsOutPrimitiveType {
        u32 raw;
        struct {
            GsOutputPrimitiveType outprim_type : 6;
            GsOutputPrimitiveType outprim_type1 : 6;
            GsOutputPrimitiveType outprim_type2 : 6;
            GsOutputPrimitiveType outprim_type3 : 6;
            u32 reserved : 3;
            u32 unique_type_per_stream : 1;
        };

        GsOutputPrimitiveType GetPrimitiveType(u32 stream) const {
            if (unique_type_per_stream == 0) {
                return outprim_type;
            }

            switch (stream) {
            case 0:
                return outprim_type;
            case 1:
                return outprim_type1;
            case 2:
                return outprim_type2;
            case 3:
                return outprim_type3;
            default:
                UNREACHABLE();
            }
        }
    };

    union GsMode {
        u32 raw;
        BitField<0, 3, u32> mode;
        BitField<3, 2, u32> cut_mode;
        BitField<22, 2, u32> onchip;
    };

    union StreamOutConfig {
        u32 raw;
        struct {
            u32 streamout_0_en : 1;
            u32 streamout_1_en : 1;
            u32 streamout_2_en : 1;
            u32 streamout_3_en : 1;
            u32 rast_stream : 3;
            u32 : 1;
            u32 rast_stream_mask : 4;
            u32 : 19;
            u32 use_rast_stream_mask : 1;
        };
    };

    union StreamOutBufferConfig {
        u32 raw;
        struct {
            u32 stream_0_buf_en : 4;
            u32 stream_1_buf_en : 4;
            u32 stream_2_buf_en : 4;
            u32 stream_3_buf_en : 4;
        };
    };

    union LsHsConfig {
        u32 raw;
        BitField<0, 8, u32> num_patches;
        BitField<8, 6, u32> hs_input_control_points;
        BitField<14, 6, u32> hs_output_control_points;
    };

    union TessellationConfig {
        u32 raw;
        BitField<0, 2, TessellationType> type;
        BitField<2, 3, TessellationPartitioning> partitioning;
        BitField<5, 3, TessellationTopology> topology;
    };

    union TessFactorMemoryBase {
        u32 base;

        u64 MemoryBase() const {
            return static_cast<u64>(base) << 8;
        }
    };

    union Eqaa {
        u32 raw;
        BitField<0, 1, u32> max_anchor_samples;
        BitField<4, 3, u32> ps_iter_samples;
        BitField<8, 3, u32> mask_export_num_samples;
        BitField<12, 3, u32> alpha_to_mask_num_samples;
        BitField<16, 1, u32> high_quality_intersections;
        BitField<17, 1, u32> incoherent_eqaa_reads;
        BitField<18, 1, u32> interpolate_comp_z;
        BitField<19, 1, u32> interpolate_src_z;
        BitField<20, 1, u32> static_anchor_associations;
        BitField<21, 1, u32> alpha_to_mask_eqaa_disable;
        BitField<24, 3, u32> overrasterization_amount;
        BitField<27, 1, u32> enable_postz_overrasterization;
    };

    union PsInput {
        u32 raw;
        struct {
            u32 persp_sample_ena : 1;
            u32 persp_center_ena : 1;
            u32 persp_centroid_ena : 1;
            u32 persp_pull_model_ena : 1;
            u32 linear_sample_ena : 1;
            u32 linear_center_ena : 1;
            u32 linear_centroid_ena : 1;
            u32 line_stipple_tex_ena : 1;
            u32 pos_x_float_ena : 1;
            u32 pos_y_float_ena : 1;
            u32 pos_z_float_ena : 1;
            u32 pos_w_float_ena : 1;
            u32 front_face_ena : 1;
            u32 ancillary_ena : 1;
            u32 sample_coverage_ena : 1;
            u32 pos_fixed_pt_ena : 1;
        };
    };

    union Regs {
        struct {
            INSERT_PADDING_WORDS(0x2C08);
            ShaderProgram ps_program;
            INSERT_PADDING_WORDS(0x2C);
            ShaderProgram vs_program;
            INSERT_PADDING_WORDS(0x2C);
            ShaderProgram gs_program;
            INSERT_PADDING_WORDS(0x2C);
            ShaderProgram es_program;
            INSERT_PADDING_WORDS(0x2C);
            ShaderProgram hs_program;
            INSERT_PADDING_WORDS(0x2D48 - 0x2d08 - 20);
            ShaderProgram ls_program;
            INSERT_PADDING_WORDS(0xA4);
            ComputeProgram cs_program; // shadowed by `cs_state` in `mapped_queues`
            INSERT_PADDING_WORDS(0xA008 - 0x2E00 - 80 - 3 - 5);
            DepthRenderControl depth_render_control;
            INSERT_PADDING_WORDS(1);
            DepthView depth_view;
            DepthRenderOverride depth_render_override;
            INSERT_PADDING_WORDS(1);
            Address depth_htile_data_base;
            INSERT_PADDING_WORDS(2);
            float depth_bounds_min;
            float depth_bounds_max;
            u32 stencil_clear;
            float depth_clear;
            Scissor screen_scissor;
            INSERT_PADDING_WORDS(0xA010 - 0xA00C - 2);
            DepthBuffer depth_buffer;
            INSERT_PADDING_WORDS(0xA080 - 0xA018);
            WindowOffset window_offset;
            ViewportScissor window_scissor;
            INSERT_PADDING_WORDS(0xA08E - 0xA081 - 2);
            ColorBufferMask color_target_mask;
            ColorBufferMask color_shader_mask;
            ViewportScissor generic_scissor;
            INSERT_PADDING_WORDS(2);
            std::array<ViewportScissor, NumViewports> viewport_scissors;
            std::array<ViewportDepth, NumViewports> viewport_depths;
            INSERT_PADDING_WORDS(0xA102 - 0xA0D4);
            u32 index_offset;
            u32 primitive_restart_index;
            INSERT_PADDING_WORDS(1);
            BlendConstants blend_constants;
            INSERT_PADDING_WORDS(0xA10B - 0xA105 - 4);
            StencilControl stencil_control;
            StencilRefMask stencil_ref_front;
            StencilRefMask stencil_ref_back;
            INSERT_PADDING_WORDS(1);
            std::array<ViewportBounds, NumViewports> viewports;
            std::array<ClipUserData, NumClipPlanes> clip_user_data;
            INSERT_PADDING_WORDS(0xA191 - 0xA187);
            std::array<PsInputControl, 32> ps_inputs;
            VsOutputConfig vs_output_config;
            INSERT_PADDING_WORDS(1);
            PsInput ps_input_ena;
            PsInput ps_input_addr;
            INSERT_PADDING_WORDS(1);
            BitField<0, 6, u32> num_interp;
            INSERT_PADDING_WORDS(0xA1C3 - 0xA1B6 - 1);
            ShaderPosFormat shader_pos_format;
            ShaderExportFormat z_export_format;
            ColorExportFormat color_export_format;
            INSERT_PADDING_WORDS(0xA1E0 - 0xA1C3 - 3);
            std::array<BlendControl, NumColorBuffers> blend_control;
            INSERT_PADDING_WORDS(0xA1F9 - 0xA1E0 - 8);
            IndexBufferBase index_base_address;
            INSERT_PADDING_WORDS(1);
            u32 draw_initiator;
            INSERT_PADDING_WORDS(0xA200 - 0xA1F9 - 4);
            DepthControl depth_control;
            INSERT_PADDING_WORDS(1);
            ColorControl color_control;
            DepthBufferControl depth_buffer_control;
            ClipperControl clipper_control;
            PolygonControl polygon_control;
            ViewportControl viewport_control;
            VsOutputControl vs_output_control;
            INSERT_PADDING_WORDS(0xA287 - 0xA207 - 1);
            HsTessFactorClamp hs_clamp;
            INSERT_PADDING_WORDS(0xA290 - 0xA287 - 2);
            GsMode vgt_gs_mode;
            INSERT_PADDING_WORDS(1);
            ModeControl mode_control;
            INSERT_PADDING_WORDS(8);
            GsOutPrimitiveType vgt_gs_out_prim_type;
            INSERT_PADDING_WORDS(1);
            u32 index_size;
            u32 max_index_size;
            IndexBufferType index_buffer_type;
            INSERT_PADDING_WORDS(0xA2A1 - 0xA29E - 2);
            u32 enable_primitive_id;
            INSERT_PADDING_WORDS(3);
            u32 enable_primitive_restart;
            INSERT_PADDING_WORDS(0xA2A8 - 0xA2A5 - 1);
            u32 vgt_instance_step_rate_0;
            u32 vgt_instance_step_rate_1;
            INSERT_PADDING_WORDS(0xA2AB - 0xA2A9 - 1);
            u32 vgt_esgs_ring_itemsize;
            u32 vgt_gsvs_ring_itemsize;
            INSERT_PADDING_WORDS(0xA2CE - 0xA2AC - 1);
            BitField<0, 11, u32> vgt_gs_max_vert_out;
            INSERT_PADDING_WORDS(0xA2D5 - 0xA2CE - 1);
            ShaderStageEnable stage_enable;
            LsHsConfig ls_hs_config;
            u32 vgt_gs_vert_itemsize[4];
            TessellationConfig tess_config;
            INSERT_PADDING_WORDS(3);
            PolygonOffset poly_offset;
            GsInstances vgt_gs_instance_cnt;
            StreamOutConfig vgt_strmout_config;
            StreamOutBufferConfig vgt_strmout_buffer_config;
            INSERT_PADDING_WORDS(0xA2F8 - 0xA2E6 - 1);
            AaConfig aa_config;
            INSERT_PADDING_WORDS(0xA318 - 0xA2F8 - 1);
            ColorBuffer color_buffers[NumColorBuffers];
            INSERT_PADDING_WORDS(0xC242 - 0xA390);
            PrimitiveType primitive_type;
            INSERT_PADDING_WORDS(0xC24C - 0xC243);
            u32 num_indices;
            VgtNumInstances num_instances;
            INSERT_PADDING_WORDS(0xC250 - 0xC24D - 1);
            TessFactorMemoryBase vgt_tf_memory_base;
        };
        std::array<u32, NumRegs> reg_array{};

        const ShaderProgram* ProgramForStage(u32 index) const {
            switch (index) {
            case 0:
                return &ps_program;
            case 1:
                return &vs_program;
            case 2:
                return &gs_program;
            case 3:
                return &es_program;
            case 4:
                return &hs_program;
            case 5:
                return &ls_program;
            }
            return nullptr;
        }

        u32 NumSamples() const {
            // It seems that the number of samples > 1 set in the AA config doesn't mean we're
            // always rendering with MSAA, so we need to derive MS ratio from the CB and DB
            // settings.
            u32 num_samples = 1u;
            if (color_control.mode != ColorControl::OperationMode::Disable) {
                for (auto cb = 0u; cb < NumColorBuffers; ++cb) {
                    const auto& col_buf = color_buffers[cb];
                    if (!col_buf) {
                        continue;
                    }
                    num_samples = std::max(num_samples, col_buf.NumSamples());
                }
            }
            if (depth_buffer.DepthValid() || depth_buffer.StencilValid()) {
                num_samples = std::max(num_samples, depth_buffer.NumSamples());
            }
            return num_samples;
        }

        bool IsClipDisabled() const {
            return clipper_control.clip_disable || primitive_type == PrimitiveType::RectList;
        }

        void SetDefaults();
    };

    Regs regs{};

    // See for a comment in context reg parsing code
    union CbDbExtent {
        struct {
            u16 width;
            u16 height;
        };
        u32 raw{0u};

        [[nodiscard]] bool Valid() const {
            return raw != 0;
        }
    };
    std::array<CbDbExtent, NumColorBuffers> last_cb_extent{};
    CbDbExtent last_db_extent{};

public:
    Liverpool();
    ~Liverpool();

    void SubmitGfx(std::span<const u32> dcb, std::span<const u32> ccb);
    void SubmitAsc(u32 gnm_vqid, std::span<const u32> acb);

    void SubmitDone() noexcept {
        std::scoped_lock lk{submit_mutex};
        mapped_queues[GfxQueueId].ccb_buffer_offset = 0;
        mapped_queues[GfxQueueId].dcb_buffer_offset = 0;
        submit_done = true;
        submit_cv.notify_one();
    }

    void WaitGpuIdle() noexcept {
        std::unique_lock lk{submit_mutex};
        submit_cv.wait(lk, [this] { return num_submits == 0; });
    }

    bool IsGpuIdle() const {
        return num_submits == 0;
    }

    void SetVoPort(Libraries::VideoOut::VideoOutPort* port) {
        vo_port = port;
    }

    void BindRasterizer(Vulkan::Rasterizer* rasterizer_) {
        rasterizer = rasterizer_;
    }

    void SendCommand(Common::UniqueFunction<void>&& func) {
        std::scoped_lock lk{submit_mutex};
        command_queue.emplace(std::move(func));
        ++num_commands;
        submit_cv.notify_one();
    }

    void reserveCopyBufferSpace() {
        GpuQueue& gfx_queue = mapped_queues[GfxQueueId];
        std::scoped_lock<std::mutex> lk(gfx_queue.m_access);

        constexpr size_t GfxReservedSize = 2_MB >> 2;
        gfx_queue.ccb_buffer.reserve(GfxReservedSize);
        gfx_queue.dcb_buffer.reserve(GfxReservedSize);
    }

    inline ComputeProgram& GetCsRegs() {
        return mapped_queues[curr_qid].cs_state;
    }

    struct AscQueueInfo {
        static constexpr size_t Pm4BufferSize = 1024;
        VAddr map_addr;
        u32* read_addr;
        u32 ring_size_dw;
        u32 pipe_id;
        std::array<u32, Pm4BufferSize> tmp_packet;
        u32 tmp_dwords;
    };
    Common::SlotVector<AscQueueInfo> asc_queues{};

private:
    struct Task {
        struct promise_type {
            auto get_return_object() {
                Task task{};
                task.handle = std::coroutine_handle<promise_type>::from_promise(*this);
                return task;
            }
            static constexpr std::suspend_always initial_suspend() noexcept {
                // We want the task to be suspended at start
                return {};
            }
            static constexpr std::suspend_always final_suspend() noexcept {
                return {};
            }
            void unhandled_exception() {
                try {
                    std::rethrow_exception(std::current_exception());
                } catch (const std::exception& e) {
                    UNREACHABLE_MSG("Unhandled exception: {}", e.what());
                }
            }
            void return_void() {}
            struct empty {};
            std::suspend_always yield_value(empty&&) {
                return {};
            }
        };

        using Handle = std::coroutine_handle<promise_type>;
        Handle handle;
    };

    std::pair<std::span<const u32>, std::span<const u32>> CopyCmdBuffers(std::span<const u32> dcb,
                                                                         std::span<const u32> ccb);
    Task ProcessGraphics(std::span<const u32> dcb, std::span<const u32> ccb);
    Task ProcessCeUpdate(std::span<const u32> ccb);
    template <bool is_indirect = false>
    Task ProcessCompute(const u32* acb, u32 acb_dwords, u32 vqid);

    void Process(std::stop_token stoken);

    struct GpuQueue {
        std::mutex m_access{};
        std::atomic<u32> dcb_buffer_offset;
        std::atomic<u32> ccb_buffer_offset;
        std::vector<u32> dcb_buffer;
        std::vector<u32> ccb_buffer;
        std::queue<Task::Handle> submits{};
        ComputeProgram cs_state{};
    };
    std::array<GpuQueue, NumTotalQueues> mapped_queues{};
    u32 num_mapped_queues{1u}; // GFX is always available

    VAddr indirect_args_addr{};

    struct ConstantEngine {
        void Reset() {
            ce_count = 0;
            de_count = 0;
            ce_compare_count = 0;
        }

        [[nodiscard]] u32 Diff() const {
            ASSERT_MSG(ce_count >= de_count, "DE counter is ahead of CE");
            return ce_count - de_count;
        }

        u32 ce_compare_count{};
        u32 ce_count{};
        u32 de_count{};
        static std::array<u8, 48_KB> constants_heap;
    } cblock{};

    Vulkan::Rasterizer* rasterizer{};
    Libraries::VideoOut::VideoOutPort* vo_port{};
    std::jthread process_thread{};
    std::atomic<u32> num_submits{};
    std::atomic<u32> num_commands{};
    std::atomic<bool> submit_done{};
    std::mutex submit_mutex;
    std::condition_variable_any submit_cv;
    std::queue<Common::UniqueFunction<void>> command_queue{};
    int curr_qid{-1};
};

static_assert(GFX6_3D_REG_INDEX(ps_program) == 0x2C08);
static_assert(GFX6_3D_REG_INDEX(vs_program) == 0x2C48);
static_assert(GFX6_3D_REG_INDEX(vs_program.user_data) == 0x2C4C);
static_assert(GFX6_3D_REG_INDEX(gs_program) == 0x2C88);
static_assert(GFX6_3D_REG_INDEX(es_program) == 0x2CC8);
static_assert(GFX6_3D_REG_INDEX(hs_program) == 0x2D08);
static_assert(GFX6_3D_REG_INDEX(ls_program) == 0x2D48);
static_assert(GFX6_3D_REG_INDEX(cs_program) == 0x2E00);
static_assert(GFX6_3D_REG_INDEX(cs_program.dim_z) == 0x2E03);
static_assert(GFX6_3D_REG_INDEX(cs_program.address_lo) == 0x2E0C);
static_assert(GFX6_3D_REG_INDEX(cs_program.user_data) == 0x2E40);
static_assert(GFX6_3D_REG_INDEX(depth_render_control) == 0xA000);
static_assert(GFX6_3D_REG_INDEX(depth_view) == 0xA002);
static_assert(GFX6_3D_REG_INDEX(depth_htile_data_base) == 0xA005);
static_assert(GFX6_3D_REG_INDEX(screen_scissor) == 0xA00C);
static_assert(GFX6_3D_REG_INDEX(depth_buffer.z_info) == 0xA010);
static_assert(GFX6_3D_REG_INDEX(depth_buffer.depth_slice) == 0xA017);
static_assert(GFX6_3D_REG_INDEX(window_offset) == 0xA080);
static_assert(GFX6_3D_REG_INDEX(window_scissor) == 0xA081);
static_assert(GFX6_3D_REG_INDEX(color_target_mask) == 0xA08E);
static_assert(GFX6_3D_REG_INDEX(color_shader_mask) == 0xA08F);
static_assert(GFX6_3D_REG_INDEX(generic_scissor) == 0xA090);
static_assert(GFX6_3D_REG_INDEX(viewport_scissors) == 0xA094);
static_assert(GFX6_3D_REG_INDEX(index_offset) == 0xA102);
static_assert(GFX6_3D_REG_INDEX(primitive_restart_index) == 0xA103);
static_assert(GFX6_3D_REG_INDEX(stencil_control) == 0xA10B);
static_assert(GFX6_3D_REG_INDEX(viewports) == 0xA10F);
static_assert(GFX6_3D_REG_INDEX(clip_user_data) == 0xA16F);
static_assert(GFX6_3D_REG_INDEX(ps_inputs) == 0xA191);
static_assert(GFX6_3D_REG_INDEX(vs_output_config) == 0xA1B1);
static_assert(GFX6_3D_REG_INDEX(ps_input_ena) == 0xA1B3);
static_assert(GFX6_3D_REG_INDEX(ps_input_addr) == 0xA1B4);
static_assert(GFX6_3D_REG_INDEX(num_interp) == 0xA1B6);
static_assert(GFX6_3D_REG_INDEX(shader_pos_format) == 0xA1C3);
static_assert(GFX6_3D_REG_INDEX(z_export_format) == 0xA1C4);
static_assert(GFX6_3D_REG_INDEX(color_export_format) == 0xA1C5);
static_assert(GFX6_3D_REG_INDEX(blend_control) == 0xA1E0);
static_assert(GFX6_3D_REG_INDEX(index_base_address) == 0xA1F9);
static_assert(GFX6_3D_REG_INDEX(draw_initiator) == 0xA1FC);
static_assert(GFX6_3D_REG_INDEX(depth_control) == 0xA200);
static_assert(GFX6_3D_REG_INDEX(color_control) == 0xA202);
static_assert(GFX6_3D_REG_INDEX(clipper_control) == 0xA204);
static_assert(GFX6_3D_REG_INDEX(viewport_control) == 0xA206);
static_assert(GFX6_3D_REG_INDEX(vs_output_control) == 0xA207);
static_assert(GFX6_3D_REG_INDEX(hs_clamp) == 0xA287);
static_assert(GFX6_3D_REG_INDEX(vgt_gs_mode) == 0xA290);
static_assert(GFX6_3D_REG_INDEX(mode_control) == 0xA292);
static_assert(GFX6_3D_REG_INDEX(vgt_gs_out_prim_type) == 0xA29B);
static_assert(GFX6_3D_REG_INDEX(index_size) == 0xA29D);
static_assert(GFX6_3D_REG_INDEX(index_buffer_type) == 0xA29F);
static_assert(GFX6_3D_REG_INDEX(enable_primitive_id) == 0xA2A1);
static_assert(GFX6_3D_REG_INDEX(enable_primitive_restart) == 0xA2A5);
static_assert(GFX6_3D_REG_INDEX(vgt_instance_step_rate_0) == 0xA2A8);
static_assert(GFX6_3D_REG_INDEX(vgt_instance_step_rate_1) == 0xA2A9);
static_assert(GFX6_3D_REG_INDEX(vgt_esgs_ring_itemsize) == 0xA2AB);
static_assert(GFX6_3D_REG_INDEX(vgt_gsvs_ring_itemsize) == 0xA2AC);
static_assert(GFX6_3D_REG_INDEX(vgt_gs_max_vert_out) == 0xA2CE);
static_assert(GFX6_3D_REG_INDEX(stage_enable) == 0xA2D5);
static_assert(GFX6_3D_REG_INDEX(vgt_gs_vert_itemsize[0]) == 0xA2D7);
static_assert(GFX6_3D_REG_INDEX(tess_config) == 0xA2DB);
static_assert(GFX6_3D_REG_INDEX(poly_offset) == 0xA2DF);
static_assert(GFX6_3D_REG_INDEX(vgt_gs_instance_cnt) == 0xA2E4);
static_assert(GFX6_3D_REG_INDEX(vgt_strmout_config) == 0xA2E5);
static_assert(GFX6_3D_REG_INDEX(vgt_strmout_buffer_config) == 0xA2E6);
static_assert(GFX6_3D_REG_INDEX(aa_config) == 0xA2F8);
static_assert(GFX6_3D_REG_INDEX(color_buffers[0].base_address) == 0xA318);
static_assert(GFX6_3D_REG_INDEX(color_buffers[0].pitch) == 0xA319);
static_assert(GFX6_3D_REG_INDEX(color_buffers[0].slice) == 0xA31A);
static_assert(GFX6_3D_REG_INDEX(color_buffers[7].base_address) == 0xA381);
static_assert(GFX6_3D_REG_INDEX(primitive_type) == 0xC242);
static_assert(GFX6_3D_REG_INDEX(num_instances) == 0xC24D);
static_assert(GFX6_3D_REG_INDEX(vgt_tf_memory_base) == 0xc250);

#undef GFX6_3D_REG_INDEX

} // namespace AmdGpu<|MERGE_RESOLUTION|>--- conflicted
+++ resolved
@@ -928,11 +928,7 @@
         }
 
         [[nodiscard]] NumberConversion GetNumberConversion() const {
-<<<<<<< HEAD
-            return MapNumberConversion(info.number_type, info.format);
-=======
-            return MapNumberConversion(GetFixedNumberFormat());
->>>>>>> 5fd5b625
+            return MapNumberConversion(GetFixedNumberFormat(), info.format);
         }
 
         [[nodiscard]] CompMapping Swizzle() const {
