--- conflicted
+++ resolved
@@ -381,17 +381,10 @@
     connect(ui->sizeSlider, &QSlider::valueChanged, this, [this](int value) {
         if (isTableList) {
             m_game_list_frame->icon_size =
-<<<<<<< HEAD
-                36 + value; // 36 is the minimum icon size to use due to text disappearing.
-            m_game_list_frame->ResizeIcons(36 + value);
-            m_gui_settings->SetValue(gui::gl_icon_size, 36 + value);
-            m_gui_settings->SetValue(gui::gl_slider_pos, value);
-=======
                 48 + value; // 48 is the minimum icon size to use due to text disappearing.
             m_game_list_frame->ResizeIcons(48 + value);
-            Config::setIconSize(48 + value);
-            Config::setSliderPosition(value);
->>>>>>> 23710f39
+            m_gui_settings->SetValue(gui::gl_icon_size, 48 + value);
+            m_gui_settings->SetValue(gui::gl_slider_pos, value);
         } else {
             m_game_grid_frame->icon_size = 69 + value;
             m_game_grid_frame->PopulateGameGrid(m_game_info->m_games, false);
