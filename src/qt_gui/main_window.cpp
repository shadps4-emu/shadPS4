// SPDX-FileCopyrightText: Copyright 2024 shadPS4 Emulator Project
// SPDX-License-Identifier: GPL-2.0-or-later

#include <QDockWidget>
#include <QKeyEvent>
#include <QProgressDialog>
#include <QStyleHints>

#include "about_dialog.h"
#include "cheats_patches.h"
#ifdef ENABLE_UPDATER
#include "check_update.h"
#endif
#include "common/io_file.h"
#include "common/path_util.h"
#include "common/scm_rev.h"
#include "common/string_util.h"
#include "common/version.h"
#include "core/file_format/pkg.h"
#include "core/loader.h"
#include "game_install_dialog.h"
#include "install_dir_select.h"
#include "main_window.h"
#include "settings_dialog.h"
#include "video_core/renderer_vulkan/vk_instance.h"
#ifdef ENABLE_DISCORD_RPC
#include "common/discord_rpc_handler.h"
#endif

std::string s_system_style_name;

MainWindow::MainWindow(QWidget* parent) : QMainWindow(parent), ui(new Ui::MainWindow) {
    ui->setupUi(this);
    installEventFilter(this);
    setAttribute(Qt::WA_DeleteOnClose);
}

MainWindow::~MainWindow() {
    SaveWindowState();
    const auto config_dir = Common::FS::GetUserPath(Common::FS::PathType::UserDir);
    Config::saveMainWindow(config_dir / "config.toml");
}

bool MainWindow::Init() {
    auto start = std::chrono::steady_clock::now();
    // setup ui
    AddUiWidgets();
    CreateActions();
    CreateRecentGameActions();
    ConfigureGuiFromSettings();
    LoadTranslation();
    CreateDockWindows();
    CreateConnects();
    SetLastUsedTheme();
    SetLastIconSizeBullet();
    GetPhysicalDevices();
    // show ui
    setMinimumSize(350, minimumSizeHint().height());
    std::string window_title = "";
    if (Common::isRelease) {
        window_title = fmt::format("shadPS4 v{}", Common::VERSION);
    } else {
        window_title = fmt::format("shadPS4 v{} {} {}", Common::VERSION, Common::g_scm_branch,
                                   Common::g_scm_desc);
    }
    setWindowTitle(QString::fromStdString(window_title));
    this->show();
    // load game list
    LoadGameLists();
#ifdef ENABLE_UPDATER
    // Check for update
    CheckUpdateMain(true);
#endif

    auto end = std::chrono::steady_clock::now();
    auto duration = std::chrono::duration_cast<std::chrono::milliseconds>(end - start);
    statusBar.reset(new QStatusBar);
    this->setStatusBar(statusBar.data());
    // Update status bar
    int numGames = m_game_info->m_games.size();
    QString statusMessage =
        "Games: " + QString::number(numGames) + " (" + QString::number(duration.count()) + "ms)";
    statusBar->showMessage(statusMessage);

#ifdef ENABLE_DISCORD_RPC
    if (Config::getEnableDiscordRPC()) {
        auto* rpc = Common::Singleton<DiscordRPCHandler::RPC>::Instance();
        rpc->init();
        rpc->setStatusIdling();
    }
#endif

    return true;
}

void MainWindow::CreateActions() {
    // create action group for icon size
    m_icon_size_act_group = new QActionGroup(this);
    m_icon_size_act_group->addAction(ui->setIconSizeTinyAct);
    m_icon_size_act_group->addAction(ui->setIconSizeSmallAct);
    m_icon_size_act_group->addAction(ui->setIconSizeMediumAct);
    m_icon_size_act_group->addAction(ui->setIconSizeLargeAct);

    // create action group for list mode
    m_list_mode_act_group = new QActionGroup(this);
    m_list_mode_act_group->addAction(ui->setlistModeListAct);
    m_list_mode_act_group->addAction(ui->setlistModeGridAct);
    m_list_mode_act_group->addAction(ui->setlistElfAct);

    // create action group for themes
    m_theme_act_group = new QActionGroup(this);
    m_theme_act_group->addAction(ui->setThemeDark);
    m_theme_act_group->addAction(ui->setThemeLight);
    m_theme_act_group->addAction(ui->setThemeGreen);
    m_theme_act_group->addAction(ui->setThemeBlue);
    m_theme_act_group->addAction(ui->setThemeViolet);
    m_theme_act_group->addAction(ui->setThemeGruvbox);
    m_theme_act_group->addAction(ui->setThemeSystem);
}

void MainWindow::AddUiWidgets() {
    // add toolbar widgets
    QString qsystem_style_name;
    qsystem_style_name = QApplication::style()->objectName();
    s_system_style_name = qsystem_style_name.toStdString();

    std::string widget_style = Config::getWidgetStyle();
    if (widget_style == "Fusion") {
        qApp->setStyle(QStyleFactory::create("Fusion"));
    } else if (widget_style == "System") {
        qApp->setStyle(qsystem_style_name);
    }
    ui->toolBar->setObjectName("mw_toolbar");
    ui->toolBar->addWidget(ui->playButton);
    ui->toolBar->addWidget(ui->pauseButton);
    ui->toolBar->addWidget(ui->stopButton);
    ui->toolBar->addWidget(ui->refreshButton);
    ui->toolBar->addWidget(ui->settingsButton);
    ui->toolBar->addWidget(ui->controllerButton);
    QFrame* line = new QFrame(this);
    line->setFrameShape(QFrame::StyledPanel);
    line->setFrameShadow(QFrame::Sunken);
    ui->toolBar->addWidget(line);
    ui->toolBar->addWidget(ui->sizeSliderContainer);
    ui->toolBar->addWidget(ui->mw_searchbar);
}

void MainWindow::CreateDockWindows() {
    // place holder widget is needed for good health they say :)
    QWidget* phCentralWidget = new QWidget(this);
    setCentralWidget(phCentralWidget);

    m_dock_widget.reset(new QDockWidget(tr("Game List"), this));
    m_game_list_frame.reset(new GameListFrame(m_game_info, m_compat_info, this));
    m_game_list_frame->setObjectName("gamelist");
    m_game_grid_frame.reset(new GameGridFrame(m_game_info, this));
    m_game_grid_frame->setObjectName("gamegridlist");
    m_elf_viewer.reset(new ElfViewer(this));
    m_elf_viewer->setObjectName("elflist");

    int table_mode = Config::getTableMode();
    int slider_pos = 0;
    if (table_mode == 0) { // List
        m_game_grid_frame->hide();
        m_elf_viewer->hide();
        m_game_list_frame->show();
        m_dock_widget->setWidget(m_game_list_frame.data());
        slider_pos = Config::getSliderPosition();
        ui->sizeSlider->setSliderPosition(slider_pos); // set slider pos at start;
        isTableList = true;
    } else if (table_mode == 1) { // Grid
        m_game_list_frame->hide();
        m_elf_viewer->hide();
        m_game_grid_frame->show();
        m_dock_widget->setWidget(m_game_grid_frame.data());
        slider_pos = Config::getSliderPositionGrid();
        ui->sizeSlider->setSliderPosition(slider_pos); // set slider pos at start;
        isTableList = false;
    } else {
        m_game_list_frame->hide();
        m_game_grid_frame->hide();
        m_elf_viewer->show();
        m_dock_widget->setWidget(m_elf_viewer.data());
        isTableList = false;
    }

    m_dock_widget->setAllowedAreas(Qt::AllDockWidgetAreas);
    m_dock_widget->setSizePolicy(QSizePolicy::Expanding, QSizePolicy::Expanding);
    m_dock_widget->resize(this->width(), this->height());
    addDockWidget(Qt::LeftDockWidgetArea, m_dock_widget.data());
    this->setDockNestingEnabled(true);

    // handle resize like this for now, we deal with it when we add more docks
    connect(this, &MainWindow::WindowResized, this, [&]() {
        this->resizeDocks({m_dock_widget.data()}, {this->width()}, Qt::Orientation::Horizontal);
    });
}

void MainWindow::LoadGameLists() {
    // Update compatibility database
    if (Config::getCheckCompatibilityOnStartup()) {
        m_compat_info->UpdateCompatibilityDatabase(this);
    }
    // Get game info from game folders.
    m_game_info->GetGameInfo(this);
    if (isTableList) {
        m_game_list_frame->PopulateGameList();
    } else {
        m_game_grid_frame->PopulateGameGrid(m_game_info->m_games, false);
    }
}

#ifdef ENABLE_UPDATER
void MainWindow::CheckUpdateMain(bool checkSave) {
    if (checkSave) {
        if (!Config::autoUpdate()) {
            return;
        }
    }
    auto checkUpdate = new CheckUpdate(false);
    checkUpdate->exec();
}
#endif

void MainWindow::GetPhysicalDevices() {
    Vulkan::Instance instance(false, false);
    auto physical_devices = instance.GetPhysicalDevices();
    for (const vk::PhysicalDevice physical_device : physical_devices) {
        auto prop = physical_device.getProperties();
        QString name = QString::fromUtf8(prop.deviceName, -1);
        if (prop.apiVersion < Vulkan::TargetVulkanApiVersion) {
            name += tr(" * Unsupported Vulkan Version");
        }
        m_physical_devices.push_back(name);
    }
}

void MainWindow::CreateConnects() {
    connect(this, &MainWindow::WindowResized, this, &MainWindow::HandleResize);
    connect(ui->mw_searchbar, &QLineEdit::textChanged, this, &MainWindow::SearchGameTable);
    connect(ui->exitAct, &QAction::triggered, this, &QWidget::close);
    connect(ui->refreshGameListAct, &QAction::triggered, this, &MainWindow::RefreshGameTable);
    connect(ui->refreshButton, &QPushButton::clicked, this, &MainWindow::RefreshGameTable);
    connect(ui->showGameListAct, &QAction::triggered, this, &MainWindow::ShowGameList);
    connect(this, &MainWindow::ExtractionFinished, this, &MainWindow::RefreshGameTable);

    connect(ui->sizeSlider, &QSlider::valueChanged, this, [this](int value) {
        if (isTableList) {
            m_game_list_frame->icon_size =
                36 + value; // 36 is the minimum icon size to use due to text disappearing.
            m_game_list_frame->ResizeIcons(36 + value);
            Config::setIconSize(36 + value);
            Config::setSliderPosition(value);
        } else {
            m_game_grid_frame->icon_size = 69 + value;
            m_game_grid_frame->PopulateGameGrid(m_game_info->m_games, false);
            Config::setIconSizeGrid(69 + value);
            Config::setSliderPositionGrid(value);
        }
    });

    connect(ui->playButton, &QPushButton::clicked, this, &MainWindow::StartGame);
    connect(m_game_grid_frame.get(), &QTableWidget::cellDoubleClicked, this,
            &MainWindow::StartGame);
    connect(m_game_list_frame.get(), &QTableWidget::cellDoubleClicked, this,
            &MainWindow::StartGame);

    connect(ui->configureAct, &QAction::triggered, this, [this]() {
        auto settingsDialog = new SettingsDialog(m_physical_devices, this);

        connect(settingsDialog, &SettingsDialog::LanguageChanged, this,
                &MainWindow::OnLanguageChanged);

        settingsDialog->exec();
    });

    connect(ui->settingsButton, &QPushButton::clicked, this, [this]() {
        auto settingsDialog = new SettingsDialog(m_physical_devices, this);

        connect(settingsDialog, &SettingsDialog::LanguageChanged, this,
                &MainWindow::OnLanguageChanged);

        settingsDialog->exec();
    });

#ifdef ENABLE_UPDATER
    connect(ui->updaterAct, &QAction::triggered, this, [this]() {
        auto checkUpdate = new CheckUpdate(true);
        checkUpdate->exec();
    });
#endif

    connect(ui->aboutAct, &QAction::triggered, this, [this]() {
        auto aboutDialog = new AboutDialog(this);
        aboutDialog->exec();
    });

    connect(ui->setIconSizeTinyAct, &QAction::triggered, this, [this]() {
        if (isTableList) {
            m_game_list_frame->icon_size =
                36; // 36 is the minimum icon size to use due to text disappearing.
            ui->sizeSlider->setValue(0); // icone_size - 36
            Config::setIconSize(36);
            Config::setSliderPosition(0);
        } else {
            ui->sizeSlider->setValue(0); // icone_size - 36
            Config::setIconSizeGrid(69);
            Config::setSliderPositionGrid(0);
        }
    });

    connect(ui->setIconSizeSmallAct, &QAction::triggered, this, [this]() {
        if (isTableList) {
            m_game_list_frame->icon_size = 64;
            ui->sizeSlider->setValue(28);
            Config::setIconSize(64);
            Config::setSliderPosition(28);
        } else {
            ui->sizeSlider->setValue(28);
            Config::setIconSizeGrid(97);
            Config::setSliderPositionGrid(28);
        }
    });

    connect(ui->setIconSizeMediumAct, &QAction::triggered, this, [this]() {
        if (isTableList) {
            m_game_list_frame->icon_size = 128;
            ui->sizeSlider->setValue(92);
            Config::setIconSize(128);
            Config::setSliderPosition(92);
        } else {
            ui->sizeSlider->setValue(92);
            Config::setIconSizeGrid(160);
            Config::setSliderPositionGrid(91);
        }
    });

    connect(ui->setIconSizeLargeAct, &QAction::triggered, this, [this]() {
        if (isTableList) {
            m_game_list_frame->icon_size = 256;
            ui->sizeSlider->setValue(220);
            Config::setIconSize(256);
            Config::setSliderPosition(220);
        } else {
            ui->sizeSlider->setValue(220);
            Config::setIconSizeGrid(256);
            Config::setSliderPositionGrid(220);
        }
    });
    // List
    connect(ui->setlistModeListAct, &QAction::triggered, m_dock_widget.data(), [this]() {
        BackgroundMusicPlayer::getInstance().stopMusic();
        m_dock_widget->setWidget(m_game_list_frame.data());
        m_game_grid_frame->hide();
        m_elf_viewer->hide();
        m_game_list_frame->show();
        if (m_game_list_frame->item(0, 0) == nullptr) {
            m_game_list_frame->clearContents();
            m_game_list_frame->PopulateGameList();
        }
        isTableList = true;
        Config::setTableMode(0);
        int slider_pos = Config::getSliderPosition();
        ui->sizeSlider->setEnabled(true);
        ui->sizeSlider->setSliderPosition(slider_pos);
    });
    // Grid
    connect(ui->setlistModeGridAct, &QAction::triggered, m_dock_widget.data(), [this]() {
        BackgroundMusicPlayer::getInstance().stopMusic();
        m_dock_widget->setWidget(m_game_grid_frame.data());
        m_game_grid_frame->show();
        m_game_list_frame->hide();
        m_elf_viewer->hide();
        if (m_game_grid_frame->item(0, 0) == nullptr) {
            m_game_grid_frame->clearContents();
            m_game_grid_frame->PopulateGameGrid(m_game_info->m_games, false);
        }
        isTableList = false;
        Config::setTableMode(1);
        int slider_pos_grid = Config::getSliderPositionGrid();
        ui->sizeSlider->setEnabled(true);
        ui->sizeSlider->setSliderPosition(slider_pos_grid);
    });
    // Elf Viewer
    connect(ui->setlistElfAct, &QAction::triggered, m_dock_widget.data(), [this]() {
        BackgroundMusicPlayer::getInstance().stopMusic();
        m_dock_widget->setWidget(m_elf_viewer.data());
        m_game_grid_frame->hide();
        m_game_list_frame->hide();
        m_elf_viewer->show();
        isTableList = false;
        ui->sizeSlider->setDisabled(true);
        Config::setTableMode(2);
    });

    // Cheats/Patches Download.
    connect(ui->downloadCheatsPatchesAct, &QAction::triggered, this, [this]() {
        QDialog* panelDialog = new QDialog(this);
        QVBoxLayout* layout = new QVBoxLayout(panelDialog);
        QPushButton* downloadAllCheatsButton =
            new QPushButton(tr("Download Cheats For All Installed Games"), panelDialog);
        QPushButton* downloadAllPatchesButton =
            new QPushButton(tr("Download Patches For All Games"), panelDialog);

        layout->addWidget(downloadAllCheatsButton);
        layout->addWidget(downloadAllPatchesButton);

        panelDialog->setLayout(layout);

        connect(downloadAllCheatsButton, &QPushButton::clicked, this, [this, panelDialog]() {
            QEventLoop eventLoop;
            int pendingDownloads = 0;

            auto onDownloadFinished = [&]() {
                if (--pendingDownloads <= 0) {
                    eventLoop.quit();
                }
            };

            for (const GameInfo& game : m_game_info->m_games) {
                QString empty = "";
                QString gameSerial = QString::fromStdString(game.serial);
                QString gameVersion = QString::fromStdString(game.version);

                CheatsPatches* cheatsPatches =
                    new CheatsPatches(empty, empty, empty, empty, empty, nullptr);
                connect(cheatsPatches, &CheatsPatches::downloadFinished, onDownloadFinished);

                pendingDownloads += 3;

                cheatsPatches->downloadCheats("wolf2022", gameSerial, gameVersion, false);
                cheatsPatches->downloadCheats("GoldHEN", gameSerial, gameVersion, false);
                cheatsPatches->downloadCheats("shadPS4", gameSerial, gameVersion, false);
            }
            eventLoop.exec();

            QMessageBox::information(
                nullptr, tr("Download Complete"),
                tr("You have downloaded cheats for all the games you have installed."));

            panelDialog->accept();
        });
        connect(downloadAllPatchesButton, &QPushButton::clicked, [panelDialog]() {
            QEventLoop eventLoop;
            int pendingDownloads = 0;

            auto onDownloadFinished = [&]() {
                if (--pendingDownloads <= 0) {
                    eventLoop.quit();
                }
            };

            QString empty = "";
            CheatsPatches* cheatsPatches =
                new CheatsPatches(empty, empty, empty, empty, empty, nullptr);
            connect(cheatsPatches, &CheatsPatches::downloadFinished, onDownloadFinished);

            pendingDownloads += 2;

            cheatsPatches->downloadPatches("GoldHEN", false);
            cheatsPatches->downloadPatches("shadPS4", false);

            eventLoop.exec();
            QMessageBox::information(
                nullptr, tr("Download Complete"),
                QString(tr("Patches Downloaded Successfully!") + "\n" +
                        tr("All Patches available for all games have been downloaded.")));
            cheatsPatches->createFilesJson("GoldHEN");
            cheatsPatches->createFilesJson("shadPS4");
            panelDialog->accept();
        });
        panelDialog->exec();
    });

    // Dump game list.
    connect(ui->dumpGameListAct, &QAction::triggered, this, [&] {
        QString filePath = qApp->applicationDirPath().append("/GameList.txt");
        QFile file(filePath);
        QTextStream out(&file);
        if (!file.open(QIODevice::WriteOnly | QIODevice::Text)) {
            qDebug() << "Failed to open file for writing:" << file.errorString();
            return;
        }
        out << QString("%1 %2 %3 %4 %5\n")
                   .arg("          NAME", -50)
                   .arg("    ID", -10)
                   .arg("FW", -4)
                   .arg(" APP VERSION", -11)
                   .arg("                Path");
        for (const GameInfo& game : m_game_info->m_games) {
            QString game_path;
            Common::FS::PathToQString(game_path, game.path);
            out << QString("%1 %2 %3     %4 %5\n")
                       .arg(QString::fromStdString(game.name), -50)
                       .arg(QString::fromStdString(game.serial), -10)
                       .arg(QString::fromStdString(game.fw), -4)
                       .arg(QString::fromStdString(game.version), -11)
                       .arg(game_path);
        }
    });

    // Package install.
    connect(ui->bootInstallPkgAct, &QAction::triggered, this, &MainWindow::InstallPkg);
    connect(ui->bootGameAct, &QAction::triggered, this, &MainWindow::BootGame);
    connect(ui->gameInstallPathAct, &QAction::triggered, this, &MainWindow::InstallDirectory);

    // elf viewer
    connect(ui->addElfFolderAct, &QAction::triggered, m_elf_viewer.data(),
            &ElfViewer::OpenElfFolder);

    // Package Viewer.
    connect(ui->pkgViewerAct, &QAction::triggered, this, [this]() {
        PKGViewer* pkgViewer = new PKGViewer(
            m_game_info, this, [this](std::filesystem::path file, int pkgNum, int nPkg) {
                this->InstallDragDropPkg(file, pkgNum, nPkg);
            });
        pkgViewer->show();
    });

    // Themes
    connect(ui->setThemeDark, &QAction::triggered, &m_window_themes, [this]() {
        m_window_themes.SetWindowTheme(Theme::Dark, ui->mw_searchbar);
        Config::setMainWindowTheme(static_cast<int>(Theme::Dark));
        if (isIconBlack) {
            SetUiIcons(false);
            isIconBlack = false;
        }
    });
    connect(ui->setThemeLight, &QAction::triggered, &m_window_themes, [this]() {
        m_window_themes.SetWindowTheme(Theme::Light, ui->mw_searchbar);
        Config::setMainWindowTheme(static_cast<int>(Theme::Light));
        if (!isIconBlack) {
            SetUiIcons(true);
            isIconBlack = true;
        }
    });
    connect(ui->setThemeGreen, &QAction::triggered, &m_window_themes, [this]() {
        m_window_themes.SetWindowTheme(Theme::Green, ui->mw_searchbar);
        Config::setMainWindowTheme(static_cast<int>(Theme::Green));
        if (isIconBlack) {
            SetUiIcons(false);
            isIconBlack = false;
        }
    });
    connect(ui->setThemeBlue, &QAction::triggered, &m_window_themes, [this]() {
        m_window_themes.SetWindowTheme(Theme::Blue, ui->mw_searchbar);
        Config::setMainWindowTheme(static_cast<int>(Theme::Blue));
        if (isIconBlack) {
            SetUiIcons(false);
            isIconBlack = false;
        }
    });
    connect(ui->setThemeViolet, &QAction::triggered, &m_window_themes, [this]() {
        m_window_themes.SetWindowTheme(Theme::Violet, ui->mw_searchbar);
        Config::setMainWindowTheme(static_cast<int>(Theme::Violet));
        if (isIconBlack) {
            SetUiIcons(false);
            isIconBlack = false;
        }
    });
    connect(ui->setThemeGruvbox, &QAction::triggered, &m_window_themes, [this]() {
        m_window_themes.SetWindowTheme(Theme::Gruvbox, ui->mw_searchbar);
        Config::setMainWindowTheme(static_cast<int>(Theme::Gruvbox));
        if (isIconBlack) {
            SetUiIcons(false);
            isIconBlack = false;
        }
    });
    connect(ui->setThemeSystem, &QAction::triggered, &m_window_themes, [this]() {
        m_window_themes.SetWindowTheme(Theme::System, ui->mw_searchbar);
        Config::setMainWindowTheme(static_cast<int>(Theme::System));

        bool isSystemDarkMode;
#ifdef __linux__
        const QPalette defaultPalette;
        const auto text = defaultPalette.color(QPalette::WindowText);
        const auto window = defaultPalette.color(QPalette::Window);
        if (text.lightness() > window.lightness()) {
            isSystemDarkMode = true;
        } else {
            isSystemDarkMode = false;
        }
#else
        if(QGuiApplication::styleHints()->colorScheme() == Qt::ColorScheme::Dark) {
            isSystemDarkMode = true;
        } else {
            isSystemDarkMode = false;
        }
#endif
        if (isSystemDarkMode) {
            if (isIconBlack) {
                SetUiIcons(false);
                isIconBlack = false;
            }
        } else {
            if (!isIconBlack) {
                SetUiIcons(true);
                isIconBlack = true;
            }
        }
    });
}

void MainWindow::StartGame() {
    BackgroundMusicPlayer::getInstance().stopMusic();
    QString gamePath = "";
    int table_mode = Config::getTableMode();
    if (table_mode == 0) {
        if (m_game_list_frame->currentItem()) {
            int itemID = m_game_list_frame->currentItem()->row();
            Common::FS::PathToQString(gamePath, m_game_info->m_games[itemID].path / "eboot.bin");
        }
    } else if (table_mode == 1) {
        if (m_game_grid_frame->cellClicked) {
            int itemID = (m_game_grid_frame->crtRow * m_game_grid_frame->columnCnt) +
                         m_game_grid_frame->crtColumn;
            Common::FS::PathToQString(gamePath, m_game_info->m_games[itemID].path / "eboot.bin");
        }
    } else {
        if (m_elf_viewer->currentItem()) {
            int itemID = m_elf_viewer->currentItem()->row();
            gamePath = m_elf_viewer->m_elf_list[itemID];
        }
    }
    if (gamePath != "") {
        AddRecentFiles(gamePath);
        const auto path = Common::FS::PathFromQString(gamePath);
        if (!std::filesystem::exists(path)) {
            QMessageBox::critical(nullptr, tr("Run Game"), QString(tr("Eboot.bin file not found")));
            return;
        }
        StartEmulator(path);
    }
}

void MainWindow::SearchGameTable(const QString& text) {
    if (isTableList) {
        for (int row = 0; row < m_game_list_frame->rowCount(); row++) {
            QString game_name = QString::fromStdString(m_game_info->m_games[row].name);
            bool match = (game_name.contains(text, Qt::CaseInsensitive)); // Check only in column 1
            m_game_list_frame->setRowHidden(row, !match);
        }
    } else {
        QVector<GameInfo> filteredGames;
        for (const auto& gameInfo : m_game_info->m_games) {
            QString game_name = QString::fromStdString(gameInfo.name);
            if (game_name.contains(text, Qt::CaseInsensitive)) {
                filteredGames.push_back(gameInfo);
            }
        }
        std::sort(filteredGames.begin(), filteredGames.end(), m_game_info->CompareStrings);
        m_game_grid_frame->PopulateGameGrid(filteredGames, true);
    }
}

void MainWindow::ShowGameList() {
    if (ui->showGameListAct->isChecked()) {
        RefreshGameTable();
    } else {
        m_game_grid_frame->clearContents();
        m_game_list_frame->clearContents();
    }
};

void MainWindow::RefreshGameTable() {
    // m_game_info->m_games.clear();
    m_game_info->GetGameInfo(this);
    m_game_list_frame->clearContents();
    m_game_list_frame->PopulateGameList();
    m_game_grid_frame->clearContents();
    m_game_grid_frame->PopulateGameGrid(m_game_info->m_games, false);
    statusBar->clearMessage();
    int numGames = m_game_info->m_games.size();
    QString statusMessage = tr("Games: ") + QString::number(numGames);
    statusBar->showMessage(statusMessage);
}

void MainWindow::ConfigureGuiFromSettings() {
    setGeometry(Config::getMainWindowGeometryX(), Config::getMainWindowGeometryY(),
                Config::getMainWindowGeometryW(), Config::getMainWindowGeometryH());

    ui->showGameListAct->setChecked(true);
    if (Config::getTableMode() == 0) {
        ui->setlistModeListAct->setChecked(true);
    } else if (Config::getTableMode() == 1) {
        ui->setlistModeGridAct->setChecked(true);
    } else if (Config::getTableMode() == 2) {
        ui->setlistElfAct->setChecked(true);
    }
    BackgroundMusicPlayer::getInstance().setVolume(Config::getBGMvolume());
}

void MainWindow::SaveWindowState() const {
    Config::setMainWindowWidth(this->width());
    Config::setMainWindowHeight(this->height());
    Config::setMainWindowGeometry(this->geometry().x(), this->geometry().y(),
                                  this->geometry().width(), this->geometry().height());
}

void MainWindow::InstallPkg() {
    QFileDialog dialog;
    dialog.setFileMode(QFileDialog::ExistingFiles);
    dialog.setNameFilter(tr("PKG File (*.PKG *.pkg)"));
    if (dialog.exec()) {
        QStringList fileNames = dialog.selectedFiles();
        int nPkg = fileNames.size();
        int pkgNum = 0;
        for (const QString& file : fileNames) {
            ++pkgNum;
            std::filesystem::path path = Common::FS::PathFromQString(file);
            MainWindow::InstallDragDropPkg(path, pkgNum, nPkg);
        }
    }
}

void MainWindow::BootGame() {
    QFileDialog dialog;
    dialog.setFileMode(QFileDialog::ExistingFile);
    dialog.setNameFilter(tr("ELF files (*.bin *.elf *.oelf)"));
    if (dialog.exec()) {
        QStringList fileNames = dialog.selectedFiles();
        int nFiles = fileNames.size();

        if (nFiles > 1) {
            QMessageBox::critical(nullptr, tr("Game Boot"),
                                  QString(tr("Only one file can be selected!")));
        } else {
            std::filesystem::path path = Common::FS::PathFromQString(fileNames[0]);
            if (!std::filesystem::exists(path)) {
                QMessageBox::critical(nullptr, tr("Run Game"),
                                      QString(tr("Eboot.bin file not found")));
                return;
            }
            StartEmulator(path);
        }
    }
}

void MainWindow::InstallDragDropPkg(std::filesystem::path file, int pkgNum, int nPkg) {
    if (Loader::DetectFileType(file) == Loader::FileTypes::Pkg) {
        std::string failreason;
        pkg = PKG();
        if (!pkg.Open(file, failreason)) {
            QMessageBox::critical(this, tr("PKG ERROR"), QString::fromStdString(failreason));
            return;
        }
        if (!psf.Open(pkg.sfo)) {
            QMessageBox::critical(this, tr("PKG ERROR"),
                                  "Could not read SFO. Check log for details");
            return;
        }
        auto category = psf.GetString("CATEGORY");
        InstallDirSelect ids;
        ids.exec();
        auto game_install_dir = ids.getSelectedDirectory();
        auto game_folder_path = game_install_dir / pkg.GetTitleID();
        QString pkgType = QString::fromStdString(pkg.GetPkgFlags());
        bool use_game_update = pkgType.contains("PATCH") && Config::getSeparateUpdateEnabled();
        auto game_update_path = use_game_update
                                    ? game_install_dir / (std::string(pkg.GetTitleID()) + "-UPDATE")
                                    : game_folder_path;
        QString gameDirPath;
        Common::FS::PathToQString(gameDirPath, game_folder_path);
        QDir game_dir(gameDirPath);
        if (game_dir.exists()) {
            QMessageBox msgBox;
            msgBox.setWindowTitle(tr("PKG Extraction"));

            std::string content_id;
            if (auto value = psf.GetString("CONTENT_ID"); value.has_value()) {
                content_id = std::string{*value};
            } else {
                QMessageBox::critical(this, tr("PKG ERROR"), "PSF file there is no CONTENT_ID");
                return;
            }
            std::string entitlement_label = Common::SplitString(content_id, '-')[2];

            auto addon_extract_path =
                Config::getAddonInstallDir() / pkg.GetTitleID() / entitlement_label;
            QString addonDirPath;
            Common::FS::PathToQString(addonDirPath, addon_extract_path);
            QDir addon_dir(addonDirPath);

            if (pkgType.contains("PATCH")) {
                QString pkg_app_version;
                if (auto app_ver = psf.GetString("APP_VER"); app_ver.has_value()) {
                    pkg_app_version = QString::fromStdString(std::string{*app_ver});
                } else {
                    QMessageBox::critical(this, tr("PKG ERROR"), "PSF file there is no APP_VER");
                    return;
                }
                std::filesystem::path sce_folder_path =
                    std::filesystem::exists(game_update_path / "sce_sys" / "param.sfo")
                        ? game_update_path / "sce_sys" / "param.sfo"
                        : game_folder_path / "sce_sys" / "param.sfo";
                psf.Open(sce_folder_path);
                QString game_app_version;
                if (auto app_ver = psf.GetString("APP_VER"); app_ver.has_value()) {
                    game_app_version = QString::fromStdString(std::string{*app_ver});
                } else {
                    QMessageBox::critical(this, tr("PKG ERROR"), "PSF file there is no APP_VER");
                    return;
                }
                double appD = game_app_version.toDouble();
                double pkgD = pkg_app_version.toDouble();
                if (pkgD == appD) {
                    msgBox.setText(QString(tr("Patch detected!") + "\n" +
                                           tr("PKG and Game versions match: ") + pkg_app_version +
                                           "\n" + tr("Would you like to overwrite?")));
                    msgBox.setStandardButtons(QMessageBox::Yes | QMessageBox::No);
                    msgBox.setDefaultButton(QMessageBox::No);
                } else if (pkgD < appD) {
                    msgBox.setText(QString(tr("Patch detected!") + "\n" +
                                           tr("PKG Version %1 is older than installed version: ")
                                               .arg(pkg_app_version) +
                                           game_app_version + "\n" +
                                           tr("Would you like to overwrite?")));
                    msgBox.setStandardButtons(QMessageBox::Yes | QMessageBox::No);
                    msgBox.setDefaultButton(QMessageBox::No);
                } else {
                    msgBox.setText(QString(tr("Patch detected!") + "\n" +
                                           tr("Game is installed: ") + game_app_version + "\n" +
                                           tr("Would you like to install Patch: ") +
                                           pkg_app_version + " ?"));
                    msgBox.setStandardButtons(QMessageBox::Yes | QMessageBox::No);
                    msgBox.setDefaultButton(QMessageBox::No);
                }
                int result = msgBox.exec();
                if (result == QMessageBox::Yes) {
                    // Do nothing.
                } else {
                    return;
                }
            } else if (category == "ac") {
                if (!addon_dir.exists()) {
                    QMessageBox addonMsgBox;
                    addonMsgBox.setWindowTitle(tr("DLC Installation"));
                    addonMsgBox.setText(QString(tr("Would you like to install DLC: %1?"))
                                            .arg(QString::fromStdString(entitlement_label)));

                    addonMsgBox.setStandardButtons(QMessageBox::Yes | QMessageBox::No);
                    addonMsgBox.setDefaultButton(QMessageBox::No);
                    int result = addonMsgBox.exec();
                    if (result == QMessageBox::Yes) {
                        game_update_path = addon_extract_path;
                    } else {
                        return;
                    }
                } else {
                    msgBox.setText(QString(tr("DLC already installed:") + "\n" + addonDirPath +
                                           "\n\n" + tr("Would you like to overwrite?")));
                    msgBox.setStandardButtons(QMessageBox::Yes | QMessageBox::No);
                    msgBox.setDefaultButton(QMessageBox::No);
                    int result = msgBox.exec();
                    if (result == QMessageBox::Yes) {
                        game_update_path = addon_extract_path;
                    } else {
                        return;
                    }
                }
            } else {
                msgBox.setText(QString(tr("Game already installed") + "\n" + gameDirPath + "\n" +
                                       tr("Would you like to overwrite?")));
                msgBox.setStandardButtons(QMessageBox::Yes | QMessageBox::No);
                msgBox.setDefaultButton(QMessageBox::No);
                int result = msgBox.exec();
                if (result == QMessageBox::Yes) {
                    // Do nothing.
                } else {
                    return;
                }
            }
        } else {
            // Do nothing;
            if (pkgType.contains("PATCH") || category == "ac") {
                QMessageBox::information(
                    this, tr("PKG Extraction"),
                    tr("PKG is a patch or DLC, please install the game first!"));
                return;
            }
            // what else?
        }
        if (!pkg.Extract(file, game_update_path, failreason)) {
            QMessageBox::critical(this, tr("PKG ERROR"), QString::fromStdString(failreason));
        } else {
            int nfiles = pkg.GetNumberOfFiles();

            if (nfiles > 0) {
                QVector<int> indices;
                for (int i = 0; i < nfiles; i++) {
                    indices.append(i);
                }

                QProgressDialog dialog;
                dialog.setWindowTitle(tr("PKG Extraction"));
                dialog.setWindowModality(Qt::WindowModal);
                QString extractmsg = QString(tr("Extracting PKG %1/%2")).arg(pkgNum).arg(nPkg);
                dialog.setLabelText(extractmsg);
                dialog.setAutoClose(true);
                dialog.setRange(0, nfiles);

                QFutureWatcher<void> futureWatcher;
                connect(&futureWatcher, &QFutureWatcher<void>::finished, this, [=, this]() {
                    if (pkgNum == nPkg) {
                        QString path;
                        Common::FS::PathToQString(path, game_install_dir);
                        QMessageBox extractMsgBox(this);
                        extractMsgBox.setWindowTitle(tr("Extraction Finished"));
                        extractMsgBox.setText(
                            QString(tr("Game successfully installed at %1")).arg(path));
                        extractMsgBox.addButton(QMessageBox::Ok);
                        extractMsgBox.setDefaultButton(QMessageBox::Ok);
                        connect(&extractMsgBox, &QMessageBox::buttonClicked, this,
                                [&](QAbstractButton* button) {
                                    if (extractMsgBox.button(QMessageBox::Ok) == button) {
                                        extractMsgBox.close();
                                        emit ExtractionFinished();
                                    }
                                });
                        extractMsgBox.exec();
                    }
                });
                connect(&dialog, &QProgressDialog::canceled, [&]() { futureWatcher.cancel(); });
                connect(&futureWatcher, &QFutureWatcher<void>::progressValueChanged, &dialog,
                        &QProgressDialog::setValue);
                futureWatcher.setFuture(
                    QtConcurrent::map(indices, [&](int index) { pkg.ExtractFiles(index); }));
                dialog.exec();
            }
        }
    } else {
        QMessageBox::critical(this, tr("PKG ERROR"),
                              tr("File doesn't appear to be a valid PKG file"));
    }
}

void MainWindow::InstallDirectory() {
    GameInstallDialog dlg;
    dlg.exec();
    RefreshGameTable();
}

void MainWindow::SetLastUsedTheme() {
    Theme lastTheme = static_cast<Theme>(Config::getMainWindowTheme());
    m_window_themes.SetWindowTheme(lastTheme, ui->mw_searchbar);

    switch (lastTheme) {
    case Theme::Light:
        ui->setThemeLight->setChecked(true);
        isIconBlack = true;
        break;
    case Theme::Dark:
        ui->setThemeDark->setChecked(true);
        isIconBlack = false;
        SetUiIcons(false);
        break;
    case Theme::Green:
        ui->setThemeGreen->setChecked(true);
        isIconBlack = false;
        SetUiIcons(false);
        break;
    case Theme::Blue:
        ui->setThemeBlue->setChecked(true);
        isIconBlack = false;
        SetUiIcons(false);
        break;
    case Theme::Violet:
        ui->setThemeViolet->setChecked(true);
        isIconBlack = false;
        SetUiIcons(false);
        break;
    case Theme::Gruvbox:
        ui->setThemeGruvbox->setChecked(true);
        isIconBlack = false;
        SetUiIcons(false);
        break;
    case Theme::System:
        ui->setThemeSystem->setChecked(true);
        bool isSystemDarkMode;
#ifdef __linux__
        const QPalette defaultPalette;
        const auto text = defaultPalette.color(QPalette::WindowText);
        const auto window = defaultPalette.color(QPalette::Window);
        if (text.lightness() > window.lightness()) {
            isSystemDarkMode = true;
        } else {
            isSystemDarkMode = false;
        }
#else
        if (QGuiApplication::styleHints()->colorScheme() == Qt::ColorScheme::Dark) {
            isSystemDarkMode = true;
        } else {
            isSystemDarkMode = false;
        }
#endif
<<<<<<< HEAD
        if (isSystemDarkMode == true) {
            isIconBlack = false;
            SetUiIcons(false);
        } else if (isSystemDarkMode == false) {
=======
        if (isSystemDarkMode = true) {
            isIconBlack = false;
            SetUiIcons(false);
        } else if (isSystemDarkMode = false) {
>>>>>>> bc7bde8b
            isIconBlack = true;
            SetUiIcons(true);
        }
        break;
    }
}

void MainWindow::SetLastIconSizeBullet() {
    // set QAction bullet point if applicable
    int lastSize = Config::getIconSize();
    switch (lastSize) {
    case 36:
        ui->setIconSizeTinyAct->setChecked(true);
        break;
    case 64:
        ui->setIconSizeSmallAct->setChecked(true);
        break;
    case 128:
        ui->setIconSizeMediumAct->setChecked(true);
        break;
    case 256:
        ui->setIconSizeLargeAct->setChecked(true);
        break;
    }
}

QIcon MainWindow::RecolorIcon(const QIcon& icon, bool isWhite) {
    QPixmap pixmap(icon.pixmap(icon.actualSize(QSize(120, 120))));
    QColor clr(isWhite ? Qt::white : Qt::black);
    QBitmap mask = pixmap.createMaskFromColor(clr, Qt::MaskOutColor);
    pixmap.fill(QColor(isWhite ? Qt::black : Qt::white));
    pixmap.setMask(mask);
    return QIcon(pixmap);
}

void MainWindow::SetUiIcons(bool isWhite) {
    ui->bootInstallPkgAct->setIcon(RecolorIcon(ui->bootInstallPkgAct->icon(), isWhite));
    ui->bootGameAct->setIcon(RecolorIcon(ui->bootGameAct->icon(), isWhite));
    ui->exitAct->setIcon(RecolorIcon(ui->exitAct->icon(), isWhite));
#ifdef ENABLE_UPDATER
    ui->updaterAct->setIcon(RecolorIcon(ui->updaterAct->icon(), isWhite));
#endif
    ui->downloadCheatsPatchesAct->setIcon(
        RecolorIcon(ui->downloadCheatsPatchesAct->icon(), isWhite));
    ui->dumpGameListAct->setIcon(RecolorIcon(ui->dumpGameListAct->icon(), isWhite));
    ui->aboutAct->setIcon(RecolorIcon(ui->aboutAct->icon(), isWhite));
    ui->setlistModeListAct->setIcon(RecolorIcon(ui->setlistModeListAct->icon(), isWhite));
    ui->setlistModeGridAct->setIcon(RecolorIcon(ui->setlistModeGridAct->icon(), isWhite));
    ui->gameInstallPathAct->setIcon(RecolorIcon(ui->gameInstallPathAct->icon(), isWhite));
    ui->menuThemes->setIcon(RecolorIcon(ui->menuThemes->icon(), isWhite));
    ui->menuGame_List_Icons->setIcon(RecolorIcon(ui->menuGame_List_Icons->icon(), isWhite));
    ui->menuUtils->setIcon(RecolorIcon(ui->menuUtils->icon(), isWhite));
    ui->playButton->setIcon(RecolorIcon(ui->playButton->icon(), isWhite));
    ui->pauseButton->setIcon(RecolorIcon(ui->pauseButton->icon(), isWhite));
    ui->stopButton->setIcon(RecolorIcon(ui->stopButton->icon(), isWhite));
    ui->refreshButton->setIcon(RecolorIcon(ui->refreshButton->icon(), isWhite));
    ui->settingsButton->setIcon(RecolorIcon(ui->settingsButton->icon(), isWhite));
    ui->controllerButton->setIcon(RecolorIcon(ui->controllerButton->icon(), isWhite));
    ui->refreshGameListAct->setIcon(RecolorIcon(ui->refreshGameListAct->icon(), isWhite));
    ui->menuGame_List_Mode->setIcon(RecolorIcon(ui->menuGame_List_Mode->icon(), isWhite));
    ui->pkgViewerAct->setIcon(RecolorIcon(ui->pkgViewerAct->icon(), isWhite));
    ui->configureAct->setIcon(RecolorIcon(ui->configureAct->icon(), isWhite));
    ui->addElfFolderAct->setIcon(RecolorIcon(ui->addElfFolderAct->icon(), isWhite));
}

void MainWindow::resizeEvent(QResizeEvent* event) {
    emit WindowResized(event);
    QMainWindow::resizeEvent(event);
}

void MainWindow::HandleResize(QResizeEvent* event) {
    if (isTableList) {
        m_game_list_frame->RefreshListBackgroundImage();
    } else {
        m_game_grid_frame->windowWidth = this->width();
        m_game_grid_frame->PopulateGameGrid(m_game_info->m_games, false);
        m_game_grid_frame->RefreshGridBackgroundImage();
    }
}

void MainWindow::AddRecentFiles(QString filePath) {
    std::vector<std::string> vec = Config::getRecentFiles();
    if (!vec.empty()) {
        if (filePath.toStdString() == vec.at(0)) {
            return;
        }
        auto it = std::find(vec.begin(), vec.end(), filePath.toStdString());
        if (it != vec.end()) {
            vec.erase(it);
        }
    }
    vec.insert(vec.begin(), filePath.toStdString());
    if (vec.size() > 6) {
        vec.pop_back();
    }
    Config::setRecentFiles(vec);
    const auto config_dir = Common::FS::GetUserPath(Common::FS::PathType::UserDir);
    Config::saveMainWindow(config_dir / "config.toml");
    CreateRecentGameActions(); // Refresh the QActions.
}

void MainWindow::CreateRecentGameActions() {
    m_recent_files_group = new QActionGroup(this);
    ui->menuRecent->clear();
    std::vector<std::string> vec = Config::getRecentFiles();
    for (int i = 0; i < vec.size(); i++) {
        QAction* recentFileAct = new QAction(this);
        recentFileAct->setText(QString::fromStdString(vec.at(i)));
        ui->menuRecent->addAction(recentFileAct);
        m_recent_files_group->addAction(recentFileAct);
    }

    connect(m_recent_files_group, &QActionGroup::triggered, this, [this](QAction* action) {
        auto gamePath = Common::FS::PathFromQString(action->text());
        AddRecentFiles(action->text()); // Update the list.
        if (!std::filesystem::exists(gamePath)) {
            QMessageBox::critical(nullptr, tr("Run Game"), QString(tr("Eboot.bin file not found")));
            return;
        }
        StartEmulator(gamePath);
    });
}

void MainWindow::LoadTranslation() {
    auto language = QString::fromStdString(Config::getEmulatorLanguage());

    const QString base_dir = QStringLiteral(":/translations");
    QString base_path = QStringLiteral("%1/%2.qm").arg(base_dir).arg(language);

    if (QFile::exists(base_path)) {
        if (translator != nullptr) {
            qApp->removeTranslator(translator);
        }

        translator = new QTranslator(qApp);
        if (!translator->load(base_path)) {
            QMessageBox::warning(
                nullptr, QStringLiteral("Translation Error"),
                QStringLiteral("Failed to find load translation file for '%1':\n%2")
                    .arg(language)
                    .arg(base_path));
            delete translator;
        } else {
            qApp->installTranslator(translator);
            ui->retranslateUi(this);
        }
    }
}

void MainWindow::OnLanguageChanged(const std::string& locale) {
    Config::setEmulatorLanguage(locale);

    LoadTranslation();
}

bool MainWindow::eventFilter(QObject* obj, QEvent* event) {
    if (event->type() == QEvent::KeyPress) {
        QKeyEvent* keyEvent = static_cast<QKeyEvent*>(event);
        if (keyEvent->key() == Qt::Key_Enter || keyEvent->key() == Qt::Key_Return) {
            auto tblMode = Config::getTableMode();
            if (tblMode != 2 && (tblMode != 1 || m_game_grid_frame->IsValidCellSelected())) {
                StartGame();
                return true;
            }
        }
    }
    if (event->type() == QEvent::ApplicationPaletteChange) {
        if (ui->setThemeSystem->isChecked()) {
            bool isSystemDarkMode;

#ifdef __linux__
            const QPalette defaultPalette;
            const auto text = defaultPalette.color(QPalette::WindowText);
            const auto window = defaultPalette.color(QPalette::Window);
            isSystemDarkMode = (text.lightness() > window.lightness());
#else
            isSystemDarkMode =
                (QGuiApplication::styleHints()->colorScheme() == Qt::ColorScheme::Dark);
#endif
            if (isSystemDarkMode) {
                if (isIconBlack) {
                    SetUiIcons(false);
                    isIconBlack = false;
                }
            } else {
                if (!isIconBlack) {
                    SetUiIcons(true);
                    isIconBlack = true;
                }
            }
        }
    }
    return QMainWindow::eventFilter(obj, event);
}

void MainWindow::StartEmulator(std::filesystem::path path) {
    if (isGameRunning) {
        QMessageBox::critical(nullptr, tr("Run Game"), QString(tr("Game is already running!")));
        return;
    }
    isGameRunning = true;
#ifdef __APPLE__
    // SDL on macOS requires main thread.
    Core::Emulator emulator;
    emulator.Run(path);
#else
    std::thread emulator_thread([=] {
        Core::Emulator emulator;
        emulator.Run(path);
    });
    emulator_thread.detach();
#endif
}<|MERGE_RESOLUTION|>--- conflicted
+++ resolved
@@ -993,17 +993,10 @@
             isSystemDarkMode = false;
         }
 #endif
-<<<<<<< HEAD
         if (isSystemDarkMode == true) {
             isIconBlack = false;
             SetUiIcons(false);
         } else if (isSystemDarkMode == false) {
-=======
-        if (isSystemDarkMode = true) {
-            isIconBlack = false;
-            SetUiIcons(false);
-        } else if (isSystemDarkMode = false) {
->>>>>>> bc7bde8b
             isIconBlack = true;
             SetUiIcons(true);
         }
