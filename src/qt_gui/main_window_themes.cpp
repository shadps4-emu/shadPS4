--- conflicted
+++ resolved
@@ -151,16 +151,6 @@
         themePalette.setColor(QPalette::HighlightedText, Qt::black);
         qApp->setPalette(themePalette);
         break;
-<<<<<<< HEAD
-    case Theme::System:
-        mw_searchbar->setStyleSheet("QLineEdit {"
-                                    "border: 1px solid;"
-                                    "border-radius: 4px; padding: 5px; }"
-                                    "QLineEdit:focus {"
-                                    "border: 1px solid; }");
-        qApp->setPalette(s_system_palette);
-        qApp->setStyleSheet(QString());
-=======
     case Theme::TokyoNight:
         mw_searchbar->setStyleSheet(
             "QLineEdit {"
@@ -182,7 +172,15 @@
         themePalette.setColor(QPalette::Highlight, QColor(79, 214, 190));
         themePalette.setColor(QPalette::HighlightedText, Qt::black);
         qApp->setPalette(themePalette);
->>>>>>> e8b0fdd6
+        break;
+    case Theme::System:
+        mw_searchbar->setStyleSheet("QLineEdit {"
+                                    "border: 1px solid;"
+                                    "border-radius: 4px; padding: 5px; }"
+                                    "QLineEdit:focus {"
+                                    "border: 1px solid; }");
+        qApp->setPalette(s_system_palette);
+        qApp->setStyleSheet(QString());
         break;
     }
 }