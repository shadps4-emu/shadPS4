--- conflicted
+++ resolved
@@ -74,11 +74,7 @@
          <x>0</x>
          <y>0</y>
          <width>946</width>
-<<<<<<< HEAD
-         <height>536</height>
-=======
          <height>486</height>
->>>>>>> 8567419b
         </rect>
        </property>
        <layout class="QVBoxLayout" name="generalTabVLayout" stretch="0">
@@ -186,8 +182,6 @@
             </property>
            </spacer>
           </item>
-<<<<<<< HEAD
-=======
           <item row="0" column="0">
            <layout class="QVBoxLayout" name="systemTabLayoutLeft">
             <property name="spacing">
@@ -259,7 +253,6 @@
             </property>
            </spacer>
           </item>
->>>>>>> 8567419b
           <item row="0" column="3">
            <layout class="QVBoxLayout" name="updaterTabLayoutLeft">
             <property name="spacing">
@@ -460,11 +453,7 @@
                   <x>0</x>
                   <y>0</y>
                   <width>400</width>
-<<<<<<< HEAD
-                  <height>68</height>
-=======
                   <height>60</height>
->>>>>>> 8567419b
                  </rect>
                 </property>
                 <layout class="QHBoxLayout" name="horizontalLayout_6">
@@ -519,78 +508,10 @@
             </layout>
            </widget>
           </item>
-<<<<<<< HEAD
-          <item row="0" column="0">
-           <layout class="QVBoxLayout" name="systemTabLayoutLeft">
-            <property name="spacing">
-             <number>6</number>
-            </property>
-            <property name="bottomMargin">
-             <number>0</number>
-            </property>
-            <item>
-             <widget class="QGroupBox" name="SystemSettings">
-              <property name="sizePolicy">
-               <sizepolicy hsizetype="Expanding" vsizetype="Preferred">
-                <horstretch>0</horstretch>
-                <verstretch>0</verstretch>
-               </sizepolicy>
-              </property>
-              <property name="sizeIncrement">
-               <size>
-                <width>0</width>
-                <height>0</height>
-               </size>
-              </property>
-              <property name="title">
-               <string>System</string>
-              </property>
-              <layout class="QVBoxLayout" name="emuSettingsLayout">
-               <property name="bottomMargin">
-                <number>70</number>
-               </property>
-               <item>
-                <widget class="QGroupBox" name="consoleLanguageGroupBox">
-                 <property name="title">
-                  <string>Console Language</string>
-                 </property>
-                 <layout class="QVBoxLayout" name="settingsLayout">
-                  <item>
-                   <widget class="QComboBox" name="consoleLanguageComboBox"/>
-                  </item>
-                 </layout>
-                </widget>
-               </item>
-               <item>
-                <widget class="QGroupBox" name="emulatorLanguageGroupBox">
-                 <property name="title">
-                  <string>Emulator Language</string>
-                 </property>
-                 <layout class="QVBoxLayout" name="langSettingsLayout">
-                  <item>
-                   <widget class="QComboBox" name="emulatorLanguageComboBox"/>
-                  </item>
-                 </layout>
-                </widget>
-               </item>
-              </layout>
-             </widget>
-            </item>
-           </layout>
-          </item>
-          <item row="0" column="2">
-           <layout class="QVBoxLayout" name="emulatorTabLayoutMiddle">
-            <property name="leftMargin">
-             <number>0</number>
-            </property>
-            <property name="rightMargin">
-             <number>0</number>
-=======
           <item row="1" column="2">
            <widget class="QGroupBox" name="GenAudioGroupBox">
             <property name="title">
              <string>Audio Device (general)</string>
->>>>>>> 8567419b
             </property>
             <layout class="QVBoxLayout" name="verticalLayout_5">
              <item>
@@ -604,98 +525,6 @@
             <property name="title">
              <string>Audio Device (DS4 speaker)</string>
             </property>
-<<<<<<< HEAD
-            <item>
-             <widget class="QGroupBox" name="emulatorSettingsGroupBox">
-              <property name="sizePolicy">
-               <sizepolicy hsizetype="Preferred" vsizetype="Preferred">
-                <horstretch>0</horstretch>
-                <verstretch>0</verstretch>
-               </sizepolicy>
-              </property>
-              <property name="title">
-               <string>Emulator</string>
-              </property>
-              <property name="flat">
-               <bool>false</bool>
-              </property>
-              <property name="checkable">
-               <bool>false</bool>
-              </property>
-              <layout class="QVBoxLayout" name="additionalSettingsVLayout" stretch="0">
-               <property name="spacing">
-                <number>6</number>
-               </property>
-               <property name="leftMargin">
-                <number>9</number>
-               </property>
-               <property name="topMargin">
-                <number>9</number>
-               </property>
-               <property name="rightMargin">
-                <number>9</number>
-               </property>
-               <property name="bottomMargin">
-                <number>9</number>
-               </property>
-               <item>
-                <layout class="QVBoxLayout" name="emulatorverticalLayout">
-                 <property name="spacing">
-                  <number>10</number>
-                 </property>
-                 <item>
-                  <widget class="QCheckBox" name="showSplashCheckBox">
-                   <property name="text">
-                    <string>Show Splash</string>
-                   </property>
-                  </widget>
-                 </item>
-                 <item>
-                  <widget class="QCheckBox" name="discordRPCCheckbox">
-                   <property name="text">
-                    <string>Enable Discord Rich Presence</string>
-                   </property>
-                  </widget>
-                 </item>
-                 <item>
-                  <spacer name="verticalSpacer_9">
-                   <property name="orientation">
-                    <enum>Qt::Orientation::Vertical</enum>
-                   </property>
-                   <property name="sizeHint" stdset="0">
-                    <size>
-                     <width>20</width>
-                     <height>40</height>
-                    </size>
-                   </property>
-                  </spacer>
-                 </item>
-                </layout>
-               </item>
-              </layout>
-             </widget>
-            </item>
-           </layout>
-          </item>
-          <item row="1" column="2">
-           <widget class="QGroupBox" name="GenAudioGroupBox">
-            <property name="title">
-             <string>Audio Device (general)</string>
-            </property>
-            <layout class="QVBoxLayout" name="verticalLayout_5">
-             <item>
-              <widget class="QComboBox" name="GenAudioComboBox"/>
-             </item>
-            </layout>
-           </widget>
-          </item>
-          <item row="2" column="2">
-           <widget class="QGroupBox" name="DsSpeakerGroupBox">
-            <property name="title">
-             <string>Audio Device (DS4 speaker)</string>
-            </property>
-=======
->>>>>>> 8567419b
             <layout class="QVBoxLayout" name="verticalLayout_6">
              <item>
               <widget class="QComboBox" name="DsAudioComboBox"/>
@@ -721,11 +550,7 @@
          <x>0</x>
          <y>0</y>
          <width>946</width>
-<<<<<<< HEAD
-         <height>536</height>
-=======
          <height>486</height>
->>>>>>> 8567419b
         </rect>
        </property>
        <property name="sizePolicy">
@@ -1185,11 +1010,7 @@
          <x>0</x>
          <y>0</y>
          <width>946</width>
-<<<<<<< HEAD
-         <height>536</height>
-=======
          <height>486</height>
->>>>>>> 8567419b
         </rect>
        </property>
        <layout class="QVBoxLayout" name="graphicsTabVLayout" stretch="0,0">
@@ -1596,11 +1417,7 @@
          <x>0</x>
          <y>0</y>
          <width>946</width>
-<<<<<<< HEAD
-         <height>536</height>
-=======
          <height>486</height>
->>>>>>> 8567419b
         </rect>
        </property>
        <layout class="QVBoxLayout" name="userTabVLayout" stretch="0,0,1">
@@ -1842,11 +1659,7 @@
          <x>0</x>
          <y>0</y>
          <width>946</width>
-<<<<<<< HEAD
-         <height>536</height>
-=======
          <height>486</height>
->>>>>>> 8567419b
         </rect>
        </property>
        <layout class="QVBoxLayout" name="inputTabVLayout" stretch="0,0">
@@ -2118,11 +1931,7 @@
          <x>0</x>
          <y>0</y>
          <width>946</width>
-<<<<<<< HEAD
-         <height>536</height>
-=======
          <height>486</height>
->>>>>>> 8567419b
         </rect>
        </property>
        <layout class="QVBoxLayout" name="pathsTabLayout">
@@ -2437,11 +2246,7 @@
          <x>0</x>
          <y>0</y>
          <width>946</width>
-<<<<<<< HEAD
-         <height>536</height>
-=======
          <height>382</height>
->>>>>>> 8567419b
         </rect>
        </property>
        <property name="sizePolicy">
