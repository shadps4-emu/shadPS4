--- conflicted
+++ resolved
@@ -67,13 +67,8 @@
         <rect>
          <x>0</x>
          <y>0</y>
-<<<<<<< HEAD
-         <width>932</width>
+         <width>946</width>
          <height>611</height>
-=======
-         <width>946</width>
-         <height>586</height>
->>>>>>> d94abffd
         </rect>
        </property>
        <layout class="QVBoxLayout" name="generalTabVLayout" stretch="0">
@@ -185,448 +180,6 @@
             </item>
            </layout>
           </item>
-          <item row="0" column="1">
-           <layout class="QVBoxLayout" name="GUITabLayoutMiddle" stretch="0">
-            <item>
-             <widget class="QGroupBox" name="GUIgroupBox">
-              <property name="sizePolicy">
-               <sizepolicy hsizetype="Preferred" vsizetype="Preferred">
-                <horstretch>0</horstretch>
-                <verstretch>0</verstretch>
-               </sizepolicy>
-              </property>
-              <property name="minimumSize">
-               <size>
-                <width>0</width>
-                <height>0</height>
-               </size>
-              </property>
-              <property name="title">
-               <string>GUI Settings</string>
-              </property>
-              <layout class="QVBoxLayout" name="GUILayout">
-               <property name="topMargin">
-                <number>1</number>
-               </property>
-               <property name="bottomMargin">
-                <number>11</number>
-               </property>
-               <item>
-                <widget class="QCheckBox" name="playBGMCheckBox">
-                 <property name="sizePolicy">
-                  <sizepolicy hsizetype="Minimum" vsizetype="Fixed">
-                   <horstretch>0</horstretch>
-                   <verstretch>0</verstretch>
-                  </sizepolicy>
-                 </property>
-                 <property name="text">
-                  <string>Play title music</string>
-                 </property>
-                </widget>
-               </item>
-               <item>
-                <layout class="QVBoxLayout" name="GUIMusicLayout">
-                 <property name="topMargin">
-                  <number>1</number>
-                 </property>
-                 <property name="bottomMargin">
-                  <number>0</number>
-                 </property>
-                 <item>
-                  <widget class="QLabel" name="label_Volume">
-                   <property name="sizePolicy">
-                    <sizepolicy hsizetype="Preferred" vsizetype="Fixed">
-                     <horstretch>0</horstretch>
-                     <verstretch>0</verstretch>
-                    </sizepolicy>
-                   </property>
-                   <property name="maximumSize">
-                    <size>
-                     <width>16777215</width>
-                     <height>16777215</height>
-                    </size>
-                   </property>
-                   <property name="text">
-                    <string>Volume</string>
-                   </property>
-                  </widget>
-                 </item>
-                 <item>
-                  <widget class="QSlider" name="BGMVolumeSlider">
-                   <property name="toolTip">
-                    <string>Set the volume of the background music.</string>
-                   </property>
-                   <property name="maximum">
-                    <number>100</number>
-                   </property>
-                   <property name="singleStep">
-                    <number>10</number>
-                   </property>
-                   <property name="pageStep">
-                    <number>20</number>
-                   </property>
-                   <property name="value">
-                    <number>50</number>
-                   </property>
-                   <property name="orientation">
-                    <enum>Qt::Orientation::Horizontal</enum>
-                   </property>
-                   <property name="invertedAppearance">
-                    <bool>false</bool>
-                   </property>
-                   <property name="invertedControls">
-                    <bool>false</bool>
-                   </property>
-                   <property name="tickPosition">
-                    <enum>QSlider::TickPosition::NoTicks</enum>
-                   </property>
-                   <property name="tickInterval">
-                    <number>10</number>
-                   </property>
-                  </widget>
-                 </item>
-                 <item>
-                  <layout class="QVBoxLayout" name="vLayoutTrophy">
-                   <property name="spacing">
-                    <number>6</number>
-                   </property>
-                   <property name="leftMargin">
-                    <number>0</number>
-                   </property>
-                   <property name="bottomMargin">
-                    <number>80</number>
-                   </property>
-                   <item>
-                    <layout class="QHBoxLayout" name="hLayoutTrophy">
-                     <item>
-                      <widget class="QGroupBox" name="trophyGroupBox">
-                       <property name="title">
-                        <string>Trophy</string>
-                       </property>
-                       <layout class="QVBoxLayout" name="userNameLayout">
-                        <item>
-                         <widget class="QCheckBox" name="disableTrophycheckBox">
-                          <property name="text">
-                           <string>Disable Trophy Pop-ups</string>
-                          </property>
-                         </widget>
-                        </item>
-                        <item>
-                         <widget class="QLabel" name="label_Trophy">
-                          <property name="text">
-                           <string>Trophy Key</string>
-                          </property>
-                         </widget>
-                        </item>
-                        <item>
-                         <widget class="QLineEdit" name="trophyKeyLineEdit">
-                          <property name="minimumSize">
-                           <size>
-                            <width>0</width>
-                            <height>0</height>
-                           </size>
-                          </property>
-                          <property name="font">
-                           <font>
-                            <pointsize>10</pointsize>
-                            <bold>false</bold>
-                           </font>
-                          </property>
-                         </widget>
-                        </item>
-                       </layout>
-                      </widget>
-                     </item>
-                    </layout>
-                   </item>
-                  </layout>
-                 </item>
-                </layout>
-               </item>
-              </layout>
-             </widget>
-            </item>
-           </layout>
-          </item>
-          <item row="1" column="0">
-           <layout class="QVBoxLayout" name="systemTabLayoutLeft">
-            <item>
-             <widget class="QGroupBox" name="SystemSettings">
-              <property name="title">
-               <string>System</string>
-              </property>
-              <layout class="QVBoxLayout" name="emuSettingsLayout">
-               <item>
-                <widget class="QGroupBox" name="consoleLanguageGroupBox">
-                 <property name="title">
-                  <string>Console Language</string>
-                 </property>
-                 <layout class="QVBoxLayout" name="settingsLayout">
-                  <item>
-                   <widget class="QComboBox" name="consoleLanguageComboBox"/>
-                  </item>
-                 </layout>
-                </widget>
-               </item>
-               <item>
-                <widget class="QGroupBox" name="emulatorLanguageGroupBox">
-                 <property name="title">
-                  <string>Emulator Language</string>
-                 </property>
-                 <layout class="QVBoxLayout" name="langSettingsLayout">
-                  <item>
-                   <widget class="QComboBox" name="emulatorLanguageComboBox"/>
-                  </item>
-                 </layout>
-                </widget>
-               </item>
-              </layout>
-             </widget>
-            </item>
-           </layout>
-          </item>
-          <item row="0" column="2">
-           <layout class="QVBoxLayout" name="updaterTabLayoutLeft">
-            <property name="spacing">
-             <number>6</number>
-            </property>
-            <property name="sizeConstraint">
-             <enum>QLayout::SizeConstraint::SetDefaultConstraint</enum>
-            </property>
-            <property name="leftMargin">
-             <number>0</number>
-            </property>
-            <property name="topMargin">
-             <number>0</number>
-            </property>
-            <property name="rightMargin">
-             <number>0</number>
-            </property>
-            <property name="bottomMargin">
-             <number>0</number>
-            </property>
-            <item>
-             <widget class="QGroupBox" name="updaterGroupBox">
-              <property name="sizePolicy">
-               <sizepolicy hsizetype="Preferred" vsizetype="MinimumExpanding">
-                <horstretch>0</horstretch>
-                <verstretch>0</verstretch>
-               </sizepolicy>
-              </property>
-              <property name="minimumSize">
-               <size>
-                <width>0</width>
-                <height>0</height>
-               </size>
-              </property>
-              <property name="maximumSize">
-               <size>
-                <width>16777215</width>
-                <height>16777215</height>
-               </size>
-              </property>
-              <property name="title">
-               <string>Update</string>
-              </property>
-              <layout class="QVBoxLayout" name="UpdateLayout" stretch="0,0,0">
-               <property name="spacing">
-                <number>10</number>
-               </property>
-               <property name="topMargin">
-                <number>1</number>
-               </property>
-               <property name="rightMargin">
-                <number>11</number>
-               </property>
-               <property name="bottomMargin">
-                <number>190</number>
-               </property>
-               <item>
-                <widget class="QGroupBox" name="updaterComboBox">
-                 <property name="sizePolicy">
-                  <sizepolicy hsizetype="Preferred" vsizetype="Fixed">
-                   <horstretch>0</horstretch>
-                   <verstretch>0</verstretch>
-                  </sizepolicy>
-                 </property>
-                 <property name="minimumSize">
-                  <size>
-                   <width>0</width>
-                   <height>0</height>
-                  </size>
-                 </property>
-                 <property name="maximumSize">
-                  <size>
-                   <width>16777215</width>
-                   <height>16777215</height>
-                  </size>
-                 </property>
-                 <property name="title">
-                  <string>Update Channel</string>
-                 </property>
-                 <layout class="QVBoxLayout" name="UpdateChannelLayout">
-                  <property name="spacing">
-                   <number>7</number>
-                  </property>
-                  <property name="leftMargin">
-                   <number>11</number>
-                  </property>
-                  <property name="topMargin">
-                   <number>11</number>
-                  </property>
-                  <property name="rightMargin">
-                   <number>11</number>
-                  </property>
-                  <property name="bottomMargin">
-                   <number>11</number>
-                  </property>
-                  <item>
-                   <widget class="QComboBox" name="updateComboBox">
-                    <property name="sizePolicy">
-                     <sizepolicy hsizetype="Preferred" vsizetype="Fixed">
-                      <horstretch>0</horstretch>
-                      <verstretch>0</verstretch>
-                     </sizepolicy>
-                    </property>
-                    <item>
-                     <property name="text">
-                      <string>Release</string>
-                     </property>
-                    </item>
-                    <item>
-                     <property name="text">
-                      <string>Nightly</string>
-                     </property>
-                    </item>
-                   </widget>
-                  </item>
-                 </layout>
-                </widget>
-               </item>
-               <item>
-                <widget class="QPushButton" name="checkUpdateButton">
-                 <property name="sizePolicy">
-                  <sizepolicy hsizetype="MinimumExpanding" vsizetype="Fixed">
-                   <horstretch>0</horstretch>
-                   <verstretch>0</verstretch>
-                  </sizepolicy>
-                 </property>
-                 <property name="minimumSize">
-                  <size>
-                   <width>0</width>
-                   <height>0</height>
-                  </size>
-                 </property>
-                 <property name="maximumSize">
-                  <size>
-                   <width>16777215</width>
-                   <height>16777215</height>
-                  </size>
-                 </property>
-                 <property name="text">
-                  <string>Check for Updates</string>
-                 </property>
-                </widget>
-               </item>
-               <item>
-                <widget class="QCheckBox" name="updateCheckBox">
-                 <property name="sizePolicy">
-                  <sizepolicy hsizetype="Preferred" vsizetype="Fixed">
-                   <horstretch>0</horstretch>
-                   <verstretch>0</verstretch>
-                  </sizepolicy>
-                 </property>
-                 <property name="font">
-                  <font>
-                   <pointsize>11</pointsize>
-                   <bold>false</bold>
-                  </font>
-                 </property>
-                 <property name="text">
-                  <string>Check for Updates at Startup</string>
-                 </property>
-                </widget>
-               </item>
-              </layout>
-             </widget>
-            </item>
-           </layout>
-          </item>
-          <item row="1" column="1" colspan="2">
-           <layout class="QVBoxLayout" name="CompatTabLayoutRight" stretch="0">
-            <item>
-             <widget class="QGroupBox" name="CompatgroupBox">
-              <property name="sizePolicy">
-               <sizepolicy hsizetype="Preferred" vsizetype="Preferred">
-                <horstretch>0</horstretch>
-                <verstretch>0</verstretch>
-               </sizepolicy>
-              </property>
-              <property name="minimumSize">
-               <size>
-                <width>0</width>
-                <height>0</height>
-               </size>
-              </property>
-              <property name="title">
-               <string>Game Compatibility</string>
-              </property>
-              <layout class="QVBoxLayout" name="CompatLayout">
-               <property name="spacing">
-                <number>10</number>
-               </property>
-               <property name="topMargin">
-                <number>1</number>
-               </property>
-               <property name="bottomMargin">
-                <number>11</number>
-               </property>
-               <item>
-                <widget class="QCheckBox" name="enableCompatibilityCheckBox">
-                 <property name="text">
-                  <string>Display Compatibility Data</string>
-                 </property>
-                </widget>
-               </item>
-               <item>
-                <widget class="QCheckBox" name="checkCompatibilityOnStartupCheckBox">
-                 <property name="text">
-                  <string>Update Compatibility Database On Startup</string>
-                 </property>
-                </widget>
-               </item>
-               <item>
-                <widget class="QPushButton" name="updateCompatibilityButton">
-                 <property name="sizePolicy">
-                  <sizepolicy hsizetype="MinimumExpanding" vsizetype="Fixed">
-                   <horstretch>0</horstretch>
-                   <verstretch>0</verstretch>
-                  </sizepolicy>
-                 </property>
-                 <property name="minimumSize">
-                  <size>
-                   <width>0</width>
-                   <height>0</height>
-                  </size>
-                 </property>
-                 <property name="maximumSize">
-                  <size>
-                   <width>16777215</width>
-                   <height>16777215</height>
-                  </size>
-                 </property>
-                 <property name="text">
-                  <string>Update Compatibility Database</string>
-                 </property>
-                </widget>
-               </item>
-              </layout>
-             </widget>
-            </item>
-           </layout>
-          </item>
-<<<<<<< HEAD
-=======
           <item row="0" column="1">
            <layout class="QVBoxLayout" name="GUITabLayoutMiddle" stretch="0">
             <item>
@@ -797,7 +350,283 @@
             </item>
            </layout>
           </item>
->>>>>>> d94abffd
+          <item row="1" column="0">
+           <layout class="QVBoxLayout" name="systemTabLayoutLeft">
+            <item>
+             <widget class="QGroupBox" name="SystemSettings">
+              <property name="title">
+               <string>System</string>
+              </property>
+              <layout class="QVBoxLayout" name="emuSettingsLayout">
+               <item>
+                <widget class="QGroupBox" name="consoleLanguageGroupBox">
+                 <property name="title">
+                  <string>Console Language</string>
+                 </property>
+                 <layout class="QVBoxLayout" name="settingsLayout">
+                  <item>
+                   <widget class="QComboBox" name="consoleLanguageComboBox"/>
+                  </item>
+                 </layout>
+                </widget>
+               </item>
+               <item>
+                <widget class="QGroupBox" name="emulatorLanguageGroupBox">
+                 <property name="title">
+                  <string>Emulator Language</string>
+                 </property>
+                 <layout class="QVBoxLayout" name="langSettingsLayout">
+                  <item>
+                   <widget class="QComboBox" name="emulatorLanguageComboBox"/>
+                  </item>
+                 </layout>
+                </widget>
+               </item>
+              </layout>
+             </widget>
+            </item>
+           </layout>
+          </item>
+          <item row="0" column="2">
+           <layout class="QVBoxLayout" name="updaterTabLayoutLeft">
+            <property name="spacing">
+             <number>6</number>
+            </property>
+            <property name="sizeConstraint">
+             <enum>QLayout::SizeConstraint::SetDefaultConstraint</enum>
+            </property>
+            <property name="leftMargin">
+             <number>0</number>
+            </property>
+            <property name="topMargin">
+             <number>0</number>
+            </property>
+            <property name="rightMargin">
+             <number>0</number>
+            </property>
+            <property name="bottomMargin">
+             <number>0</number>
+            </property>
+            <item>
+             <widget class="QGroupBox" name="updaterGroupBox">
+              <property name="sizePolicy">
+               <sizepolicy hsizetype="Preferred" vsizetype="MinimumExpanding">
+                <horstretch>0</horstretch>
+                <verstretch>0</verstretch>
+               </sizepolicy>
+              </property>
+              <property name="minimumSize">
+               <size>
+                <width>0</width>
+                <height>0</height>
+               </size>
+              </property>
+              <property name="maximumSize">
+               <size>
+                <width>16777215</width>
+                <height>16777215</height>
+               </size>
+              </property>
+              <property name="title">
+               <string>Update</string>
+              </property>
+              <layout class="QVBoxLayout" name="UpdateLayout" stretch="0,0,0">
+               <property name="spacing">
+                <number>10</number>
+               </property>
+               <property name="topMargin">
+                <number>1</number>
+               </property>
+               <property name="rightMargin">
+                <number>11</number>
+               </property>
+               <property name="bottomMargin">
+                <number>190</number>
+               </property>
+               <item>
+                <widget class="QGroupBox" name="updaterComboBox">
+                 <property name="sizePolicy">
+                  <sizepolicy hsizetype="Preferred" vsizetype="Fixed">
+                   <horstretch>0</horstretch>
+                   <verstretch>0</verstretch>
+                  </sizepolicy>
+                 </property>
+                 <property name="minimumSize">
+                  <size>
+                   <width>0</width>
+                   <height>0</height>
+                  </size>
+                 </property>
+                 <property name="maximumSize">
+                  <size>
+                   <width>16777215</width>
+                   <height>16777215</height>
+                  </size>
+                 </property>
+                 <property name="title">
+                  <string>Update Channel</string>
+                 </property>
+                 <layout class="QVBoxLayout" name="UpdateChannelLayout">
+                  <property name="spacing">
+                   <number>7</number>
+                  </property>
+                  <property name="leftMargin">
+                   <number>11</number>
+                  </property>
+                  <property name="topMargin">
+                   <number>11</number>
+                  </property>
+                  <property name="rightMargin">
+                   <number>11</number>
+                  </property>
+                  <property name="bottomMargin">
+                   <number>11</number>
+                  </property>
+                  <item>
+                   <widget class="QComboBox" name="updateComboBox">
+                    <property name="sizePolicy">
+                     <sizepolicy hsizetype="Preferred" vsizetype="Fixed">
+                      <horstretch>0</horstretch>
+                      <verstretch>0</verstretch>
+                     </sizepolicy>
+                    </property>
+                    <item>
+                     <property name="text">
+                      <string>Release</string>
+                     </property>
+                    </item>
+                    <item>
+                     <property name="text">
+                      <string>Nightly</string>
+                     </property>
+                    </item>
+                   </widget>
+                  </item>
+                 </layout>
+                </widget>
+               </item>
+               <item>
+                <widget class="QPushButton" name="checkUpdateButton">
+                 <property name="sizePolicy">
+                  <sizepolicy hsizetype="MinimumExpanding" vsizetype="Fixed">
+                   <horstretch>0</horstretch>
+                   <verstretch>0</verstretch>
+                  </sizepolicy>
+                 </property>
+                 <property name="minimumSize">
+                  <size>
+                   <width>0</width>
+                   <height>0</height>
+                  </size>
+                 </property>
+                 <property name="maximumSize">
+                  <size>
+                   <width>16777215</width>
+                   <height>16777215</height>
+                  </size>
+                 </property>
+                 <property name="text">
+                  <string>Check for Updates</string>
+                 </property>
+                </widget>
+               </item>
+               <item>
+                <widget class="QCheckBox" name="updateCheckBox">
+                 <property name="sizePolicy">
+                  <sizepolicy hsizetype="Preferred" vsizetype="Fixed">
+                   <horstretch>0</horstretch>
+                   <verstretch>0</verstretch>
+                  </sizepolicy>
+                 </property>
+                 <property name="font">
+                  <font>
+                   <pointsize>11</pointsize>
+                   <bold>false</bold>
+                  </font>
+                 </property>
+                 <property name="text">
+                  <string>Check for Updates at Startup</string>
+                 </property>
+                </widget>
+               </item>
+              </layout>
+             </widget>
+            </item>
+           </layout>
+          </item>
+          <item row="1" column="1" colspan="2">
+           <layout class="QVBoxLayout" name="CompatTabLayoutRight" stretch="0">
+            <item>
+             <widget class="QGroupBox" name="CompatgroupBox">
+              <property name="sizePolicy">
+               <sizepolicy hsizetype="Preferred" vsizetype="Preferred">
+                <horstretch>0</horstretch>
+                <verstretch>0</verstretch>
+               </sizepolicy>
+              </property>
+              <property name="minimumSize">
+               <size>
+                <width>0</width>
+                <height>0</height>
+               </size>
+              </property>
+              <property name="title">
+               <string>Game Compatibility</string>
+              </property>
+              <layout class="QVBoxLayout" name="CompatLayout">
+               <property name="spacing">
+                <number>10</number>
+               </property>
+               <property name="topMargin">
+                <number>1</number>
+               </property>
+               <property name="bottomMargin">
+                <number>11</number>
+               </property>
+               <item>
+                <widget class="QCheckBox" name="enableCompatibilityCheckBox">
+                 <property name="text">
+                  <string>Display Compatibility Data</string>
+                 </property>
+                </widget>
+               </item>
+               <item>
+                <widget class="QCheckBox" name="checkCompatibilityOnStartupCheckBox">
+                 <property name="text">
+                  <string>Update Compatibility Database On Startup</string>
+                 </property>
+                </widget>
+               </item>
+               <item>
+                <widget class="QPushButton" name="updateCompatibilityButton">
+                 <property name="sizePolicy">
+                  <sizepolicy hsizetype="MinimumExpanding" vsizetype="Fixed">
+                   <horstretch>0</horstretch>
+                   <verstretch>0</verstretch>
+                  </sizepolicy>
+                 </property>
+                 <property name="minimumSize">
+                  <size>
+                   <width>0</width>
+                   <height>0</height>
+                  </size>
+                 </property>
+                 <property name="maximumSize">
+                  <size>
+                   <width>16777215</width>
+                   <height>16777215</height>
+                  </size>
+                 </property>
+                 <property name="text">
+                  <string>Update Compatibility Database</string>
+                 </property>
+                </widget>
+               </item>
+              </layout>
+             </widget>
+            </item>
+           </layout>
+          </item>
          </layout>
         </item>
        </layout>
@@ -816,11 +645,7 @@
          <x>0</x>
          <y>0</y>
          <width>946</width>
-<<<<<<< HEAD
          <height>605</height>
-=======
-         <height>586</height>
->>>>>>> d94abffd
         </rect>
        </property>
        <layout class="QVBoxLayout" name="inputTabVLayout" stretch="0,0">
@@ -1104,11 +929,7 @@
          <x>0</x>
          <y>0</y>
          <width>946</width>
-<<<<<<< HEAD
          <height>605</height>
-=======
-         <height>586</height>
->>>>>>> d94abffd
         </rect>
        </property>
        <layout class="QVBoxLayout" name="graphicsTabVLayout" stretch="0,0">
@@ -1362,11 +1183,7 @@
          <x>0</x>
          <y>0</y>
          <width>946</width>
-<<<<<<< HEAD
          <height>605</height>
-=======
-         <height>586</height>
->>>>>>> d94abffd
         </rect>
        </property>
        <layout class="QVBoxLayout" name="pathsTabLayout" stretch="0">
@@ -1422,13 +1239,8 @@
         <rect>
          <x>0</x>
          <y>0</y>
-<<<<<<< HEAD
-         <width>493</width>
-         <height>236</height>
-=======
          <width>946</width>
          <height>586</height>
->>>>>>> d94abffd
         </rect>
        </property>
        <layout class="QVBoxLayout" name="debugTabVLayout" stretch="0,1">
