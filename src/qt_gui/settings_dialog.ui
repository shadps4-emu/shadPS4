--- conflicted
+++ resolved
@@ -59,11 +59,7 @@
       </size>
      </property>
      <property name="currentIndex">
-<<<<<<< HEAD
-      <number>4</number>
-=======
       <number>0</number>
->>>>>>> a4c5fa4b
      </property>
      <widget class="QScrollArea" name="generalTab">
       <property name="widgetResizable">
@@ -90,7 +86,6 @@
           <property name="spacing">
            <number>6</number>
           </property>
-<<<<<<< HEAD
           <item row="0" column="1">
            <layout class="QVBoxLayout" name="emulatorTabLayoutMiddle">
             <property name="leftMargin">
@@ -246,9 +241,6 @@
            </spacer>
           </item>
           <item row="1" column="0">
-=======
-          <item row="2" column="0">
->>>>>>> a4c5fa4b
            <spacer name="verticalSpacer_3">
             <property name="orientation">
              <enum>Qt::Orientation::Vertical</enum>
