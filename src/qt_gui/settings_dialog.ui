<?xml version="1.0" encoding="UTF-8"?>
<ui version="4.0">
 <class>SettingsDialog</class>
 <widget class="QDialog" name="SettingsDialog">
  <property name="windowModality">
   <enum>Qt::WindowModality::WindowModal</enum>
  </property>
  <property name="geometry">
   <rect>
    <x>0</x>
    <y>0</y>
    <width>970</width>
    <height>750</height>
   </rect>
  </property>
  <property name="sizePolicy">
   <sizepolicy hsizetype="Preferred" vsizetype="Minimum">
    <horstretch>0</horstretch>
    <verstretch>0</verstretch>
   </sizepolicy>
  </property>
  <property name="font">
   <font>
    <pointsize>11</pointsize>
    <bold>false</bold>
   </font>
  </property>
  <property name="windowTitle">
   <string>Settings</string>
  </property>
  <property name="windowIcon">
   <iconset resource="../shadps4.qrc">
    <normaloff>:/images/shadps4.ico</normaloff>:/images/shadps4.ico</iconset>
  </property>
  <property name="sizeGripEnabled">
   <bool>false</bool>
  </property>
  <property name="modal">
   <bool>false</bool>
  </property>
  <layout class="QVBoxLayout" name="settingsDialogLayout">
   <item>
    <widget class="QTabWidget" name="tabWidgetSettings">
     <property name="enabled">
      <bool>true</bool>
     </property>
     <property name="sizePolicy">
      <sizepolicy hsizetype="Preferred" vsizetype="Preferred">
       <horstretch>0</horstretch>
       <verstretch>0</verstretch>
      </sizepolicy>
     </property>
     <property name="baseSize">
      <size>
       <width>0</width>
       <height>0</height>
      </size>
     </property>
     <property name="currentIndex">
      <number>0</number>
     </property>
     <widget class="QScrollArea" name="generalTab">
      <property name="widgetResizable">
       <bool>true</bool>
      </property>
      <attribute name="title">
       <string>General</string>
      </attribute>
      <widget class="QWidget" name="generalTabContents">
       <property name="geometry">
        <rect>
         <x>0</x>
         <y>0</y>
         <width>946</width>
         <height>540</height>
        </rect>
       </property>
       <layout class="QVBoxLayout" name="generalTabVLayout" stretch="0">
        <item>
         <layout class="QGridLayout" name="gridLayout">
          <property name="bottomMargin">
           <number>0</number>
          </property>
          <property name="spacing">
           <number>6</number>
          </property>
          <item row="0" column="1">
           <layout class="QVBoxLayout" name="emulatorTabLayoutMiddle">
            <property name="leftMargin">
             <number>0</number>
            </property>
            <property name="rightMargin">
             <number>0</number>
            </property>
            <property name="bottomMargin">
             <number>0</number>
            </property>
            <item>
             <widget class="QGroupBox" name="emulatorSettingsGroupBox">
              <property name="sizePolicy">
               <sizepolicy hsizetype="Preferred" vsizetype="Preferred">
                <horstretch>0</horstretch>
                <verstretch>0</verstretch>
               </sizepolicy>
              </property>
              <property name="title">
               <string>Emulator</string>
              </property>
              <property name="flat">
               <bool>false</bool>
              </property>
              <property name="checkable">
               <bool>false</bool>
              </property>
              <layout class="QVBoxLayout" name="additionalSettingsVLayout" stretch="0">
               <property name="spacing">
                <number>6</number>
               </property>
               <property name="leftMargin">
                <number>9</number>
               </property>
               <property name="topMargin">
                <number>9</number>
               </property>
               <property name="rightMargin">
                <number>9</number>
               </property>
               <property name="bottomMargin">
                <number>9</number>
               </property>
               <item>
                <layout class="QVBoxLayout" name="emulatorverticalLayout">
                 <property name="spacing">
                  <number>10</number>
                 </property>
                 <item>
                  <widget class="QCheckBox" name="showSplashCheckBox">
                   <property name="text">
                    <string>Show Splash</string>
                   </property>
                  </widget>
                 </item>
                 <item>
                  <widget class="QCheckBox" name="discordRPCCheckbox">
                   <property name="text">
                    <string>Enable Discord Rich Presence</string>
                   </property>
                  </widget>
                 </item>
                </layout>
               </item>
              </layout>
             </widget>
            </item>
           </layout>
          </item>
          <item row="0" column="0">
           <layout class="QVBoxLayout" name="systemTabLayoutLeft">
            <property name="spacing">
             <number>6</number>
            </property>
            <property name="bottomMargin">
             <number>0</number>
            </property>
            <item>
             <widget class="QGroupBox" name="SystemSettings">
              <property name="sizePolicy">
               <sizepolicy hsizetype="Expanding" vsizetype="Preferred">
                <horstretch>0</horstretch>
                <verstretch>0</verstretch>
               </sizepolicy>
              </property>
              <property name="sizeIncrement">
               <size>
                <width>0</width>
                <height>0</height>
               </size>
              </property>
              <property name="title">
               <string>System</string>
              </property>
              <layout class="QVBoxLayout" name="emuSettingsLayout">
               <property name="bottomMargin">
                <number>70</number>
               </property>
               <item>
                <widget class="QGroupBox" name="consoleLanguageGroupBox">
                 <property name="title">
                  <string>Console Language</string>
                 </property>
                 <layout class="QVBoxLayout" name="settingsLayout">
                  <item>
                   <widget class="QComboBox" name="consoleLanguageComboBox"/>
                  </item>
                 </layout>
                </widget>
               </item>
               <item>
                <widget class="QGroupBox" name="emulatorLanguageGroupBox">
                 <property name="title">
                  <string>Emulator Language</string>
                 </property>
                 <layout class="QVBoxLayout" name="langSettingsLayout">
                  <item>
                   <widget class="QComboBox" name="emulatorLanguageComboBox"/>
                  </item>
                 </layout>
                </widget>
               </item>
              </layout>
             </widget>
            </item>
           </layout>
          </item>
          <item row="1" column="1">
           <spacer name="verticalSpacer_4">
            <property name="orientation">
             <enum>Qt::Orientation::Vertical</enum>
            </property>
            <property name="sizeHint" stdset="0">
             <size>
              <width>20</width>
              <height>40</height>
             </size>
            </property>
           </spacer>
          </item>
          <item row="1" column="0">
           <spacer name="verticalSpacer_3">
            <property name="orientation">
             <enum>Qt::Orientation::Vertical</enum>
            </property>
            <property name="sizeHint" stdset="0">
             <size>
              <width>20</width>
              <height>40</height>
             </size>
            </property>
           </spacer>
          </item>
          <item row="1" column="2">
           <spacer name="verticalSpacer_5">
            <property name="orientation">
             <enum>Qt::Orientation::Vertical</enum>
            </property>
            <property name="sizeHint" stdset="0">
             <size>
              <width>20</width>
              <height>40</height>
             </size>
            </property>
           </spacer>
          </item>
          <item row="0" column="2">
           <layout class="QVBoxLayout" name="updaterTabLayoutLeft">
            <property name="spacing">
             <number>6</number>
            </property>
            <property name="sizeConstraint">
             <enum>QLayout::SizeConstraint::SetDefaultConstraint</enum>
            </property>
            <property name="leftMargin">
             <number>0</number>
            </property>
            <property name="topMargin">
             <number>0</number>
            </property>
            <property name="rightMargin">
             <number>0</number>
            </property>
            <property name="bottomMargin">
             <number>0</number>
            </property>
            <item>
             <widget class="QGroupBox" name="updaterGroupBox">
              <property name="sizePolicy">
               <sizepolicy hsizetype="Preferred" vsizetype="MinimumExpanding">
                <horstretch>0</horstretch>
                <verstretch>0</verstretch>
               </sizepolicy>
              </property>
              <property name="minimumSize">
               <size>
                <width>0</width>
                <height>0</height>
               </size>
              </property>
              <property name="maximumSize">
               <size>
                <width>16777215</width>
                <height>16777215</height>
               </size>
              </property>
              <property name="title">
               <string>Update</string>
              </property>
              <layout class="QVBoxLayout" name="UpdateLayout" stretch="0,0,0,0">
               <property name="spacing">
                <number>6</number>
               </property>
               <property name="topMargin">
                <number>9</number>
               </property>
               <property name="rightMargin">
                <number>9</number>
               </property>
               <property name="bottomMargin">
                <number>80</number>
               </property>
               <item>
                <widget class="QCheckBox" name="updateCheckBox">
                 <property name="sizePolicy">
                  <sizepolicy hsizetype="Preferred" vsizetype="Fixed">
                   <horstretch>0</horstretch>
                   <verstretch>0</verstretch>
                  </sizepolicy>
                 </property>
                 <property name="font">
                  <font>
                   <pointsize>11</pointsize>
                   <bold>false</bold>
                  </font>
                 </property>
                 <property name="text">
                  <string>Check for Updates at Startup</string>
                 </property>
                </widget>
               </item>
               <item>
                <widget class="QCheckBox" name="changelogCheckBox">
                 <property name="text">
                  <string>Always Show Changelog</string>
                 </property>
                </widget>
               </item>
               <item>
                <widget class="QGroupBox" name="updaterComboBox">
                 <property name="sizePolicy">
                  <sizepolicy hsizetype="Preferred" vsizetype="Fixed">
                   <horstretch>0</horstretch>
                   <verstretch>0</verstretch>
                  </sizepolicy>
                 </property>
                 <property name="minimumSize">
                  <size>
                   <width>0</width>
                   <height>0</height>
                  </size>
                 </property>
                 <property name="maximumSize">
                  <size>
                   <width>16777215</width>
                   <height>16777215</height>
                  </size>
                 </property>
                 <property name="title">
                  <string>Update Channel</string>
                 </property>
                 <layout class="QVBoxLayout" name="UpdateChannelLayout">
                  <property name="spacing">
                   <number>7</number>
                  </property>
                  <property name="leftMargin">
                   <number>11</number>
                  </property>
                  <property name="topMargin">
                   <number>11</number>
                  </property>
                  <property name="rightMargin">
                   <number>11</number>
                  </property>
                  <property name="bottomMargin">
                   <number>11</number>
                  </property>
                  <item>
                   <widget class="QComboBox" name="updateComboBox">
                    <property name="sizePolicy">
                     <sizepolicy hsizetype="Preferred" vsizetype="Fixed">
                      <horstretch>0</horstretch>
                      <verstretch>0</verstretch>
                     </sizepolicy>
                    </property>
                    <item>
                     <property name="text">
                      <string>Release</string>
                     </property>
                    </item>
                    <item>
                     <property name="text">
                      <string>Nightly</string>
                     </property>
                    </item>
                   </widget>
                  </item>
                 </layout>
                </widget>
               </item>
               <item>
                <widget class="QPushButton" name="checkUpdateButton">
                 <property name="sizePolicy">
                  <sizepolicy hsizetype="Minimum" vsizetype="Fixed">
                   <horstretch>0</horstretch>
                   <verstretch>0</verstretch>
                  </sizepolicy>
                 </property>
                 <property name="minimumSize">
                  <size>
                   <width>0</width>
                   <height>0</height>
                  </size>
                 </property>
                 <property name="maximumSize">
                  <size>
                   <width>16777215</width>
                   <height>16777215</height>
                  </size>
                 </property>
                 <property name="text">
                  <string>Check for Updates</string>
                 </property>
                </widget>
               </item>
              </layout>
             </widget>
            </item>
           </layout>
          </item>
<<<<<<< HEAD
=======
          <item row="0" column="0">
           <layout class="QVBoxLayout" name="systemTabLayoutLeft">
            <property name="spacing">
             <number>6</number>
            </property>
            <property name="bottomMargin">
             <number>0</number>
            </property>
            <item>
             <widget class="QGroupBox" name="SystemSettings">
              <property name="sizePolicy">
               <sizepolicy hsizetype="Expanding" vsizetype="Preferred">
                <horstretch>0</horstretch>
                <verstretch>0</verstretch>
               </sizepolicy>
              </property>
              <property name="sizeIncrement">
               <size>
                <width>0</width>
                <height>0</height>
               </size>
              </property>
              <property name="title">
               <string>System</string>
              </property>
              <layout class="QVBoxLayout" name="emuSettingsLayout">
               <property name="bottomMargin">
                <number>70</number>
               </property>
               <item>
                <widget class="QGroupBox" name="consoleLanguageGroupBox">
                 <property name="title">
                  <string>Console Language</string>
                 </property>
                 <layout class="QVBoxLayout" name="settingsLayout">
                  <item>
                   <widget class="QComboBox" name="consoleLanguageComboBox"/>
                  </item>
                 </layout>
                </widget>
               </item>
               <item>
                <widget class="QGroupBox" name="emulatorLanguageGroupBox">
                 <property name="title">
                  <string>Emulator Language</string>
                 </property>
                 <layout class="QVBoxLayout" name="langSettingsLayout">
                  <item>
                   <widget class="QComboBox" name="emulatorLanguageComboBox"/>
                  </item>
                 </layout>
                </widget>
               </item>
              </layout>
             </widget>
            </item>
           </layout>
          </item>
          <item row="1" column="0">
           <widget class="QGroupBox" name="volumeSliderElement">
            <property name="title">
             <string>Volume</string>
            </property>
            <layout class="QVBoxLayout" name="volumeLayout">
             <item>
              <widget class="QScrollArea" name="scrollArea">
               <property name="sizePolicy">
                <sizepolicy hsizetype="Expanding" vsizetype="Minimum">
                 <horstretch>0</horstretch>
                 <verstretch>0</verstretch>
                </sizepolicy>
               </property>
               <property name="toolTip">
                <string/>
               </property>
               <property name="widgetResizable">
                <bool>true</bool>
               </property>
               <widget class="QWidget" name="scrollAreaWidgetContents_2">
                <property name="geometry">
                 <rect>
                  <x>0</x>
                  <y>0</y>
                  <width>414</width>
                  <height>69</height>
                 </rect>
                </property>
                <layout class="QHBoxLayout" name="horizontalLayout_6">
                 <item>
                  <widget class="QLineEdit" name="volumeText">
                   <property name="sizePolicy">
                    <sizepolicy hsizetype="Fixed" vsizetype="Maximum">
                     <horstretch>0</horstretch>
                     <verstretch>0</verstretch>
                    </sizepolicy>
                   </property>
                   <property name="maximumSize">
                    <size>
                     <width>60</width>
                     <height>16777215</height>
                    </size>
                   </property>
                   <property name="text">
                    <string>100%</string>
                   </property>
                   <property name="alignment">
                    <set>Qt::AlignmentFlag::AlignCenter</set>
                   </property>
                   <property name="readOnly">
                    <bool>true</bool>
                   </property>
                  </widget>
                 </item>
                 <item>
                  <widget class="QSlider" name="horizontalVolumeSlider">
                   <property name="focusPolicy">
                    <enum>Qt::FocusPolicy::StrongFocus</enum>
                   </property>
                   <property name="maximum">
                    <number>500</number>
                   </property>
                   <property name="value">
                    <number>100</number>
                   </property>
                   <property name="sliderPosition">
                    <number>100</number>
                   </property>
                   <property name="orientation">
                    <enum>Qt::Orientation::Horizontal</enum>
                   </property>
                  </widget>
                 </item>
                </layout>
               </widget>
              </widget>
             </item>
            </layout>
           </widget>
          </item>
          <item row="0" column="2">
           <layout class="QVBoxLayout" name="emulatorTabLayoutMiddle">
            <property name="leftMargin">
             <number>0</number>
            </property>
            <property name="rightMargin">
             <number>0</number>
            </property>
            <property name="bottomMargin">
             <number>0</number>
            </property>
            <item>
             <widget class="QGroupBox" name="emulatorSettingsGroupBox">
              <property name="sizePolicy">
               <sizepolicy hsizetype="Preferred" vsizetype="Preferred">
                <horstretch>0</horstretch>
                <verstretch>0</verstretch>
               </sizepolicy>
              </property>
              <property name="title">
               <string>Emulator</string>
              </property>
              <property name="flat">
               <bool>false</bool>
              </property>
              <property name="checkable">
               <bool>false</bool>
              </property>
              <layout class="QVBoxLayout" name="additionalSettingsVLayout" stretch="0">
               <property name="spacing">
                <number>6</number>
               </property>
               <property name="leftMargin">
                <number>9</number>
               </property>
               <property name="topMargin">
                <number>9</number>
               </property>
               <property name="rightMargin">
                <number>9</number>
               </property>
               <property name="bottomMargin">
                <number>9</number>
               </property>
               <item>
                <layout class="QVBoxLayout" name="emulatorverticalLayout">
                 <property name="spacing">
                  <number>10</number>
                 </property>
                 <item>
                  <widget class="QCheckBox" name="showSplashCheckBox">
                   <property name="text">
                    <string>Show Splash</string>
                   </property>
                  </widget>
                 </item>
                 <item>
                  <widget class="QCheckBox" name="discordRPCCheckbox">
                   <property name="text">
                    <string>Enable Discord Rich Presence</string>
                   </property>
                  </widget>
                 </item>
                 <item>
                  <spacer name="verticalSpacer_9">
                   <property name="orientation">
                    <enum>Qt::Orientation::Vertical</enum>
                   </property>
                   <property name="sizeHint" stdset="0">
                    <size>
                     <width>20</width>
                     <height>40</height>
                    </size>
                   </property>
                  </spacer>
                 </item>
                </layout>
               </item>
              </layout>
             </widget>
            </item>
           </layout>
          </item>
          <item row="2" column="3">
           <spacer name="verticalSpacer_5">
            <property name="orientation">
             <enum>Qt::Orientation::Vertical</enum>
            </property>
            <property name="sizeHint" stdset="0">
             <size>
              <width>20</width>
              <height>40</height>
             </size>
            </property>
           </spacer>
          </item>
>>>>>>> 800b332f
         </layout>
        </item>
       </layout>
      </widget>
     </widget>
     <widget class="QScrollArea" name="guiTab">
      <property name="widgetResizable">
       <bool>true</bool>
      </property>
      <attribute name="title">
       <string>GUI</string>
      </attribute>
      <widget class="QWidget" name="guiTabContents">
       <property name="geometry">
        <rect>
         <x>0</x>
         <y>0</y>
         <width>946</width>
         <height>540</height>
        </rect>
       </property>
       <layout class="QVBoxLayout" name="guiTabVLayout" stretch="0">
        <item>
         <layout class="QHBoxLayout" name="horizontalLayout_1">
          <property name="leftMargin">
           <number>0</number>
          </property>
          <property name="topMargin">
           <number>0</number>
          </property>
          <item>
           <layout class="QVBoxLayout" name="GUITabLayoutMiddle" stretch="0,0">
            <property name="bottomMargin">
             <number>0</number>
            </property>
            <item>
             <widget class="QGroupBox" name="GUIgroupBox">
              <property name="sizePolicy">
               <sizepolicy hsizetype="Preferred" vsizetype="Maximum">
                <horstretch>0</horstretch>
                <verstretch>0</verstretch>
               </sizepolicy>
              </property>
              <property name="minimumSize">
               <size>
                <width>0</width>
                <height>0</height>
               </size>
              </property>
              <property name="title">
               <string>GUI Settings</string>
              </property>
              <layout class="QVBoxLayout" name="GUILayout">
               <property name="topMargin">
                <number>9</number>
               </property>
               <property name="bottomMargin">
                <number>9</number>
               </property>
               <item>
                <widget class="QGroupBox" name="chooseHomeTabGroupBox">
                 <property name="title">
                  <string>Default tab when opening settings</string>
                 </property>
                 <layout class="QVBoxLayout" name="tabSettingsLayout">
                  <item>
                   <widget class="QComboBox" name="chooseHomeTabComboBox">
                    <property name="sizePolicy">
                     <sizepolicy hsizetype="Preferred" vsizetype="Fixed">
                      <horstretch>0</horstretch>
                      <verstretch>0</verstretch>
                     </sizepolicy>
                    </property>
                    <item>
                     <property name="text">
                      <string>General</string>
                     </property>
                    </item>
                    <item>
                     <property name="text">
                      <string>GUI</string>
                     </property>
                    </item>
                    <item>
                     <property name="text">
                      <string>Graphics</string>
                     </property>
                    </item>
                    <item>
                     <property name="text">
                      <string>User</string>
                     </property>
                    </item>
                    <item>
                     <property name="text">
                      <string>Input</string>
                     </property>
                    </item>
                    <item>
                     <property name="text">
                      <string>Paths</string>
                     </property>
                    </item>
                    <item>
                     <property name="text">
                      <string>Debug</string>
                     </property>
                    </item>
                   </widget>
                  </item>
                 </layout>
                </widget>
               </item>
               <item>
                <widget class="QCheckBox" name="gameSizeCheckBox">
                 <property name="text">
                  <string>Show Game Size In List</string>
                 </property>
                </widget>
               </item>
               <item>
                <widget class="QGroupBox" name="GUIBackgroundImageGroupBox">
                 <property name="sizePolicy">
                  <sizepolicy hsizetype="Expanding" vsizetype="Minimum">
                   <horstretch>0</horstretch>
                   <verstretch>0</verstretch>
                  </sizepolicy>
                 </property>
                 <property name="title">
                  <string>Background Image</string>
                 </property>
                 <layout class="QVBoxLayout" name="backgroundImageVLayout">
                  <item>
                   <widget class="QCheckBox" name="showBackgroundImageCheckBox">
                    <property name="sizePolicy">
                     <sizepolicy hsizetype="Minimum" vsizetype="Fixed">
                      <horstretch>0</horstretch>
                      <verstretch>0</verstretch>
                     </sizepolicy>
                    </property>
                    <property name="text">
                     <string>Show Background Image</string>
                    </property>
                   </widget>
                  </item>
                  <item>
                   <layout class="QHBoxLayout" name="opacityLayout">
                    <property name="spacing">
                     <number>9</number>
                    </property>
                    <item>
                     <widget class="QLabel" name="backgroundImageOpacityLabel">
                      <property name="sizePolicy">
                       <sizepolicy hsizetype="Maximum" vsizetype="Fixed">
                        <horstretch>0</horstretch>
                        <verstretch>0</verstretch>
                       </sizepolicy>
                      </property>
                      <property name="text">
                       <string>Opacity</string>
                      </property>
                     </widget>
                    </item>
                    <item>
                     <widget class="QSlider" name="backgroundImageOpacitySlider">
                      <property name="sizePolicy">
                       <sizepolicy hsizetype="Expanding" vsizetype="Fixed">
                        <horstretch>0</horstretch>
                        <verstretch>0</verstretch>
                       </sizepolicy>
                      </property>
                      <property name="minimum">
                       <number>0</number>
                      </property>
                      <property name="maximum">
                       <number>100</number>
                      </property>
                      <property name="value">
                       <number>50</number>
                      </property>
                      <property name="orientation">
                       <enum>Qt::Orientation::Horizontal</enum>
                      </property>
                     </widget>
                    </item>
                   </layout>
                  </item>
                 </layout>
                </widget>
               </item>
               <item>
                <widget class="QGroupBox" name="GUIMusicGroupBox">
                 <property name="sizePolicy">
                  <sizepolicy hsizetype="Expanding" vsizetype="Expanding">
                   <horstretch>0</horstretch>
                   <verstretch>0</verstretch>
                  </sizepolicy>
                 </property>
                 <property name="minimumSize">
                  <size>
                   <width>0</width>
                   <height>100</height>
                  </size>
                 </property>
                 <property name="maximumSize">
                  <size>
                   <width>16777215</width>
                   <height>16777215</height>
                  </size>
                 </property>
                 <property name="font">
                  <font>
                   <pointsize>11</pointsize>
                   <bold>false</bold>
                   <kerning>true</kerning>
                  </font>
                 </property>
                 <property name="autoFillBackground">
                  <bool>false</bool>
                 </property>
                 <property name="title">
                  <string>Title Music</string>
                 </property>
                 <property name="flat">
                  <bool>false</bool>
                 </property>
                 <widget class="QCheckBox" name="playBGMCheckBox">
                  <property name="geometry">
                   <rect>
                    <x>9</x>
                    <y>30</y>
                    <width>416</width>
                    <height>26</height>
                   </rect>
                  </property>
                  <property name="sizePolicy">
                   <sizepolicy hsizetype="Minimum" vsizetype="Fixed">
                    <horstretch>0</horstretch>
                    <verstretch>0</verstretch>
                   </sizepolicy>
                  </property>
                  <property name="text">
                   <string>Play title music</string>
                  </property>
                 </widget>
                 <widget class="QWidget" name="horizontalLayoutWidget">
                  <property name="geometry">
                   <rect>
                    <x>0</x>
                    <y>50</y>
                    <width>431</width>
                    <height>47</height>
                   </rect>
                  </property>
                  <layout class="QHBoxLayout" name="horizontalLayout">
                   <property name="spacing">
                    <number>9</number>
                   </property>
                   <property name="leftMargin">
                    <number>9</number>
                   </property>
                   <property name="topMargin">
                    <number>9</number>
                   </property>
                   <property name="rightMargin">
                    <number>9</number>
                   </property>
                   <property name="bottomMargin">
                    <number>9</number>
                   </property>
                   <item>
                    <widget class="QLabel" name="label_Volume">
                     <property name="sizePolicy">
                      <sizepolicy hsizetype="Maximum" vsizetype="Fixed">
                       <horstretch>0</horstretch>
                       <verstretch>0</verstretch>
                      </sizepolicy>
                     </property>
                     <property name="maximumSize">
                      <size>
                       <width>16777215</width>
                       <height>16777215</height>
                      </size>
                     </property>
                     <property name="text">
                      <string>Volume</string>
                     </property>
                    </widget>
                   </item>
                   <item>
                    <widget class="QSlider" name="BGMVolumeSlider">
                     <property name="sizePolicy">
                      <sizepolicy hsizetype="Expanding" vsizetype="Preferred">
                       <horstretch>0</horstretch>
                       <verstretch>0</verstretch>
                      </sizepolicy>
                     </property>
                     <property name="toolTip">
                      <string>Set the volume of the background music.</string>
                     </property>
                     <property name="maximum">
                      <number>100</number>
                     </property>
                     <property name="singleStep">
                      <number>10</number>
                     </property>
                     <property name="pageStep">
                      <number>20</number>
                     </property>
                     <property name="value">
                      <number>50</number>
                     </property>
                     <property name="orientation">
                      <enum>Qt::Orientation::Horizontal</enum>
                     </property>
                     <property name="invertedAppearance">
                      <bool>false</bool>
                     </property>
                     <property name="invertedControls">
                      <bool>false</bool>
                     </property>
                     <property name="tickPosition">
                      <enum>QSlider::TickPosition::NoTicks</enum>
                     </property>
                     <property name="tickInterval">
                      <number>10</number>
                     </property>
                    </widget>
                   </item>
                  </layout>
                 </widget>
                </widget>
               </item>
              </layout>
             </widget>
            </item>
            <item>
             <spacer name="verticalSpacer_7">
              <property name="orientation">
               <enum>Qt::Orientation::Vertical</enum>
              </property>
              <property name="sizeHint" stdset="0">
               <size>
                <width>20</width>
                <height>40</height>
               </size>
              </property>
             </spacer>
            </item>
           </layout>
          </item>
          <item>
           <layout class="QVBoxLayout" name="CompatTabLayoutRight" stretch="0,0">
            <property name="spacing">
             <number>6</number>
            </property>
            <property name="bottomMargin">
             <number>0</number>
            </property>
            <item>
             <widget class="QGroupBox" name="CompatgroupBox">
              <property name="sizePolicy">
               <sizepolicy hsizetype="Preferred" vsizetype="Preferred">
                <horstretch>0</horstretch>
                <verstretch>0</verstretch>
               </sizepolicy>
              </property>
              <property name="minimumSize">
               <size>
                <width>0</width>
                <height>0</height>
               </size>
              </property>
              <property name="baseSize">
               <size>
                <width>0</width>
                <height>0</height>
               </size>
              </property>
              <property name="title">
               <string>Game Compatibility</string>
              </property>
              <layout class="QVBoxLayout" name="CompatLayout">
               <property name="spacing">
                <number>10</number>
               </property>
               <property name="topMargin">
                <number>9</number>
               </property>
               <property name="bottomMargin">
                <number>9</number>
               </property>
               <item>
                <widget class="QCheckBox" name="enableCompatibilityCheckBox">
                 <property name="text">
                  <string>Display Compatibility Data</string>
                 </property>
                </widget>
               </item>
               <item>
                <widget class="QCheckBox" name="checkCompatibilityOnStartupCheckBox">
                 <property name="text">
                  <string>Update Compatibility Database On Startup</string>
                 </property>
                </widget>
               </item>
               <item>
                <widget class="QPushButton" name="updateCompatibilityButton">
                 <property name="sizePolicy">
                  <sizepolicy hsizetype="MinimumExpanding" vsizetype="Fixed">
                   <horstretch>0</horstretch>
                   <verstretch>0</verstretch>
                  </sizepolicy>
                 </property>
                 <property name="minimumSize">
                  <size>
                   <width>0</width>
                   <height>0</height>
                  </size>
                 </property>
                 <property name="maximumSize">
                  <size>
                   <width>16777215</width>
                   <height>16777215</height>
                  </size>
                 </property>
                 <property name="text">
                  <string>Update Compatibility Database</string>
                 </property>
                </widget>
               </item>
              </layout>
             </widget>
            </item>
            <item>
             <spacer name="verticalSpacer_6">
              <property name="orientation">
               <enum>Qt::Orientation::Vertical</enum>
              </property>
              <property name="sizeHint" stdset="0">
               <size>
                <width>20</width>
                <height>40</height>
               </size>
              </property>
             </spacer>
            </item>
           </layout>
          </item>
         </layout>
        </item>
       </layout>
      </widget>
     </widget>
     <widget class="QScrollArea" name="graphicsTab">
      <property name="widgetResizable">
       <bool>true</bool>
      </property>
      <attribute name="title">
       <string>Graphics</string>
      </attribute>
      <widget class="QWidget" name="graphicsTabLayout">
       <property name="geometry">
        <rect>
         <x>0</x>
         <y>0</y>
         <width>946</width>
         <height>540</height>
        </rect>
       </property>
       <layout class="QVBoxLayout" name="graphicsTabVLayout" stretch="0,0">
        <item>
         <layout class="QHBoxLayout" name="graphicsTabHLayout" stretch="1,1,1">
          <item>
           <layout class="QVBoxLayout" name="graphicsTabLayoutLeft">
            <item>
             <widget class="QGroupBox" name="graphicsAdapterGroupBox">
              <property name="title">
               <string>Graphics Device</string>
              </property>
              <layout class="QVBoxLayout" name="graphicsAdapterLayout">
               <item>
                <widget class="QComboBox" name="graphicsAdapterBox"/>
               </item>
               <item>
                <widget class="QCheckBox" name="nullGpuCheckBox">
                 <property name="text">
                  <string>Enable NULL GPU</string>
                 </property>
                </widget>
               </item>
              </layout>
             </widget>
            </item>
            <item>
             <widget class="QWidget" name="widgetgraphicsBottom" native="true">
              <layout class="QHBoxLayout" name="widgetgraphicsBottomHLayout">
               <property name="leftMargin">
                <number>0</number>
               </property>
               <property name="topMargin">
                <number>0</number>
               </property>
               <property name="rightMargin">
                <number>0</number>
               </property>
               <property name="bottomMargin">
                <number>0</number>
               </property>
               <item>
                <spacer name="verticalSpacer_2">
                 <property name="orientation">
                  <enum>Qt::Orientation::Vertical</enum>
                 </property>
                 <property name="sizeHint" stdset="0">
                  <size>
                   <width>20</width>
                   <height>40</height>
                  </size>
                 </property>
                </spacer>
               </item>
              </layout>
             </widget>
            </item>
           </layout>
          </item>
          <item>
           <layout class="QVBoxLayout" name="graphicsTabLayoutMiddle">
            <item>
             <widget class="QGroupBox" name="displayOptionsGroupBox">
              <property name="title">
               <string>Video</string>
              </property>
              <layout class="QVBoxLayout" name="layoutResolution">
               <property name="spacing">
                <number>6</number>
               </property>
               <property name="leftMargin">
                <number>12</number>
               </property>
               <item>
                <widget class="QGroupBox" name="displayModeGroupBox">
                 <property name="title">
                  <string>Display Mode</string>
                 </property>
                 <layout class="QVBoxLayout" name="displayModeLayout">
                  <item>
                   <widget class="QComboBox" name="displayModeComboBox">
                    <property name="sizePolicy">
                     <sizepolicy hsizetype="Expanding" vsizetype="Fixed">
                      <horstretch>0</horstretch>
                      <verstretch>0</verstretch>
                     </sizepolicy>
                    </property>
                    <item>
                     <property name="text">
                      <string>Windowed</string>
                     </property>
                    </item>
                    <item>
                     <property name="text">
                      <string>Fullscreen</string>
                     </property>
                    </item>
                    <item>
                     <property name="text">
                      <string>Fullscreen (Borderless)</string>
                     </property>
                    </item>
                   </widget>
                  </item>
                 </layout>
                </widget>
               </item>
               <item>
                <layout class="QHBoxLayout" name="windowSizeLayout">
                 <item>
                  <widget class="QGroupBox" name="windowSizeGroupBox">
                   <property name="title">
                    <string>Window Size</string>
                   </property>
                   <layout class="QHBoxLayout" name="resLayout">
                    <item>
                     <widget class="QLabel" name="widthLabel">
                      <property name="text">
                       <string>W:</string>
                      </property>
                     </widget>
                    </item>
                    <item>
                     <widget class="QSpinBox" name="widthSpinBox">
                      <property name="accelerated">
                       <bool>true</bool>
                      </property>
                      <property name="correctionMode">
                       <enum>QAbstractSpinBox::CorrectionMode::CorrectToNearestValue</enum>
                      </property>
                      <property name="keyboardTracking">
                       <bool>false</bool>
                      </property>
                      <property name="minimum">
                       <number>0</number>
                      </property>
                      <property name="maximum">
                       <number>9999</number>
                      </property>
                      <property name="value">
                       <number>1280</number>
                      </property>
                     </widget>
                    </item>
                    <item>
                     <widget class="QLabel" name="heightLabel">
                      <property name="text">
                       <string>H:</string>
                      </property>
                     </widget>
                    </item>
                    <item>
                     <widget class="QSpinBox" name="heightSpinBox">
                      <property name="frame">
                       <bool>true</bool>
                      </property>
                      <property name="accelerated">
                       <bool>true</bool>
                      </property>
                      <property name="correctionMode">
                       <enum>QAbstractSpinBox::CorrectionMode::CorrectToNearestValue</enum>
                      </property>
                      <property name="keyboardTracking">
                       <bool>false</bool>
                      </property>
                      <property name="minimum">
                       <number>0</number>
                      </property>
                      <property name="maximum">
                       <number>9999</number>
                      </property>
                      <property name="value">
                       <number>720</number>
                      </property>
                     </widget>
                    </item>
                   </layout>
                  </widget>
                 </item>
                 <item>
                  <widget class="QGroupBox" name="heightDivider">
                   <property name="title">
                    <string>Vblank Divider</string>
                   </property>
                   <layout class="QVBoxLayout" name="vblankLayout">
                    <item>
                     <widget class="QSpinBox" name="vblankSpinBox">
                      <property name="frame">
                       <bool>true</bool>
                      </property>
                      <property name="accelerated">
                       <bool>true</bool>
                      </property>
                      <property name="correctionMode">
                       <enum>QAbstractSpinBox::CorrectionMode::CorrectToNearestValue</enum>
                      </property>
                      <property name="keyboardTracking">
                       <bool>false</bool>
                      </property>
                      <property name="minimum">
                       <number>1</number>
                      </property>
                      <property name="maximum">
                       <number>9999</number>
                      </property>
                      <property name="value">
                       <number>1</number>
                      </property>
                     </widget>
                    </item>
                   </layout>
                  </widget>
                 </item>
                </layout>
               </item>
               <item>
                <widget class="QCheckBox" name="enableHDRCheckBox">
                 <property name="text">
                  <string>Enable HDR</string>
                 </property>
                </widget>
               </item>
              </layout>
             </widget>
            </item>
            <item>
             <spacer name="verticalSpacer">
              <property name="orientation">
               <enum>Qt::Orientation::Vertical</enum>
              </property>
              <property name="sizeHint" stdset="0">
               <size>
                <width>20</width>
                <height>40</height>
               </size>
              </property>
             </spacer>
            </item>
           </layout>
          </item>
          <item>
           <layout class="QVBoxLayout" name="graphicsTabLayoutRight">
            <property name="rightMargin">
             <number>12</number>
            </property>
            <property name="bottomMargin">
             <number>12</number>
            </property>
            <item>
             <spacer name="AdvancedSpacer">
              <property name="orientation">
               <enum>Qt::Orientation::Vertical</enum>
              </property>
              <property name="sizeHint" stdset="0">
               <size>
                <width>20</width>
                <height>40</height>
               </size>
              </property>
             </spacer>
            </item>
           </layout>
          </item>
         </layout>
        </item>
        <item>
         <spacer name="graphicSpacer">
          <property name="orientation">
           <enum>Qt::Orientation::Vertical</enum>
          </property>
          <property name="sizeHint" stdset="0">
           <size>
            <width>20</width>
            <height>40</height>
           </size>
          </property>
         </spacer>
        </item>
       </layout>
      </widget>
     </widget>
     <widget class="QScrollArea" name="userTab">
      <property name="widgetResizable">
       <bool>true</bool>
      </property>
      <attribute name="title">
       <string>User</string>
      </attribute>
      <widget class="QWidget" name="userTabContents">
       <property name="geometry">
        <rect>
         <x>0</x>
         <y>0</y>
         <width>946</width>
         <height>540</height>
        </rect>
       </property>
       <layout class="QVBoxLayout" name="userTabVLayout" stretch="0,0,1">
        <item>
         <layout class="QHBoxLayout" name="horizontalLayout_2">
          <property name="leftMargin">
           <number>0</number>
          </property>
          <property name="topMargin">
           <number>0</number>
          </property>
          <item>
           <layout class="QHBoxLayout" name="hLayoutUserName">
            <item>
             <widget class="QGroupBox" name="userName">
              <property name="title">
               <string>Username</string>
              </property>
              <layout class="QVBoxLayout" name="userNameLayout">
               <item>
                <widget class="QLineEdit" name="userNameLineEdit"/>
               </item>
              </layout>
             </widget>
            </item>
           </layout>
          </item>
          <item>
           <spacer name="horizontalSpacer_2">
            <property name="orientation">
             <enum>Qt::Orientation::Horizontal</enum>
            </property>
            <property name="sizeHint" stdset="0">
             <size>
              <width>40</width>
              <height>40</height>
             </size>
            </property>
           </spacer>
          </item>
         </layout>
        </item>
        <item>
         <layout class="QVBoxLayout" name="vLayoutTrophy">
          <property name="spacing">
           <number>6</number>
          </property>
          <property name="leftMargin">
           <number>0</number>
          </property>
          <property name="bottomMargin">
           <number>50</number>
          </property>
          <item>
           <layout class="QHBoxLayout" name="hLayoutTrophy">
            <item>
             <widget class="QGroupBox" name="trophyGroupBox">
              <property name="title">
               <string>Trophy</string>
              </property>
              <layout class="QVBoxLayout" name="userNameLayout_2">
               <item>
                <widget class="QCheckBox" name="disableTrophycheckBox">
                 <property name="text">
                  <string>Disable Trophy Notification</string>
                 </property>
                </widget>
               </item>
               <item>
                <layout class="QHBoxLayout" name="horizontalLayout_SidePopUps">
                 <property name="bottomMargin">
                  <number>0</number>
                 </property>
                 <item>
                  <widget class="QLabel" name="label_SidePopUps">
                   <property name="sizePolicy">
                    <sizepolicy hsizetype="Maximum" vsizetype="Preferred">
                     <horstretch>0</horstretch>
                     <verstretch>0</verstretch>
                    </sizepolicy>
                   </property>
                   <property name="text">
                    <string>Trophy Notification Position</string>
                   </property>
                  </widget>
                 </item>
                 <item>
                  <widget class="QRadioButton" name="radioButton_Left">
                   <property name="text">
                    <string>Left</string>
                   </property>
                  </widget>
                 </item>
                 <item>
                  <widget class="QRadioButton" name="radioButton_Right">
                   <property name="text">
                    <string>Right</string>
                   </property>
                  </widget>
                 </item>
                 <item>
                  <widget class="QRadioButton" name="radioButton_Top">
                   <property name="text">
                    <string>Top</string>
                   </property>
                  </widget>
                 </item>
                 <item>
                  <widget class="QRadioButton" name="radioButton_Bottom">
                   <property name="text">
                    <string>Bottom</string>
                   </property>
                  </widget>
                 </item>
                </layout>
               </item>
               <item>
                <layout class="QHBoxLayout" name="horizontalLayout_PopUpsDuration">
                 <property name="bottomMargin">
                  <number>0</number>
                 </property>
                 <item>
                  <widget class="QLabel" name="label_PopUpDuration">
                   <property name="sizePolicy">
                    <sizepolicy hsizetype="Maximum" vsizetype="Preferred">
                     <horstretch>0</horstretch>
                     <verstretch>0</verstretch>
                    </sizepolicy>
                   </property>
                   <property name="text">
                    <string>Notification Duration</string>
                   </property>
                  </widget>
                 </item>
                 <item>
                  <widget class="QDoubleSpinBox" name="popUpDurationSpinBox"/>
                 </item>
                 <item>
                  <spacer name="horizontalSpacer_4">
                   <property name="orientation">
                    <enum>Qt::Orientation::Horizontal</enum>
                   </property>
                   <property name="sizeHint" stdset="0">
                    <size>
                     <width>40</width>
                     <height>20</height>
                    </size>
                   </property>
                  </spacer>
                 </item>
                </layout>
               </item>
               <item>
                <layout class="QHBoxLayout" name="horizontalLayout_trophyKey">
                 <property name="bottomMargin">
                  <number>0</number>
                 </property>
                 <item>
                  <widget class="QLabel" name="label_Trophy">
                   <property name="text">
                    <string>Trophy Key</string>
                   </property>
                  </widget>
                 </item>
                 <item>
                  <widget class="QLineEdit" name="trophyKeyLineEdit">
                   <property name="minimumSize">
                    <size>
                     <width>0</width>
                     <height>0</height>
                    </size>
                   </property>
                   <property name="font">
                    <font>
                     <pointsize>10</pointsize>
                     <bold>false</bold>
                    </font>
                   </property>
                  </widget>
                 </item>
                </layout>
               </item>
               <item>
                <widget class="QPushButton" name="OpenCustomTrophyLocationButton">
                 <property name="text">
                  <string>Open the custom trophy images/sounds folder</string>
                 </property>
                </widget>
               </item>
              </layout>
             </widget>
            </item>
            <item>
             <spacer name="horizontalSpacer_3">
              <property name="orientation">
               <enum>Qt::Orientation::Horizontal</enum>
              </property>
              <property name="sizeHint" stdset="0">
               <size>
                <width>40</width>
                <height>20</height>
               </size>
              </property>
             </spacer>
            </item>
           </layout>
          </item>
         </layout>
        </item>
        <item>
         <spacer name="userTabSpacer">
          <property name="orientation">
           <enum>Qt::Orientation::Vertical</enum>
          </property>
          <property name="sizeType">
           <enum>QSizePolicy::Policy::MinimumExpanding</enum>
          </property>
          <property name="sizeHint" stdset="0">
           <size>
            <width>0</width>
            <height>0</height>
           </size>
          </property>
         </spacer>
        </item>
       </layout>
      </widget>
     </widget>
     <widget class="QScrollArea" name="inputTab">
      <property name="widgetResizable">
       <bool>true</bool>
      </property>
      <attribute name="title">
       <string>Input</string>
      </attribute>
      <widget class="QWidget" name="inputTabContents">
       <property name="geometry">
        <rect>
         <x>0</x>
         <y>0</y>
         <width>946</width>
         <height>540</height>
        </rect>
       </property>
       <layout class="QVBoxLayout" name="inputTabVLayout" stretch="0,0">
        <item>
         <layout class="QHBoxLayout" name="inputTabHLayoutTop" stretch="1,1">
          <item>
           <layout class="QVBoxLayout" name="cursorTabLayoutLeft">
            <property name="spacing">
             <number>6</number>
            </property>
            <property name="bottomMargin">
             <number>0</number>
            </property>
            <item alignment="Qt::AlignmentFlag::AlignTop">
             <widget class="QGroupBox" name="cursorGroupBox">
              <property name="title">
               <string>Cursor</string>
              </property>
              <layout class="QGridLayout" name="gridLayout_2">
               <property name="topMargin">
                <number>11</number>
               </property>
               <property name="bottomMargin">
                <number>11</number>
               </property>
               <item row="0" column="0">
                <widget class="QGroupBox" name="hideCursorGroupBox">
                 <property name="enabled">
                  <bool>true</bool>
                 </property>
                 <property name="sizePolicy">
                  <sizepolicy hsizetype="Preferred" vsizetype="Fixed">
                   <horstretch>0</horstretch>
                   <verstretch>0</verstretch>
                  </sizepolicy>
                 </property>
                 <property name="title">
                  <string>Hide Cursor</string>
                 </property>
                 <layout class="QVBoxLayout" name="hideCursorLayout">
                  <property name="spacing">
                   <number>7</number>
                  </property>
                  <property name="bottomMargin">
                   <number>11</number>
                  </property>
                  <item>
                   <widget class="QComboBox" name="hideCursorComboBox"/>
                  </item>
                 </layout>
                </widget>
               </item>
               <item row="1" column="0">
                <widget class="QGroupBox" name="idleTimeoutGroupBox">
                 <property name="enabled">
                  <bool>true</bool>
                 </property>
                 <property name="sizePolicy">
                  <sizepolicy hsizetype="Preferred" vsizetype="Fixed">
                   <horstretch>0</horstretch>
                   <verstretch>0</verstretch>
                  </sizepolicy>
                 </property>
                 <property name="minimumSize">
                  <size>
                   <width>0</width>
                   <height>0</height>
                  </size>
                 </property>
                 <property name="title">
                  <string>Hide Cursor Idle Timeout</string>
                 </property>
                 <property name="alignment">
                  <set>Qt::AlignmentFlag::AlignLeading|Qt::AlignmentFlag::AlignLeft|Qt::AlignmentFlag::AlignTop</set>
                 </property>
                 <property name="flat">
                  <bool>false</bool>
                 </property>
                 <layout class="QHBoxLayout" name="IdleTimeoutLayout" stretch="0,0">
                  <property name="spacing">
                   <number>6</number>
                  </property>
                  <property name="leftMargin">
                   <number>70</number>
                  </property>
                  <property name="topMargin">
                   <number>5</number>
                  </property>
                  <property name="rightMargin">
                   <number>5</number>
                  </property>
                  <property name="bottomMargin">
                   <number>5</number>
                  </property>
                  <item>
                   <widget class="QSpinBox" name="idleTimeoutSpinBox">
                    <property name="enabled">
                     <bool>true</bool>
                    </property>
                    <property name="sizePolicy">
                     <sizepolicy hsizetype="Minimum" vsizetype="Fixed">
                      <horstretch>0</horstretch>
                      <verstretch>0</verstretch>
                     </sizepolicy>
                    </property>
                    <property name="minimumSize">
                     <size>
                      <width>0</width>
                      <height>0</height>
                     </size>
                    </property>
                    <property name="maximumSize">
                     <size>
                      <width>16777215</width>
                      <height>16777215</height>
                     </size>
                    </property>
                    <property name="layoutDirection">
                     <enum>Qt::LayoutDirection::LeftToRight</enum>
                    </property>
                    <property name="wrapping">
                     <bool>false</bool>
                    </property>
                    <property name="alignment">
                     <set>Qt::AlignmentFlag::AlignCenter</set>
                    </property>
                    <property name="buttonSymbols">
                     <enum>QAbstractSpinBox::ButtonSymbols::UpDownArrows</enum>
                    </property>
                    <property name="suffix">
                     <string notr="true"/>
                    </property>
                    <property name="maximum">
                     <number>3600</number>
                    </property>
                    <property name="value">
                     <number>5</number>
                    </property>
                    <property name="displayIntegerBase">
                     <number>10</number>
                    </property>
                   </widget>
                  </item>
                  <item>
                   <widget class="QLabel" name="idleTimeoutDurationLabel">
                    <property name="text">
                     <string>s</string>
                    </property>
                   </widget>
                  </item>
                 </layout>
                </widget>
               </item>
              </layout>
             </widget>
            </item>
           </layout>
          </item>
          <item>
           <layout class="QVBoxLayout" name="ControllerTabLayoutMiddle">
            <item>
             <widget class="QGroupBox" name="ControllerGroupBox">
              <property name="sizePolicy">
               <sizepolicy hsizetype="MinimumExpanding" vsizetype="Preferred">
                <horstretch>0</horstretch>
                <verstretch>0</verstretch>
               </sizepolicy>
              </property>
              <property name="title">
               <string>Controller</string>
              </property>
              <property name="alignment">
               <set>Qt::AlignmentFlag::AlignLeading|Qt::AlignmentFlag::AlignLeft|Qt::AlignmentFlag::AlignTop</set>
              </property>
              <property name="flat">
               <bool>false</bool>
              </property>
              <layout class="QVBoxLayout" name="ControllerLayout">
               <property name="spacing">
                <number>0</number>
               </property>
               <property name="topMargin">
                <number>11</number>
               </property>
               <property name="bottomMargin">
                <number>11</number>
               </property>
               <item>
                <widget class="QCheckBox" name="motionControlsCheckBox">
                 <property name="sizePolicy">
                  <sizepolicy hsizetype="Minimum" vsizetype="Maximum">
                   <horstretch>0</horstretch>
                   <verstretch>0</verstretch>
                  </sizepolicy>
                 </property>
                 <property name="text">
                  <string>Enable Motion Controls</string>
                 </property>
                </widget>
               </item>
              </layout>
             </widget>
            </item>
           </layout>
          </item>
         </layout>
        </item>
        <item>
         <layout class="QHBoxLayout" name="inputTabHLayoutBottom">
          <property name="topMargin">
           <number>0</number>
          </property>
          <item>
           <layout class="QHBoxLayout" name="micTabLayoutLeft">
            <item>
             <widget class="QGroupBox" name="MicGroupBox">
              <property name="title">
               <string>Microphone</string>
              </property>
              <widget class="QComboBox" name="micComboBox">
               <property name="geometry">
                <rect>
                 <x>14</x>
                 <y>33</y>
                 <width>431</width>
                 <height>31</height>
                </rect>
               </property>
              </widget>
             </widget>
            </item>
            <item>
             <spacer name="verticalSpacer_8">
              <property name="orientation">
               <enum>Qt::Orientation::Vertical</enum>
              </property>
              <property name="sizeHint" stdset="0">
               <size>
                <width>0</width>
                <height>40</height>
               </size>
              </property>
             </spacer>
            </item>
           </layout>
          </item>
         </layout>
        </item>
       </layout>
      </widget>
     </widget>
     <widget class="QScrollArea" name="pathsTab">
      <property name="widgetResizable">
       <bool>true</bool>
      </property>
      <attribute name="title">
       <string>Paths</string>
      </attribute>
      <widget class="QWidget" name="pathsTabContents">
       <property name="geometry">
        <rect>
         <x>0</x>
         <y>0</y>
         <width>946</width>
         <height>540</height>
        </rect>
       </property>
       <layout class="QVBoxLayout" name="pathsTabLayout">
        <item>
         <widget class="QGroupBox" name="gameFoldersGroupBox">
          <property name="title">
           <string>Game Folders</string>
          </property>
          <layout class="QVBoxLayout" name="verticalLayout">
           <item>
            <layout class="QHBoxLayout" name="horizontalLayout_3">
             <item>
              <widget class="QPushButton" name="addFolderButton">
               <property name="text">
                <string>Add...</string>
               </property>
              </widget>
             </item>
             <item>
              <widget class="QPushButton" name="removeFolderButton">
               <property name="text">
                <string>Remove</string>
               </property>
              </widget>
             </item>
             <item>
              <spacer name="horizontalSpacer">
               <property name="orientation">
                <enum>Qt::Orientation::Horizontal</enum>
               </property>
               <property name="sizeHint" stdset="0">
                <size>
                 <width>40</width>
                 <height>20</height>
                </size>
               </property>
              </spacer>
             </item>
            </layout>
           </item>
           <item>
            <widget class="QListWidget" name="gameFoldersListWidget"/>
           </item>
          </layout>
         </widget>
        </item>
        <item>
         <widget class="QGroupBox" name="saveDataGroupBox">
          <property name="title">
           <string>Save Data Path</string>
          </property>
          <layout class="QVBoxLayout" name="saveDataLayout">
           <item>
            <layout class="QHBoxLayout" name="horizontalLayout_4">
             <item>
              <widget class="QLineEdit" name="currentSaveDataPath">
               <property name="readOnly">
                <bool>true</bool>
               </property>
              </widget>
             </item>
             <item>
              <widget class="QPushButton" name="browseButton">
               <property name="text">
                <string>Browse</string>
               </property>
              </widget>
             </item>
            </layout>
           </item>
          </layout>
         </widget>
        </item>
        <item>
         <widget class="QGroupBox" name="PortableUserFolderGroupBox">
          <property name="title">
           <string>Portable User Folder</string>
          </property>
          <layout class="QVBoxLayout" name="verticalLayout_2">
           <item>
            <layout class="QHBoxLayout" name="horizontalLayout_9">
             <item>
              <spacer name="horizontalSpacer_6">
               <property name="orientation">
                <enum>Qt::Orientation::Horizontal</enum>
               </property>
               <property name="sizeHint" stdset="0">
                <size>
                 <width>40</width>
                 <height>20</height>
                </size>
               </property>
              </spacer>
             </item>
             <item>
              <widget class="QPushButton" name="PortableUserButton">
               <property name="sizePolicy">
                <sizepolicy hsizetype="Preferred" vsizetype="Fixed">
                 <horstretch>0</horstretch>
                 <verstretch>0</verstretch>
                </sizepolicy>
               </property>
               <property name="text">
                <string>Create Portable User Folder from Common User Folder</string>
               </property>
              </widget>
             </item>
             <item>
              <spacer name="horizontalSpacer_5">
               <property name="orientation">
                <enum>Qt::Orientation::Horizontal</enum>
               </property>
               <property name="sizeHint" stdset="0">
                <size>
                 <width>40</width>
                 <height>20</height>
                </size>
               </property>
              </spacer>
             </item>
            </layout>
           </item>
          </layout>
         </widget>
        </item>
       </layout>
      </widget>
     </widget>
     <widget class="QScrollArea" name="debugTab">
      <property name="widgetResizable">
       <bool>true</bool>
      </property>
      <attribute name="title">
       <string>Debug</string>
      </attribute>
      <widget class="QWidget" name="debugTabContents">
       <property name="geometry">
        <rect>
         <x>0</x>
         <y>0</y>
         <width>946</width>
         <height>540</height>
        </rect>
       </property>
       <layout class="QVBoxLayout" name="debugTabVLayout" stretch="0,0">
        <item>
         <layout class="QHBoxLayout" name="horizontalLayout_5">
          <property name="leftMargin">
           <number>0</number>
          </property>
          <property name="topMargin">
           <number>0</number>
          </property>
          <item>
           <layout class="QHBoxLayout" name="debugTabHLayout" stretch="0">
            <item>
             <widget class="QGroupBox" name="debugTabGroupBox">
              <property name="enabled">
               <bool>true</bool>
              </property>
              <property name="title">
               <string>General</string>
              </property>
              <property name="alignment">
               <set>Qt::AlignmentFlag::AlignLeading|Qt::AlignmentFlag::AlignLeft|Qt::AlignmentFlag::AlignTop</set>
              </property>
              <layout class="QVBoxLayout" name="debugTabLayout">
               <item>
                <widget class="QCheckBox" name="dumpShadersCheckBox">
                 <property name="text">
                  <string>Enable Shaders Dumping</string>
                 </property>
                </widget>
               </item>
               <item>
                <widget class="QCheckBox" name="debugDump">
                 <property name="text">
                  <string>Enable Debug Dumping</string>
                 </property>
                </widget>
               </item>
               <item>
                <widget class="QCheckBox" name="vkValidationCheckBox">
                 <property name="text">
                  <string>Enable Vulkan Validation Layers</string>
                 </property>
                </widget>
               </item>
               <item>
                <widget class="QCheckBox" name="vkSyncValidationCheckBox">
                 <property name="text">
                  <string>Enable Vulkan Synchronization Validation</string>
                 </property>
                </widget>
               </item>
               <item>
                <widget class="QCheckBox" name="rdocCheckBox">
                 <property name="text">
                  <string>Enable RenderDoc Debugging</string>
                 </property>
                </widget>
               </item>
              </layout>
             </widget>
            </item>
           </layout>
          </item>
          <item>
           <layout class="QVBoxLayout" name="loggerTabLayoutRight">
            <item>
             <widget class="QGroupBox" name="loggerGroupBox">
              <property name="title">
               <string>Logger</string>
              </property>
              <layout class="QVBoxLayout" name="loggerLayout">
               <item>
                <widget class="QWidget" name="LogTypeWidget" native="true">
                 <layout class="QVBoxLayout" name="LogTypeLayout">
                  <property name="leftMargin">
                   <number>0</number>
                  </property>
                  <property name="topMargin">
                   <number>0</number>
                  </property>
                  <property name="rightMargin">
                   <number>0</number>
                  </property>
                  <property name="bottomMargin">
                   <number>0</number>
                  </property>
                  <item>
                   <widget class="QGroupBox" name="logTypeGroupBox">
                    <property name="title">
                     <string>Log Type</string>
                    </property>
                    <layout class="QVBoxLayout" name="logTypeBoxLayout">
                     <item>
                      <widget class="QComboBox" name="logTypeComboBox">
                       <item>
                        <property name="text">
                         <string>async</string>
                        </property>
                       </item>
                       <item>
                        <property name="text">
                         <string>sync</string>
                        </property>
                       </item>
                      </widget>
                     </item>
                    </layout>
                   </widget>
                  </item>
                 </layout>
                </widget>
               </item>
               <item>
                <layout class="QVBoxLayout" name="vLayoutLogFilter">
                 <property name="spacing">
                  <number>6</number>
                 </property>
                 <property name="leftMargin">
                  <number>0</number>
                 </property>
                 <item>
                  <layout class="QHBoxLayout" name="hLayoutLogFilter">
                   <item>
                    <widget class="QGroupBox" name="logFilter">
                     <property name="title">
                      <string>Log Filter</string>
                     </property>
                     <layout class="QVBoxLayout" name="logFilterLayout">
                      <item>
                       <widget class="QLineEdit" name="logFilterLineEdit"/>
                      </item>
                     </layout>
                    </widget>
                   </item>
                  </layout>
                 </item>
                </layout>
               </item>
               <item>
                <widget class="QPushButton" name="OpenLogLocationButton">
                 <property name="text">
                  <string>Open Log Location</string>
                 </property>
                </widget>
               </item>
              </layout>
             </widget>
            </item>
           </layout>
          </item>
         </layout>
        </item>
        <item>
         <widget class="QGroupBox" name="advancedGroupBox">
          <property name="sizePolicy">
           <sizepolicy hsizetype="Preferred" vsizetype="Preferred">
            <horstretch>0</horstretch>
            <verstretch>0</verstretch>
           </sizepolicy>
          </property>
          <property name="title">
           <string>Advanced</string>
          </property>
          <property name="alignment">
           <set>Qt::AlignmentFlag::AlignLeading|Qt::AlignmentFlag::AlignLeft|Qt::AlignmentFlag::AlignTop</set>
          </property>
          <layout class="QVBoxLayout" name="advancedLayout">
           <item>
            <layout class="QGridLayout" name="gridLayout_3">
             <item row="0" column="0">
              <widget class="QCheckBox" name="collectShaderCheckBox">
               <property name="text">
                <string>Collect Shaders</string>
               </property>
              </widget>
             </item>
             <item row="0" column="1">
              <widget class="QCheckBox" name="separateLogFilesCheckbox">
               <property name="text">
                <string>Separate Log Files</string>
               </property>
              </widget>
             </item>
             <item row="1" column="0">
              <widget class="QCheckBox" name="crashDiagnosticsCheckBox">
               <property name="text">
                <string>Enable Crash Diagnostics</string>
               </property>
              </widget>
             </item>
             <item row="1" column="1">
              <widget class="QCheckBox" name="readbacksCheckBox">
               <property name="text">
                <string>Enable Readbacks</string>
               </property>
              </widget>
             </item>
             <item row="2" column="0">
              <widget class="QCheckBox" name="copyGPUBuffersCheckBox">
               <property name="text">
                <string>Copy GPU Buffers</string>
               </property>
              </widget>
             </item>
             <item row="2" column="1">
              <widget class="QCheckBox" name="readbackLinearImagesCheckBox">
               <property name="text">
                <string>Enable Readback Linear Images</string>
               </property>
              </widget>
             </item>
             <item row="3" column="0">
              <widget class="QCheckBox" name="hostMarkersCheckBox">
               <property name="text">
                <string>Host Debug Markers</string>
               </property>
              </widget>
             </item>
             <item row="4" column="0">
              <widget class="QCheckBox" name="guestMarkersCheckBox">
               <property name="text">
                <string>Guest Debug Markers</string>
               </property>
              </widget>
             </item>
            </layout>
           </item>
          </layout>
         </widget>
        </item>
       </layout>
      </widget>
     </widget>
    </widget>
   </item>
   <item>
    <widget class="QDialogButtonBox" name="buttonBox">
     <property name="standardButtons">
      <set>QDialogButtonBox::StandardButton::Apply|QDialogButtonBox::StandardButton::Close|QDialogButtonBox::StandardButton::RestoreDefaults|QDialogButtonBox::StandardButton::Save</set>
     </property>
    </widget>
   </item>
   <item>
    <widget class="QTextEdit" name="descriptionText">
     <property name="sizePolicy">
      <sizepolicy hsizetype="Expanding" vsizetype="Fixed">
       <horstretch>0</horstretch>
       <verstretch>0</verstretch>
      </sizepolicy>
     </property>
     <property name="maximumSize">
      <size>
       <width>16777215</width>
       <height>120</height>
      </size>
     </property>
     <property name="readOnly">
      <bool>true</bool>
     </property>
    </widget>
   </item>
  </layout>
 </widget>
 <resources>
  <include location="../shadps4.qrc"/>
 </resources>
 <connections/>
</ui><|MERGE_RESOLUTION|>--- conflicted
+++ resolved
@@ -425,8 +425,6 @@
             </item>
            </layout>
           </item>
-<<<<<<< HEAD
-=======
           <item row="0" column="0">
            <layout class="QVBoxLayout" name="systemTabLayoutLeft">
             <property name="spacing">
@@ -662,7 +660,6 @@
             </property>
            </spacer>
           </item>
->>>>>>> 800b332f
          </layout>
         </item>
        </layout>
