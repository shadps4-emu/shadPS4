--- conflicted
+++ resolved
@@ -11,13 +11,8 @@
    <rect>
     <x>0</x>
     <y>0</y>
-<<<<<<< HEAD
-    <width>900</width>
+    <width>950</width>
     <height>834</height>
-=======
-    <width>950</width>
-    <height>780</height>
->>>>>>> abe85fd3
    </rect>
   </property>
   <property name="sizePolicy">
