<?xml version="1.0" encoding="UTF-8"?>
<!-- SPDX-FileCopyrightText: Copyright 2024 shadPS4 Emulator Project
     SPDX-License-Identifier: GPL-2.0-or-later -->
<ui version="4.0">
 <class>SettingsDialog</class>
 <widget class="QDialog" name="SettingsDialog">
  <property name="windowModality">
   <enum>Qt::WindowModality::WindowModal</enum>
  </property>
  <property name="geometry">
   <rect>
    <x>0</x>
    <y>0</y>
<<<<<<< HEAD
    <width>1010</width>
    <height>930</height>
=======
    <width>970</width>
    <height>670</height>
>>>>>>> 4e173322
   </rect>
  </property>
  <property name="sizePolicy">
   <sizepolicy hsizetype="Preferred" vsizetype="Preferred">
    <horstretch>0</horstretch>
    <verstretch>0</verstretch>
   </sizepolicy>
  </property>
  <property name="font">
   <font>
    <pointsize>11</pointsize>
    <bold>false</bold>
   </font>
  </property>
  <property name="windowTitle">
   <string>Settings</string>
  </property>
  <property name="windowIcon">
   <iconset>
    <normaloff>:/images/shadps4.ico</normaloff>:/images/shadps4.ico</iconset>
  </property>
  <property name="sizeGripEnabled">
   <bool>false</bool>
  </property>
  <property name="modal">
   <bool>false</bool>
  </property>
  <layout class="QVBoxLayout" name="settingsDialogLayout">
   <item>
    <widget class="QTabWidget" name="tabWidgetSettings">
     <property name="enabled">
      <bool>true</bool>
     </property>
     <property name="sizePolicy">
      <sizepolicy hsizetype="Preferred" vsizetype="Preferred">
       <horstretch>0</horstretch>
       <verstretch>0</verstretch>
      </sizepolicy>
     </property>
     <property name="currentIndex">
      <number>0</number>
     </property>
     <widget class="QScrollArea" name="generalTab">
      <property name="widgetResizable">
       <bool>true</bool>
      </property>
      <attribute name="title">
       <string>General</string>
      </attribute>
      <widget class="QWidget" name="generalTabContents">
       <property name="geometry">
        <rect>
         <x>0</x>
         <y>0</y>
<<<<<<< HEAD
         <width>986</width>
         <height>765</height>
=======
         <width>946</width>
         <height>536</height>
>>>>>>> 4e173322
        </rect>
       </property>
       <layout class="QVBoxLayout" name="generalTabVLayout" stretch="0">
        <item>
         <layout class="QGridLayout" name="gridLayout">
          <property name="bottomMargin">
           <number>0</number>
          </property>
          <item row="1" column="0">
           <layout class="QVBoxLayout" name="systemTabLayoutLeft">
            <item>
             <widget class="QGroupBox" name="SystemSettings">
              <property name="title">
               <string>System</string>
              </property>
              <layout class="QVBoxLayout" name="emuSettingsLayout">
               <item>
                <widget class="QGroupBox" name="consoleLanguageGroupBox">
                 <property name="title">
                  <string>Console Language</string>
                 </property>
                 <layout class="QVBoxLayout" name="settingsLayout">
                  <item>
                   <widget class="QComboBox" name="consoleLanguageComboBox"/>
                  </item>
                 </layout>
                </widget>
               </item>
               <item>
                <widget class="QGroupBox" name="emulatorLanguageGroupBox">
                 <property name="title">
                  <string>Emulator Language</string>
                 </property>
                 <layout class="QVBoxLayout" name="langSettingsLayout">
                  <item>
                   <widget class="QComboBox" name="emulatorLanguageComboBox"/>
                  </item>
                 </layout>
                </widget>
               </item>
              </layout>
             </widget>
            </item>
           </layout>
          </item>
          <item row="0" column="0">
           <layout class="QVBoxLayout" name="emulatorTabLayoutMiddle">
            <item>
             <widget class="QGroupBox" name="emulatorSettingsGroupBox">
              <property name="title">
               <string>Emulator</string>
              </property>
              <layout class="QVBoxLayout" name="additionalSettingsVLayout">
               <item>
                <layout class="QVBoxLayout" name="emulatorverticalLayout">
                 <property name="spacing">
                  <number>10</number>
                 </property>
                 <item>
                  <widget class="QCheckBox" name="fullscreenCheckBox">
                   <property name="text">
                    <string>Enable Fullscreen</string>
                   </property>
                  </widget>
                 </item>
                 <item>
                  <widget class="QCheckBox" name="separateUpdatesCheckBox">
                   <property name="text">
                    <string>Enable Separate Update Folder</string>
                   </property>
                  </widget>
                 </item>
                 <item>
                  <widget class="QCheckBox" name="showSplashCheckBox">
                   <property name="text">
                    <string>Show Splash</string>
                   </property>
                  </widget>
                 </item>
                 <item>
                  <widget class="QCheckBox" name="discordRPCCheckbox">
                   <property name="text">
                    <string>Enable Discord Rich Presence</string>
                   </property>
                  </widget>
                 </item>
                </layout>
               </item>
               <item>
                <layout class="QVBoxLayout" name="vLayoutUserName">
                 <property name="spacing">
                  <number>6</number>
                 </property>
                 <property name="leftMargin">
                  <number>0</number>
                 </property>
                 <item>
                  <layout class="QHBoxLayout" name="hLayoutUserName">
                   <item>
                    <widget class="QGroupBox" name="userName">
                     <property name="title">
                      <string>Username</string>
                     </property>
                     <layout class="QVBoxLayout" name="userNameLayout">
                      <item>
                       <widget class="QLineEdit" name="userNameLineEdit"/>
                      </item>
                     </layout>
                    </widget>
                   </item>
                  </layout>
                 </item>
                </layout>
               </item>
              </layout>
             </widget>
            </item>
           </layout>
          </item>
          <item row="1" column="2">
           <layout class="QVBoxLayout" name="updaterTabLayoutLeft">
            <property name="spacing">
             <number>6</number>
            </property>
            <property name="sizeConstraint">
             <enum>QLayout::SizeConstraint::SetDefaultConstraint</enum>
            </property>
            <property name="leftMargin">
             <number>0</number>
            </property>
            <property name="topMargin">
             <number>0</number>
            </property>
            <property name="rightMargin">
             <number>0</number>
            </property>
            <property name="bottomMargin">
             <number>0</number>
            </property>
            <item>
             <widget class="QGroupBox" name="updaterGroupBox">
              <property name="sizePolicy">
               <sizepolicy hsizetype="Preferred" vsizetype="MinimumExpanding">
                <horstretch>0</horstretch>
                <verstretch>0</verstretch>
               </sizepolicy>
              </property>
              <property name="minimumSize">
               <size>
                <width>0</width>
                <height>0</height>
               </size>
              </property>
              <property name="maximumSize">
               <size>
                <width>16777215</width>
                <height>16777215</height>
               </size>
              </property>
              <property name="title">
               <string>Update</string>
              </property>
              <layout class="QVBoxLayout" name="UpdateLayout" stretch="0,0,0">
               <property name="spacing">
                <number>10</number>
               </property>
               <property name="topMargin">
                <number>1</number>
               </property>
               <property name="rightMargin">
                <number>11</number>
               </property>
               <property name="bottomMargin">
                <number>11</number>
               </property>
               <item>
                <widget class="QGroupBox" name="updaterComboBox">
                 <property name="sizePolicy">
                  <sizepolicy hsizetype="Preferred" vsizetype="Fixed">
                   <horstretch>0</horstretch>
                   <verstretch>0</verstretch>
                  </sizepolicy>
                 </property>
                 <property name="minimumSize">
                  <size>
                   <width>0</width>
                   <height>0</height>
                  </size>
                 </property>
                 <property name="maximumSize">
                  <size>
                   <width>16777215</width>
                   <height>16777215</height>
                  </size>
                 </property>
                 <property name="title">
                  <string>Update Channel</string>
                 </property>
                 <layout class="QVBoxLayout" name="UpdateChannelLayout">
                  <property name="spacing">
                   <number>7</number>
                  </property>
                  <property name="leftMargin">
                   <number>11</number>
                  </property>
                  <property name="topMargin">
                   <number>11</number>
                  </property>
                  <property name="rightMargin">
                   <number>11</number>
                  </property>
                  <property name="bottomMargin">
                   <number>11</number>
                  </property>
                  <item>
                   <widget class="QComboBox" name="updateComboBox">
                    <property name="sizePolicy">
                     <sizepolicy hsizetype="Preferred" vsizetype="Fixed">
                      <horstretch>0</horstretch>
                      <verstretch>0</verstretch>
                     </sizepolicy>
                    </property>
                    <item>
                     <property name="text">
                      <string>Release</string>
                     </property>
                    </item>
                    <item>
                     <property name="text">
                      <string>Nightly</string>
                     </property>
                    </item>
                   </widget>
                  </item>
                 </layout>
                </widget>
               </item>
               <item>
                <widget class="QPushButton" name="checkUpdateButton">
                 <property name="sizePolicy">
                  <sizepolicy hsizetype="MinimumExpanding" vsizetype="Fixed">
                   <horstretch>0</horstretch>
                   <verstretch>0</verstretch>
                  </sizepolicy>
                 </property>
                 <property name="minimumSize">
                  <size>
                   <width>0</width>
                   <height>0</height>
                  </size>
                 </property>
                 <property name="maximumSize">
                  <size>
                   <width>16777215</width>
                   <height>16777215</height>
                  </size>
                 </property>
                 <property name="text">
                  <string>Check for Updates</string>
                 </property>
                </widget>
               </item>
               <item>
                <widget class="QCheckBox" name="updateCheckBox">
                 <property name="sizePolicy">
                  <sizepolicy hsizetype="Preferred" vsizetype="Fixed">
                   <horstretch>0</horstretch>
                   <verstretch>0</verstretch>
                  </sizepolicy>
                 </property>
                 <property name="font">
                  <font>
                   <pointsize>11</pointsize>
                   <bold>false</bold>
                  </font>
                 </property>
                 <property name="text">
                  <string>Check for Updates at Startup</string>
                 </property>
                </widget>
               </item>
              </layout>
             </widget>
            </item>
           </layout>
          </item>
          <item row="1" column="1">
           <layout class="QVBoxLayout" name="CompatTabLayoutRight" stretch="0">
            <item>
             <widget class="QGroupBox" name="CompatgroupBox">
              <property name="sizePolicy">
               <sizepolicy hsizetype="Preferred" vsizetype="Fixed">
                <horstretch>0</horstretch>
                <verstretch>0</verstretch>
               </sizepolicy>
              </property>
              <property name="minimumSize">
               <size>
                <width>0</width>
                <height>0</height>
               </size>
              </property>
              <property name="title">
               <string>Game Compatibility</string>
              </property>
              <layout class="QVBoxLayout" name="CompatLayout">
               <property name="spacing">
                <number>10</number>
               </property>
               <property name="topMargin">
                <number>1</number>
               </property>
               <property name="bottomMargin">
                <number>11</number>
               </property>
               <item>
<<<<<<< HEAD
                <widget class="QGroupBox" name="widgetComboBox">
                 <property name="sizePolicy">
                  <sizepolicy hsizetype="Preferred" vsizetype="Fixed">
                   <horstretch>0</horstretch>
                   <verstretch>0</verstretch>
                  </sizepolicy>
                 </property>
                 <property name="minimumSize">
                  <size>
                   <width>0</width>
                   <height>75</height>
                  </size>
                 </property>
                 <property name="maximumSize">
                  <size>
                   <width>16777215</width>
                   <height>16777215</height>
                  </size>
                 </property>
                 <property name="title">
                  <string>Current Widget Style</string>
                 </property>
                 <layout class="QVBoxLayout" name="currentwidgetLayout">
                  <item>
                   <widget class="QComboBox" name="currentwidgetComboBox">
                    <property name="enabled">
                     <bool>true</bool>
                    </property>
                    <property name="sizePolicy">
                     <sizepolicy hsizetype="Preferred" vsizetype="Fixed">
                      <horstretch>0</horstretch>
                      <verstretch>0</verstretch>
                     </sizepolicy>
                    </property>
                    <property name="minimumSize">
                     <size>
                      <width>0</width>
                      <height>0</height>
                     </size>
                    </property>
                    <property name="sizeIncrement">
                     <size>
                      <width>0</width>
                      <height>0</height>
                     </size>
                    </property>
                    <property name="baseSize">
                     <size>
                      <width>0</width>
                      <height>0</height>
                     </size>
                    </property>
                    <item>
                     <property name="text">
                      <string>Fusion</string>
                     </property>
                    </item>
                    <item>
                     <property name="text">
                      <string>System</string>
                     </property>
                    </item>
                   </widget>
                  </item>
                 </layout>
                </widget>
               </item>
               <item>
                <widget class="QCheckBox" name="disableTrophycheckBox">
=======
                <widget class="QCheckBox" name="enableCompatibilityCheckBox">
>>>>>>> 4e173322
                 <property name="text">
                  <string>Display Compatibility Data</string>
                 </property>
                </widget>
               </item>
               <item>
                <widget class="QCheckBox" name="checkCompatibilityOnStartupCheckBox">
                 <property name="text">
                  <string>Update Compatibility Database On Startup</string>
                 </property>
                </widget>
               </item>
               <item>
                <widget class="QPushButton" name="updateCompatibilityButton">
                 <property name="sizePolicy">
                  <sizepolicy hsizetype="MinimumExpanding" vsizetype="Fixed">
                   <horstretch>0</horstretch>
                   <verstretch>0</verstretch>
                  </sizepolicy>
                 </property>
                 <property name="minimumSize">
                  <size>
                   <width>0</width>
                   <height>0</height>
                  </size>
                 </property>
                 <property name="maximumSize">
                  <size>
                   <width>16777215</width>
                   <height>16777215</height>
                  </size>
                 </property>
                 <property name="text">
                  <string>Update Compatibility Database</string>
                 </property>
                </widget>
               </item>
              </layout>
             </widget>
            </item>
           </layout>
          </item>
          <item row="0" column="1">
           <layout class="QVBoxLayout" name="GUITabLayoutMiddle" stretch="0">
            <item>
             <widget class="QGroupBox" name="GUIgroupBox">
              <property name="sizePolicy">
               <sizepolicy hsizetype="Preferred" vsizetype="Preferred">
                <horstretch>0</horstretch>
                <verstretch>0</verstretch>
               </sizepolicy>
              </property>
              <property name="minimumSize">
               <size>
                <width>0</width>
                <height>0</height>
               </size>
              </property>
              <property name="title">
               <string>GUI Settings</string>
              </property>
              <layout class="QVBoxLayout" name="GUILayout">
               <property name="topMargin">
                <number>1</number>
               </property>
               <property name="bottomMargin">
                <number>11</number>
               </property>
               <item>
                <widget class="QCheckBox" name="playBGMCheckBox">
                 <property name="sizePolicy">
                  <sizepolicy hsizetype="Minimum" vsizetype="Fixed">
                   <horstretch>0</horstretch>
                   <verstretch>0</verstretch>
                  </sizepolicy>
                 </property>
                 <property name="text">
                  <string>Play title music</string>
                 </property>
                </widget>
               </item>
               <item>
                <layout class="QVBoxLayout" name="GUIMusicLayout">
                 <property name="topMargin">
                  <number>1</number>
                 </property>
                 <property name="bottomMargin">
                  <number>0</number>
                 </property>
                 <item>
                  <widget class="QLabel" name="label_Volume">
                   <property name="sizePolicy">
                    <sizepolicy hsizetype="Preferred" vsizetype="Fixed">
                     <horstretch>0</horstretch>
                     <verstretch>0</verstretch>
                    </sizepolicy>
                   </property>
                   <property name="maximumSize">
                    <size>
                     <width>16777215</width>
                     <height>16777215</height>
                    </size>
                   </property>
                   <property name="text">
                    <string>Volume</string>
                   </property>
                  </widget>
                 </item>
                 <item>
                  <widget class="QSlider" name="BGMVolumeSlider">
                   <property name="toolTip">
                    <string>Set the volume of the background music.</string>
                   </property>
                   <property name="maximum">
                    <number>100</number>
                   </property>
                   <property name="singleStep">
                    <number>10</number>
                   </property>
                   <property name="pageStep">
                    <number>20</number>
                   </property>
                   <property name="value">
                    <number>50</number>
                   </property>
                   <property name="orientation">
                    <enum>Qt::Orientation::Horizontal</enum>
                   </property>
                   <property name="invertedAppearance">
                    <bool>false</bool>
                   </property>
                   <property name="invertedControls">
                    <bool>false</bool>
                   </property>
                   <property name="tickPosition">
                    <enum>QSlider::TickPosition::NoTicks</enum>
                   </property>
                   <property name="tickInterval">
                    <number>10</number>
                   </property>
                  </widget>
                 </item>
                 <item>
                  <layout class="QVBoxLayout" name="vLayoutTrophy">
                   <property name="spacing">
                    <number>6</number>
                   </property>
                   <property name="leftMargin">
                    <number>0</number>
                   </property>
                   <item>
                    <layout class="QHBoxLayout" name="hLayoutTrophy">
                     <item>
                      <widget class="QGroupBox" name="trophyGroupBox">
                       <property name="title">
                        <string>Trophy</string>
                       </property>
                       <layout class="QVBoxLayout" name="userNameLayout">
                        <item>
                         <widget class="QCheckBox" name="disableTrophycheckBox">
                          <property name="text">
                           <string>Disable Trophy Pop-ups</string>
                          </property>
                         </widget>
                        </item>
                        <item>
                         <widget class="QLabel" name="label_Trophy">
                          <property name="text">
                           <string>Trophy Key</string>
                          </property>
                         </widget>
                        </item>
                        <item>
                         <widget class="QLineEdit" name="trophyKeyLineEdit">
                          <property name="minimumSize">
                           <size>
                            <width>0</width>
                            <height>0</height>
                           </size>
                          </property>
                         </widget>
                        </item>
                       </layout>
                      </widget>
                     </item>
                    </layout>
                   </item>
                  </layout>
                 </item>
                </layout>
               </item>
              </layout>
             </widget>
            </item>
           </layout>
          </item>
         </layout>
        </item>
       </layout>
      </widget>
     </widget>
     <widget class="QScrollArea" name="inputTab">
      <property name="widgetResizable">
       <bool>true</bool>
      </property>
      <attribute name="title">
       <string>Input</string>
      </attribute>
      <widget class="QWidget" name="inputTabContents">
       <property name="geometry">
        <rect>
         <x>0</x>
         <y>0</y>
<<<<<<< HEAD
         <width>986</width>
         <height>765</height>
=======
         <width>926</width>
         <height>536</height>
>>>>>>> 4e173322
        </rect>
       </property>
       <layout class="QVBoxLayout" name="inputTabVLayout" stretch="0,0">
        <item>
         <layout class="QHBoxLayout" name="inputTabHLayoutTop" stretch="1,1,1">
          <item>
           <layout class="QVBoxLayout" name="cursorTabLayoutLeft">
            <property name="spacing">
             <number>7</number>
            </property>
            <property name="bottomMargin">
             <number>0</number>
            </property>
            <item alignment="Qt::AlignmentFlag::AlignTop">
             <widget class="QGroupBox" name="cursorGroupBox">
              <property name="title">
               <string>Cursor</string>
              </property>
              <layout class="QVBoxLayout" name="inputCursorLayout">
               <property name="spacing">
                <number>0</number>
               </property>
               <property name="topMargin">
                <number>11</number>
               </property>
               <property name="bottomMargin">
                <number>11</number>
               </property>
               <item>
                <widget class="QGroupBox" name="hideCursorGroupBox">
                 <property name="enabled">
                  <bool>true</bool>
                 </property>
                 <property name="sizePolicy">
                  <sizepolicy hsizetype="Preferred" vsizetype="Fixed">
                   <horstretch>0</horstretch>
                   <verstretch>0</verstretch>
                  </sizepolicy>
                 </property>
                 <property name="title">
                  <string>Hide Cursor</string>
                 </property>
                 <layout class="QVBoxLayout" name="hideCursorLayout">
                  <property name="spacing">
                   <number>7</number>
                  </property>
                  <property name="bottomMargin">
                   <number>11</number>
                  </property>
                  <item>
                   <widget class="QComboBox" name="hideCursorComboBox"/>
                  </item>
                 </layout>
                </widget>
               </item>
               <item>
                <widget class="QGroupBox" name="idleTimeoutGroupBox">
                 <property name="enabled">
                  <bool>true</bool>
                 </property>
                 <property name="sizePolicy">
                  <sizepolicy hsizetype="Preferred" vsizetype="Fixed">
                   <horstretch>0</horstretch>
                   <verstretch>0</verstretch>
                  </sizepolicy>
                 </property>
                 <property name="minimumSize">
                  <size>
                   <width>0</width>
                   <height>0</height>
                  </size>
                 </property>
                 <property name="title">
                  <string>Hide Cursor Idle Timeout</string>
                 </property>
                 <property name="alignment">
                  <set>Qt::AlignmentFlag::AlignLeading|Qt::AlignmentFlag::AlignLeft|Qt::AlignmentFlag::AlignTop</set>
                 </property>
                 <property name="flat">
                  <bool>false</bool>
                 </property>
                 <layout class="QHBoxLayout" name="IdleTimeoutLayout" stretch="0,0">
                  <property name="spacing">
                   <number>6</number>
                  </property>
                  <property name="leftMargin">
                   <number>70</number>
                  </property>
                  <property name="topMargin">
                   <number>5</number>
                  </property>
                  <property name="rightMargin">
                   <number>5</number>
                  </property>
                  <property name="bottomMargin">
                   <number>5</number>
                  </property>
                  <item>
                   <widget class="QSpinBox" name="idleTimeoutSpinBox">
                    <property name="enabled">
                     <bool>true</bool>
                    </property>
                    <property name="sizePolicy">
                     <sizepolicy hsizetype="Minimum" vsizetype="Fixed">
                      <horstretch>0</horstretch>
                      <verstretch>0</verstretch>
                     </sizepolicy>
                    </property>
                    <property name="minimumSize">
                     <size>
                      <width>0</width>
                      <height>0</height>
                     </size>
                    </property>
                    <property name="maximumSize">
                     <size>
                      <width>16777215</width>
                      <height>16777215</height>
                     </size>
                    </property>
                    <property name="layoutDirection">
                     <enum>Qt::LayoutDirection::LeftToRight</enum>
                    </property>
                    <property name="wrapping">
                     <bool>false</bool>
                    </property>
                    <property name="alignment">
                     <set>Qt::AlignmentFlag::AlignCenter</set>
                    </property>
                    <property name="buttonSymbols">
                     <enum>QAbstractSpinBox::ButtonSymbols::UpDownArrows</enum>
                    </property>
                    <property name="suffix">
                     <string notr="true"/>
                    </property>
                    <property name="maximum">
                     <number>3600</number>
                    </property>
                    <property name="value">
                     <number>5</number>
                    </property>
                    <property name="displayIntegerBase">
                     <number>10</number>
                    </property>
                   </widget>
                  </item>
                  <item>
                   <widget class="QLabel" name="idleTimeoutDurationLabel">
                    <property name="text">
                     <string>s</string>
                    </property>
                   </widget>
                  </item>
                 </layout>
                </widget>
               </item>
              </layout>
             </widget>
            </item>
           </layout>
          </item>
          <item>
           <layout class="QVBoxLayout" name="ControllerTabLayoutMiddle">
            <item>
             <widget class="QGroupBox" name="ControllerGroupBox">
              <property name="sizePolicy">
               <sizepolicy hsizetype="MinimumExpanding" vsizetype="Preferred">
                <horstretch>0</horstretch>
                <verstretch>0</verstretch>
               </sizepolicy>
              </property>
              <property name="title">
               <string>Controller</string>
              </property>
              <layout class="QVBoxLayout" name="ControllerLayout">
               <property name="spacing">
                <number>0</number>
               </property>
               <property name="topMargin">
                <number>11</number>
               </property>
               <property name="bottomMargin">
                <number>11</number>
               </property>
               <item>
                <widget class="QGroupBox" name="backButtonBehaviorGroupBox">
                 <property name="enabled">
                  <bool>true</bool>
                 </property>
                 <property name="sizePolicy">
                  <sizepolicy hsizetype="Preferred" vsizetype="Fixed">
                   <horstretch>0</horstretch>
                   <verstretch>0</verstretch>
                  </sizepolicy>
                 </property>
                 <property name="minimumSize">
                  <size>
                   <width>0</width>
                   <height>0</height>
                  </size>
                 </property>
                 <property name="title">
                  <string>Back Button Behavior</string>
                 </property>
                 <layout class="QVBoxLayout" name="BackButtonLayout">
                  <property name="leftMargin">
                   <number>11</number>
                  </property>
                  <item>
                   <widget class="QComboBox" name="backButtonBehaviorComboBox"/>
                  </item>
                 </layout>
                </widget>
               </item>
               <item>
                <widget class="QWidget" name="controllerWidgetSpacer" native="true">
                 <property name="enabled">
                  <bool>true</bool>
                 </property>
                 <property name="minimumSize">
                  <size>
                   <width>0</width>
                   <height>0</height>
                  </size>
                 </property>
                </widget>
               </item>
              </layout>
             </widget>
            </item>
           </layout>
          </item>
          <item>
           <layout class="QVBoxLayout" name="emptyTabLayoutRight">
            <item>
             <spacer name="emptyhorizontalSpacer">
              <property name="orientation">
               <enum>Qt::Orientation::Horizontal</enum>
              </property>
              <property name="sizeHint" stdset="0">
               <size>
                <width>40</width>
                <height>20</height>
               </size>
              </property>
             </spacer>
            </item>
           </layout>
          </item>
         </layout>
        </item>
        <item>
         <layout class="QHBoxLayout" name="inputTabHLayoutBottom">
          <property name="topMargin">
           <number>0</number>
          </property>
          <item>
           <spacer name="emptyVerticalSpacerBottom">
            <property name="orientation">
             <enum>Qt::Orientation::Vertical</enum>
            </property>
            <property name="sizeType">
             <enum>QSizePolicy::Policy::MinimumExpanding</enum>
            </property>
            <property name="sizeHint" stdset="0">
             <size>
              <width>20</width>
              <height>20</height>
             </size>
            </property>
           </spacer>
          </item>
         </layout>
        </item>
       </layout>
      </widget>
     </widget>
     <widget class="QScrollArea" name="graphicsTab">
      <property name="widgetResizable">
       <bool>true</bool>
      </property>
      <attribute name="title">
       <string>Graphics</string>
      </attribute>
      <widget class="QWidget" name="graphicsTabLayout">
       <property name="geometry">
        <rect>
         <x>0</x>
         <y>0</y>
<<<<<<< HEAD
         <width>986</width>
         <height>765</height>
=======
         <width>926</width>
         <height>536</height>
>>>>>>> 4e173322
        </rect>
       </property>
       <layout class="QVBoxLayout" name="graphicsTabVLayout" stretch="0,0">
        <item>
         <layout class="QHBoxLayout" name="graphicsTabHLayout" stretch="1,1,1">
          <item>
           <layout class="QVBoxLayout" name="graphicsTabLayoutLeft">
            <item>
             <widget class="QGroupBox" name="graphicsAdapterGroupBox">
              <property name="title">
               <string>Graphics Device</string>
              </property>
              <layout class="QVBoxLayout" name="graphicsAdapterLayout">
               <item>
                <widget class="QComboBox" name="graphicsAdapterBox"/>
               </item>
              </layout>
             </widget>
            </item>
            <item>
             <widget class="QWidget" name="widgetgraphicsBottom" native="true">
              <layout class="QHBoxLayout" name="widgetgraphicsBottomHLayout">
               <property name="leftMargin">
                <number>0</number>
               </property>
               <property name="topMargin">
                <number>0</number>
               </property>
               <property name="rightMargin">
                <number>0</number>
               </property>
               <property name="bottomMargin">
                <number>0</number>
               </property>
              </layout>
             </widget>
            </item>
           </layout>
          </item>
          <item>
           <layout class="QVBoxLayout" name="graphicsTabLayoutMiddle">
            <item>
             <layout class="QVBoxLayout" name="layoutResolution">
              <property name="spacing">
               <number>6</number>
              </property>
              <property name="leftMargin">
               <number>0</number>
              </property>
              <item>
               <layout class="QHBoxLayout" name="resolutionLayout">
                <item>
                 <widget class="QGroupBox" name="widthGroupBox">
                  <property name="title">
                   <string>Width</string>
                  </property>
                  <layout class="QVBoxLayout" name="widthLayout">
                   <item>
                    <widget class="QSpinBox" name="widthSpinBox">
                     <property name="accelerated">
                      <bool>true</bool>
                     </property>
                     <property name="correctionMode">
                      <enum>QAbstractSpinBox::CorrectionMode::CorrectToNearestValue</enum>
                     </property>
                     <property name="keyboardTracking">
                      <bool>false</bool>
                     </property>
                     <property name="minimum">
                      <number>0</number>
                     </property>
                     <property name="maximum">
                      <number>9999</number>
                     </property>
                     <property name="value">
                      <number>1280</number>
                     </property>
                    </widget>
                   </item>
                  </layout>
                 </widget>
                </item>
                <item>
                 <widget class="QGroupBox" name="heightGroupBox">
                  <property name="title">
                   <string>Height</string>
                  </property>
                  <layout class="QVBoxLayout" name="heightLayout">
                   <item>
                    <widget class="QSpinBox" name="heightSpinBox">
                     <property name="frame">
                      <bool>true</bool>
                     </property>
                     <property name="accelerated">
                      <bool>true</bool>
                     </property>
                     <property name="correctionMode">
                      <enum>QAbstractSpinBox::CorrectionMode::CorrectToNearestValue</enum>
                     </property>
                     <property name="keyboardTracking">
                      <bool>false</bool>
                     </property>
                     <property name="minimum">
                      <number>0</number>
                     </property>
                     <property name="maximum">
                      <number>9999</number>
                     </property>
                     <property name="value">
                      <number>720</number>
                     </property>
                    </widget>
                   </item>
                  </layout>
                 </widget>
                </item>
               </layout>
              </item>
             </layout>
            </item>
            <item>
             <layout class="QVBoxLayout" name="vLayoutVblank">
              <property name="spacing">
               <number>6</number>
              </property>
              <property name="leftMargin">
               <number>0</number>
              </property>
              <item>
               <layout class="QHBoxLayout" name="hLayoutVblank">
                <item>
                 <widget class="QGroupBox" name="heightDivider">
                  <property name="title">
                   <string>Vblank Divider</string>
                  </property>
                  <layout class="QVBoxLayout" name="vblankLayout">
                   <item>
                    <widget class="QSpinBox" name="vblankSpinBox">
                     <property name="frame">
                      <bool>true</bool>
                     </property>
                     <property name="accelerated">
                      <bool>true</bool>
                     </property>
                     <property name="correctionMode">
                      <enum>QAbstractSpinBox::CorrectionMode::CorrectToNearestValue</enum>
                     </property>
                     <property name="keyboardTracking">
                      <bool>false</bool>
                     </property>
                     <property name="minimum">
                      <number>1</number>
                     </property>
                     <property name="maximum">
                      <number>9999</number>
                     </property>
                     <property name="value">
                      <number>1</number>
                     </property>
                    </widget>
                   </item>
                  </layout>
                 </widget>
                </item>
               </layout>
              </item>
             </layout>
            </item>
           </layout>
          </item>
          <item>
           <layout class="QVBoxLayout" name="graphicsTabLayoutRight">
            <property name="rightMargin">
             <number>12</number>
            </property>
            <property name="bottomMargin">
             <number>12</number>
            </property>
            <item>
             <widget class="QGroupBox" name="additionalSettingsGroupBox">
              <property name="title">
               <string>Advanced</string>
              </property>
              <property name="alignment">
               <set>Qt::AlignmentFlag::AlignLeading|Qt::AlignmentFlag::AlignLeft|Qt::AlignmentFlag::AlignVCenter</set>
              </property>
              <layout class="QVBoxLayout" name="additionalSettingsLayout">
               <item>
                <widget class="QCheckBox" name="dumpShadersCheckBox">
                 <property name="text">
                  <string>Enable Shaders Dumping</string>
                 </property>
                </widget>
               </item>
               <item>
                <widget class="QCheckBox" name="nullGpuCheckBox">
                 <property name="text">
                  <string>Enable NULL GPU</string>
                 </property>
                </widget>
               </item>
              </layout>
             </widget>
            </item>
            <item>
             <spacer name="AdvancedSpacer">
              <property name="orientation">
               <enum>Qt::Orientation::Vertical</enum>
              </property>
              <property name="sizeHint" stdset="0">
               <size>
                <width>20</width>
                <height>40</height>
               </size>
              </property>
             </spacer>
            </item>
           </layout>
          </item>
         </layout>
        </item>
        <item>
         <spacer name="graphicSpacer">
          <property name="orientation">
           <enum>Qt::Orientation::Vertical</enum>
          </property>
          <property name="sizeHint" stdset="0">
           <size>
            <width>20</width>
            <height>40</height>
           </size>
          </property>
         </spacer>
        </item>
       </layout>
      </widget>
     </widget>
     <widget class="QScrollArea" name="pathsTab">
      <property name="widgetResizable">
       <bool>true</bool>
      </property>
      <attribute name="title">
       <string>Paths</string>
      </attribute>
      <widget class="QWidget" name="pathsTabContents">
       <property name="geometry">
        <rect>
         <x>0</x>
         <y>0</y>
<<<<<<< HEAD
         <width>986</width>
         <height>765</height>
=======
         <width>926</width>
         <height>536</height>
>>>>>>> 4e173322
        </rect>
       </property>
       <layout class="QVBoxLayout" name="pathsTabLayout" stretch="0">
        <item>
         <layout class="QHBoxLayout" name="pathsTabVLayout">
          <item>
           <widget class="QGroupBox" name="gameFoldersGroupBox">
            <property name="title">
             <string>Game Folders</string>
            </property>
            <layout class="QVBoxLayout" name="verticalLayout">
             <item>
              <layout class="QHBoxLayout" name="horizontalLayout">
               <property name="topMargin">
                <number>0</number>
               </property>
               <item>
                <widget class="QPushButton" name="addFolderButton">
                 <property name="text">
                  <string>Add...</string>
                 </property>
                </widget>
               </item>
               <item>
                <widget class="QPushButton" name="removeFolderButton">
                 <property name="text">
                  <string>Remove</string>
                 </property>
                </widget>
               </item>
              </layout>
             </item>
             <item>
              <widget class="QListWidget" name="gameFoldersListWidget"/>
             </item>
            </layout>
           </widget>
          </item>
         </layout>
        </item>
       </layout>
      </widget>
     </widget>
     <widget class="QScrollArea" name="debugTab">
      <property name="widgetResizable">
       <bool>true</bool>
      </property>
      <attribute name="title">
       <string>Debug</string>
      </attribute>
      <widget class="QWidget" name="debugTabContents">
       <property name="geometry">
        <rect>
         <x>0</x>
         <y>0</y>
<<<<<<< HEAD
         <width>986</width>
         <height>765</height>
=======
         <width>926</width>
         <height>536</height>
>>>>>>> 4e173322
        </rect>
       </property>
       <layout class="QVBoxLayout" name="debugTabVLayout" stretch="0,1">
        <item>
         <layout class="QHBoxLayout" name="horizontalLayout_4">
          <property name="leftMargin">
           <number>0</number>
          </property>
          <property name="topMargin">
           <number>0</number>
          </property>
          <item>
           <layout class="QHBoxLayout" name="debugTabHLayout" stretch="1">
            <item>
             <widget class="QGroupBox" name="debugTabGroupBox">
              <property name="enabled">
               <bool>true</bool>
              </property>
              <property name="title">
               <string>General</string>
              </property>
              <property name="alignment">
               <set>Qt::AlignmentFlag::AlignLeading|Qt::AlignmentFlag::AlignLeft|Qt::AlignmentFlag::AlignTop</set>
              </property>
              <layout class="QVBoxLayout" name="debugTabLayout">
               <item>
                <widget class="QCheckBox" name="debugDump">
                 <property name="text">
                  <string>Enable Debug Dumping</string>
                 </property>
                </widget>
               </item>
               <item>
                <widget class="QCheckBox" name="vkValidationCheckBox">
                 <property name="text">
                  <string>Enable Vulkan Validation Layers</string>
                 </property>
                </widget>
               </item>
               <item>
                <widget class="QCheckBox" name="vkSyncValidationCheckBox">
                 <property name="text">
                  <string>Enable Vulkan Synchronization Validation</string>
                 </property>
                </widget>
               </item>
               <item>
                <widget class="QCheckBox" name="rdocCheckBox">
                 <property name="text">
                  <string>Enable RenderDoc Debugging</string>
                 </property>
                </widget>
               </item>
              </layout>
             </widget>
            </item>
           </layout>
          </item>
          <item>
           <layout class="QVBoxLayout" name="loggerTabLayoutRight">
            <item>
             <widget class="QGroupBox" name="loggerGroupBox">
              <property name="title">
               <string>Logger</string>
              </property>
              <layout class="QVBoxLayout" name="loggerLayout">
               <item>
                <widget class="QWidget" name="LogTypeWidget" native="true">
                 <layout class="QVBoxLayout" name="LogTypeLayout">
                  <property name="leftMargin">
                   <number>0</number>
                  </property>
                  <property name="topMargin">
                   <number>0</number>
                  </property>
                  <property name="rightMargin">
                   <number>0</number>
                  </property>
                  <property name="bottomMargin">
                   <number>0</number>
                  </property>
                  <item>
                   <widget class="QGroupBox" name="logTypeGroupBox">
                    <property name="title">
                     <string>Log Type</string>
                    </property>
                    <layout class="QVBoxLayout" name="logTypeBoxLayout">
                     <item>
                      <widget class="QComboBox" name="logTypeComboBox">
                       <item>
                        <property name="text">
                         <string>async</string>
                        </property>
                       </item>
                       <item>
                        <property name="text">
                         <string>sync</string>
                        </property>
                       </item>
                      </widget>
                     </item>
                    </layout>
                   </widget>
                  </item>
                 </layout>
                </widget>
               </item>
               <item>
                <layout class="QVBoxLayout" name="vLayoutLogFilter">
                 <property name="spacing">
                  <number>6</number>
                 </property>
                 <property name="leftMargin">
                  <number>0</number>
                 </property>
                 <item>
                  <layout class="QHBoxLayout" name="hLayoutLogFilter">
                   <item>
                    <widget class="QGroupBox" name="logFilter">
                     <property name="title">
                      <string>Log Filter</string>
                     </property>
                     <layout class="QVBoxLayout" name="logFilterLayout">
                      <item>
                       <widget class="QLineEdit" name="logFilterLineEdit"/>
                      </item>
                     </layout>
                    </widget>
                   </item>
                  </layout>
                 </item>
                </layout>
               </item>
              </layout>
             </widget>
            </item>
           </layout>
          </item>
         </layout>
        </item>
        <item>
         <spacer name="debugTabSpacer">
          <property name="orientation">
           <enum>Qt::Orientation::Vertical</enum>
          </property>
          <property name="sizeType">
           <enum>QSizePolicy::Policy::MinimumExpanding</enum>
          </property>
          <property name="sizeHint" stdset="0">
           <size>
            <width>0</width>
            <height>0</height>
           </size>
          </property>
         </spacer>
        </item>
       </layout>
      </widget>
     </widget>
    </widget>
   </item>
   <item>
    <widget class="QDialogButtonBox" name="buttonBox">
     <property name="standardButtons">
      <set>QDialogButtonBox::StandardButton::Apply|QDialogButtonBox::StandardButton::Close|QDialogButtonBox::StandardButton::RestoreDefaults|QDialogButtonBox::StandardButton::Save</set>
     </property>
    </widget>
   </item>
   <item>
    <widget class="QTextEdit" name="descriptionText">
     <property name="maximumSize">
      <size>
       <width>16777215</width>
       <height>70</height>
      </size>
     </property>
     <property name="readOnly">
      <bool>true</bool>
     </property>
    </widget>
   </item>
  </layout>
 </widget>
 <resources/>
 <connections/>
</ui><|MERGE_RESOLUTION|>--- conflicted
+++ resolved
@@ -11,13 +11,8 @@
    <rect>
     <x>0</x>
     <y>0</y>
-<<<<<<< HEAD
     <width>1010</width>
     <height>930</height>
-=======
-    <width>970</width>
-    <height>670</height>
->>>>>>> 4e173322
    </rect>
   </property>
   <property name="sizePolicy">
@@ -72,13 +67,8 @@
         <rect>
          <x>0</x>
          <y>0</y>
-<<<<<<< HEAD
          <width>986</width>
          <height>765</height>
-=======
-         <width>946</width>
-         <height>536</height>
->>>>>>> 4e173322
         </rect>
        </property>
        <layout class="QVBoxLayout" name="generalTabVLayout" stretch="0">
@@ -395,7 +385,6 @@
                 <number>11</number>
                </property>
                <item>
-<<<<<<< HEAD
                 <widget class="QGroupBox" name="widgetComboBox">
                  <property name="sizePolicy">
                   <sizepolicy hsizetype="Preferred" vsizetype="Fixed">
@@ -464,10 +453,7 @@
                 </widget>
                </item>
                <item>
-                <widget class="QCheckBox" name="disableTrophycheckBox">
-=======
                 <widget class="QCheckBox" name="enableCompatibilityCheckBox">
->>>>>>> 4e173322
                  <property name="text">
                   <string>Display Compatibility Data</string>
                  </property>
@@ -681,13 +667,8 @@
         <rect>
          <x>0</x>
          <y>0</y>
-<<<<<<< HEAD
          <width>986</width>
          <height>765</height>
-=======
-         <width>926</width>
-         <height>536</height>
->>>>>>> 4e173322
         </rect>
        </property>
        <layout class="QVBoxLayout" name="inputTabVLayout" stretch="0,0">
@@ -977,13 +958,8 @@
         <rect>
          <x>0</x>
          <y>0</y>
-<<<<<<< HEAD
          <width>986</width>
          <height>765</height>
-=======
-         <width>926</width>
-         <height>536</height>
->>>>>>> 4e173322
         </rect>
        </property>
        <layout class="QVBoxLayout" name="graphicsTabVLayout" stretch="0,0">
@@ -1233,13 +1209,8 @@
         <rect>
          <x>0</x>
          <y>0</y>
-<<<<<<< HEAD
          <width>986</width>
          <height>765</height>
-=======
-         <width>926</width>
-         <height>536</height>
->>>>>>> 4e173322
         </rect>
        </property>
        <layout class="QVBoxLayout" name="pathsTabLayout" stretch="0">
@@ -1295,13 +1266,8 @@
         <rect>
          <x>0</x>
          <y>0</y>
-<<<<<<< HEAD
          <width>986</width>
          <height>765</height>
-=======
-         <width>926</width>
-         <height>536</height>
->>>>>>> 4e173322
         </rect>
        </property>
        <layout class="QVBoxLayout" name="debugTabVLayout" stretch="0,1">
