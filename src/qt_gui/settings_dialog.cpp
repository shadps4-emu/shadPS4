--- conflicted
+++ resolved
@@ -254,14 +254,10 @@
 #ifdef ENABLE_UPDATER
         ui->updaterGroupBox->installEventFilter(this);
 #endif
-<<<<<<< HEAD
-        ui->GUIgroupBox->installEventFilter(this);
 #if defined(__linux__) || defined(__APPLE__)
         ui->widgetComboBox->installEventFilter(this);
 #endif
-=======
         ui->GUIMusicGroupBox->installEventFilter(this);
->>>>>>> fb738bc2
         ui->disableTrophycheckBox->installEventFilter(this);
         ui->enableCompatibilityCheckBox->installEventFilter(this);
         ui->checkCompatibilityOnStartupCheckBox->installEventFilter(this);
@@ -348,7 +344,7 @@
         toml::find_or<bool>(data, "General", "isTrophyPopupDisabled", false));
     ui->BGMVolumeSlider->setValue(toml::find_or<int>(data, "General", "BGMvolume", 50));
 #if defined(__linux__) || defined(__APPLE__)
-    ui->currentwidgetComboBox->setCurrentText(
+    ui->currentWidgetComboBox->setCurrentText(
         QString::fromStdString(toml::find_or<std::string>(data, "GUI", "widgetStyle", "fusion")));
 #endif
     ui->disableTrophycheckBox->setChecked(
@@ -506,17 +502,12 @@
     } else if (elementName == "updaterGroupBox") {
         text = tr("updaterGroupBox");
 #endif
-<<<<<<< HEAD
-    } else if (elementName == "GUIgroupBox") {
-        text = tr("GUIgroupBox");
 #if defined(__linux__) || defined(__APPLE__)
     } else if (elementName == "widgetComboBox") {
         text = tr("widgetComboBox");
 #endif
-=======
     } else if (elementName == "GUIMusicGroupBox") {
         text = tr("GUIMusicGroupBox");
->>>>>>> fb738bc2
     } else if (elementName == "disableTrophycheckBox") {
         text = tr("disableTrophycheckBox");
     } else if (elementName == "enableCompatibilityCheckBox") {
@@ -616,7 +607,7 @@
     Config::setGpuId(ui->graphicsAdapterBox->currentIndex() - 1);
     Config::setBGMvolume(ui->BGMVolumeSlider->value());
 #if defined(__linux__) || defined(__APPLE__)
-    Config::setWidgetStyle(ui->currentwidgetComboBox->currentText().toStdString());
+    Config::setWidgetStyle(ui->currentWidgetComboBox->currentText().toStdString());
 #endif
     Config::setLanguage(languageIndexes[ui->consoleLanguageComboBox->currentIndex()]);
     Config::setEnableDiscordRPC(ui->discordRPCCheckbox->isChecked());
