--- conflicted
+++ resolved
@@ -195,11 +195,8 @@
         ui->updaterGroupBox->installEventFilter(this);
 #endif
         ui->GUIgroupBox->installEventFilter(this);
-<<<<<<< HEAD
         ui->widgetGroupBox->installEventFilter(this);
-=======
         ui->disableTrophycheckBox->installEventFilter(this);
->>>>>>> ab5240d8
 
         // Input
         ui->hideCursorGroupBox->installEventFilter(this);
@@ -407,13 +404,10 @@
 #endif
     } else if (elementName == "GUIgroupBox") {
         text = tr("GUIgroupBox");
-<<<<<<< HEAD
     } else if (elementName == "widgetGroupBox") {
         text = tr("widgetGroupBox");
-=======
     } else if (elementName == "disableTrophycheckBox") {
         text = tr("disableTrophycheckBox");
->>>>>>> ab5240d8
     }
 
     // Input
