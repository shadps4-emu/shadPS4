--- conflicted
+++ resolved
@@ -195,10 +195,7 @@
         ui->updaterGroupBox->installEventFilter(this);
 #endif
         ui->GUIgroupBox->installEventFilter(this);
-<<<<<<< HEAD
         ui->widgetComboBox->installEventFilter(this);
-=======
->>>>>>> 433d9459
         ui->disableTrophycheckBox->installEventFilter(this);
 
         // Input
@@ -409,11 +406,8 @@
 #endif
     } else if (elementName == "GUIgroupBox") {
         text = tr("GUIgroupBox");
-<<<<<<< HEAD
     } else if (elementName == "widgetComboBox") {
         text = tr("widgetComboBox");
-=======
->>>>>>> 433d9459
     } else if (elementName == "disableTrophycheckBox") {
         text = tr("disableTrophycheckBox");
     }
