--- conflicted
+++ resolved
@@ -29,13 +29,10 @@
 #include "settings_dialog.h"
 #include "ui_settings_dialog.h"
 #include "video_core/renderer_vulkan/vk_instance.h"
-<<<<<<< HEAD
+#include "video_core/renderer_vulkan/vk_presenter.h"
 #include "log_presets_dialog.h"
-=======
-#include "video_core/renderer_vulkan/vk_presenter.h"
 
 extern std::unique_ptr<Vulkan::Presenter> presenter;
->>>>>>> 59eea3b4
 
 QStringList languageNames = {"Arabic",
                              "Czech",
