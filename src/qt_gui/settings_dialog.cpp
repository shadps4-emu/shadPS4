// SPDX-FileCopyrightText: Copyright 2025 shadPS4 Emulator Project
// SPDX-License-Identifier: GPL-2.0-or-later

#include <vector>
#include <QCompleter>
#include <QDirIterator>
#include <QFileDialog>
#include <QHoverEvent>
#include <QMessageBox>
#include <SDL3/SDL.h>
#include <fmt/format.h>

#include "common/config.h"
#include "common/logging/log.h"
#include "common/scm_rev.h"
#include "core/libraries/audio/audioout.h"
#include "qt_gui/compatibility_info.h"
#ifdef ENABLE_DISCORD_RPC
#include "common/discord_rpc_handler.h"
#include "common/singleton.h"
#endif
#ifdef ENABLE_UPDATER
#include "check_update.h"
#endif
#include <QDesktopServices>
#include <toml.hpp>
#include "background_music_player.h"
#include "common/logging/backend.h"
#include "common/logging/filter.h"
<<<<<<< HEAD
=======
#include "log_presets_dialog.h"
>>>>>>> 8567419b
#include "sdl_event_wrapper.h"
#include "settings_dialog.h"
#include "ui_settings_dialog.h"
#include "video_core/renderer_vulkan/vk_instance.h"
#include "video_core/renderer_vulkan/vk_presenter.h"

extern std::unique_ptr<Vulkan::Presenter> presenter;

QStringList languageNames = {"Arabic",
                             "Czech",
                             "Danish",
                             "Dutch",
                             "English (United Kingdom)",
                             "English (United States)",
                             "Finnish",
                             "French (Canada)",
                             "French (France)",
                             "German",
                             "Greek",
                             "Hungarian",
                             "Indonesian",
                             "Italian",
                             "Japanese",
                             "Korean",
                             "Norwegian (Bokmaal)",
                             "Polish",
                             "Portuguese (Brazil)",
                             "Portuguese (Portugal)",
                             "Romanian",
                             "Russian",
                             "Simplified Chinese",
                             "Spanish (Latin America)",
                             "Spanish (Spain)",
                             "Swedish",
                             "Thai",
                             "Traditional Chinese",
                             "Turkish",
                             "Ukrainian",
                             "Vietnamese"};

const QVector<int> languageIndexes = {21, 23, 14, 6, 18, 1, 12, 22, 2, 4,  25, 24, 29, 5,  0, 9,
                                      15, 16, 17, 7, 26, 8, 11, 20, 3, 13, 27, 10, 19, 30, 28};
QMap<QString, QString> channelMap;
QMap<QString, QString> logTypeMap;
QMap<QString, QString> screenModeMap;
QMap<QString, QString> presentModeMap;
QMap<QString, QString> chooseHomeTabMap;
QMap<QString, QString> micMap;

int backgroundImageOpacitySlider_backup;
int bgm_volume_backup;
int volume_slider_backup;

static std::vector<QString> m_physical_devices;

SettingsDialog::SettingsDialog(std::shared_ptr<gui_settings> gui_settings,
                               std::shared_ptr<CompatibilityInfoClass> m_compat_info,
                               bool game_running, QWidget* parent)
    : QDialog(parent), ui(new Ui::SettingsDialog), is_game_running(game_running),
      m_gui_settings(std::move(gui_settings)) {
    ui->setupUi(this);
    ui->tabWidgetSettings->setUsesScrollButtons(false);

    // Add a small clear "x" button inside the Log Filter input
    ui->logFilterLineEdit->setClearButtonEnabled(true);

    initialHeight = this->height();
    const auto config_dir = Common::FS::GetUserPath(Common::FS::PathType::UserDir);

    ui->buttonBox->button(QDialogButtonBox::StandardButton::Close)->setFocus();

    channelMap = {{tr("Release"), "Release"}, {tr("Nightly"), "Nightly"}};
    logTypeMap = {{tr("async"), "async"}, {tr("sync"), "sync"}};
    screenModeMap = {{tr("Fullscreen (Borderless)"), "Fullscreen (Borderless)"},
                     {tr("Windowed"), "Windowed"},
                     {tr("Fullscreen"), "Fullscreen"}};
    presentModeMap = {{tr("Mailbox (Vsync)"), "Mailbox"},
                      {tr("Fifo (Vsync)"), "Fifo"},
                      {tr("Immediate (No Vsync)"), "Immediate"}};
    chooseHomeTabMap = {{tr("General"), "General"},   {tr("GUI"), "GUI"},
                        {tr("Graphics"), "Graphics"}, {tr("User"), "User"},
                        {tr("Input"), "Input"},       {tr("Paths"), "Paths"},
                        {tr("Log"), "Log"},           {tr("Debug"), "Debug"}};
    micMap = {{tr("None"), "None"}, {tr("Default Device"), "Default Device"}};

    if (m_physical_devices.empty()) {
        // Populate cache of physical devices.
        Vulkan::Instance instance(false, false);
        auto physical_devices = instance.GetPhysicalDevices();
        for (const vk::PhysicalDevice physical_device : physical_devices) {
            auto prop = physical_device.getProperties();
            QString name = QString::fromUtf8(prop.deviceName, -1);
            if (prop.apiVersion < Vulkan::TargetVulkanApiVersion) {
                name += tr(" * Unsupported Vulkan Version");
            }
            m_physical_devices.push_back(name);
        }
    }

    // Add list of available GPUs
    ui->graphicsAdapterBox->addItem(tr("Auto Select")); // -1, auto selection
    for (const auto& device : m_physical_devices) {
        ui->graphicsAdapterBox->addItem(device);
    }

    ui->consoleLanguageComboBox->addItems(languageNames);

    QCompleter* completer = new QCompleter(languageNames, this);
    completer->setCaseSensitivity(Qt::CaseInsensitive);
    ui->consoleLanguageComboBox->setCompleter(completer);

    ui->hideCursorComboBox->addItem(tr("Never"));
    ui->hideCursorComboBox->addItem(tr("Idle"));
    ui->hideCursorComboBox->addItem(tr("Always"));

    ui->micComboBox->addItem(micMap.key("None"), "None");
    ui->micComboBox->addItem(micMap.key("Default Device"), "Default Device");
    SDL_InitSubSystem(SDL_INIT_AUDIO);
    int count = 0;
    SDL_AudioDeviceID* devices = SDL_GetAudioRecordingDevices(&count);
    if (devices) {
        for (int i = 0; i < count; ++i) {
            SDL_AudioDeviceID devId = devices[i];
            const char* name = SDL_GetAudioDeviceName(devId);
            if (name) {
                QString qname = QString::fromUtf8(name);
                ui->micComboBox->addItem(qname, QString::number(devId));
            }
        }
        SDL_free(devices);
    } else {
        qDebug() << "Erro SDL_GetAudioRecordingDevices:" << SDL_GetError();
    }

    InitializeEmulatorLanguages();
    onAudioDeviceChange(true);
    LoadValuesFromConfig();

    defaultTextEdit = tr("Point your mouse at an option to display its description.");
    ui->descriptionText->setText(defaultTextEdit);

    connect(ui->buttonBox, &QDialogButtonBox::rejected, this, &QWidget::close);

    connect(ui->buttonBox, &QDialogButtonBox::clicked, this,
            [this, config_dir](QAbstractButton* button) {
                if (button == ui->buttonBox->button(QDialogButtonBox::Save)) {
                    is_saving = true;
                    UpdateSettings();
                    Config::save(config_dir / "config.toml");
                    QWidget::close();
                } else if (button == ui->buttonBox->button(QDialogButtonBox::Apply)) {
                    UpdateSettings();
                    Config::save(config_dir / "config.toml");
                } else if (button == ui->buttonBox->button(QDialogButtonBox::RestoreDefaults)) {
                    Config::setDefaultValues();
                    setDefaultValues();
                    Config::save(config_dir / "config.toml");
                    LoadValuesFromConfig();
                } else if (button == ui->buttonBox->button(QDialogButtonBox::Close)) {
                    ui->backgroundImageOpacitySlider->setValue(backgroundImageOpacitySlider_backup);
                    emit BackgroundOpacityChanged(backgroundImageOpacitySlider_backup);
                    ui->horizontalVolumeSlider->setValue(volume_slider_backup);
                    Config::setVolumeSlider(volume_slider_backup);
                    ui->BGMVolumeSlider->setValue(bgm_volume_backup);
                    BackgroundMusicPlayer::getInstance().setVolume(bgm_volume_backup);
                    SyncRealTimeWidgetstoConfig();
                }
                if (Common::Log::IsActive()) {
                    Common::Log::Filter filter;
                    filter.ParseFilterString(Config::getLogFilter());
                    Common::Log::SetGlobalFilter(filter);
                }
            });

    ui->buttonBox->button(QDialogButtonBox::Save)->setText(tr("Save"));
    ui->buttonBox->button(QDialogButtonBox::Apply)->setText(tr("Apply"));
    ui->buttonBox->button(QDialogButtonBox::RestoreDefaults)->setText(tr("Restore Defaults"));
    ui->buttonBox->button(QDialogButtonBox::Close)->setText(tr("Close"));

    connect(ui->tabWidgetSettings, &QTabWidget::currentChanged, this,
            [this]() { ui->buttonBox->button(QDialogButtonBox::Close)->setFocus(); });

    // GENERAL TAB
    {
        connect(ui->horizontalVolumeSlider, &QSlider::valueChanged, this, [this](int value) {
            VolumeSliderChange(value);
            Config::setVolumeSlider(value);
            Libraries::AudioOut::AdjustVol();
        });

#ifdef ENABLE_UPDATER
#if (QT_VERSION < QT_VERSION_CHECK(6, 7, 0))
        connect(ui->updateCheckBox, &QCheckBox::stateChanged, this, [this](int state) {
            m_gui_settings->SetValue(gui::gen_checkForUpdates, state == Qt::Checked);
        });

        connect(ui->changelogCheckBox, &QCheckBox::stateChanged, this, [this](int state) {
            m_gui_settings->SetValue(gui::gen_showChangeLog, state == Qt::Checked);
        });
#else
        connect(ui->updateCheckBox, &QCheckBox::checkStateChanged, this,
                [this](Qt::CheckState state) {
                    m_gui_settings->SetValue(gui::gen_checkForUpdates, state == Qt::Checked);
                });

        connect(ui->changelogCheckBox, &QCheckBox::checkStateChanged, this,
                [this](Qt::CheckState state) {
                    m_gui_settings->SetValue(gui::gen_showChangeLog, state == Qt::Checked);
                });
#endif

        connect(ui->updateComboBox, &QComboBox::currentTextChanged, this,
                [this](const QString& channel) {
                    if (channelMap.contains(channel)) {
                        m_gui_settings->SetValue(gui::gen_updateChannel, channelMap.value(channel));
                    }
                });

        connect(ui->checkUpdateButton, &QPushButton::clicked, this, [this]() {
            auto checkUpdate = new CheckUpdate(m_gui_settings, true);
            checkUpdate->exec();
        });
#else
        ui->updaterGroupBox->setVisible(false);
#endif
        connect(ui->updateCompatibilityButton, &QPushButton::clicked, this,
                [this, parent, m_compat_info]() {
                    m_compat_info->UpdateCompatibilityDatabase(this, true);
                    emit CompatibilityChanged();
                });

#if (QT_VERSION < QT_VERSION_CHECK(6, 7, 0))
        connect(ui->enableCompatibilityCheckBox, &QCheckBox::stateChanged, this,
                [this, m_compat_info](int state) {
#else
        connect(ui->enableCompatibilityCheckBox, &QCheckBox::checkStateChanged, this,
                [this, m_compat_info](Qt::CheckState state) {
#endif
                    Config::setCompatibilityEnabled(state);
                    if (state) {
                        m_compat_info->LoadCompatibilityFile();
                    }
                    emit CompatibilityChanged();
                });
    }

    // GUI TAB
    {
        connect(ui->backgroundImageOpacitySlider, &QSlider::valueChanged, this,
                [this](int value) { emit BackgroundOpacityChanged(value); });

        connect(ui->BGMVolumeSlider, &QSlider::valueChanged, this,
                [](int value) { BackgroundMusicPlayer::getInstance().setVolume(value); });

        connect(ui->chooseHomeTabComboBox, &QComboBox::currentTextChanged, this,
                [](const QString& hometab) { Config::setChooseHomeTab(hometab.toStdString()); });

#if (QT_VERSION < QT_VERSION_CHECK(6, 7, 0))
        connect(ui->showBackgroundImageCheckBox, &QCheckBox::stateChanged, this, [this](int state) {
#else
        connect(ui->showBackgroundImageCheckBox, &QCheckBox::checkStateChanged, this,
                [this](Qt::CheckState state) {
#endif
            m_gui_settings->SetValue(gui::gl_showBackgroundImage, state == Qt::Checked);
        });
    }

    // USER TAB
    {
        connect(ui->OpenCustomTrophyLocationButton, &QPushButton::clicked, this, []() {
            QString userPath;
            Common::FS::PathToQString(userPath,
                                      Common::FS::GetUserPath(Common::FS::PathType::CustomTrophy));
            QDesktopServices::openUrl(QUrl::fromLocalFile(userPath));
        });
    }

    // INPUT TAB
    {
        connect(ui->hideCursorComboBox, QOverload<int>::of(&QComboBox::currentIndexChanged), this,
                [this](s16 index) { OnCursorStateChanged(index); });
    }

    // PATH TAB
    {
        connect(ui->addFolderButton, &QPushButton::clicked, this, [this]() {
            QString file_path_string =
                QFileDialog::getExistingDirectory(this, tr("Directory to install games"));
            auto file_path = Common::FS::PathFromQString(file_path_string);
            if (!file_path.empty() && Config::addGameInstallDir(file_path, true)) {
                QListWidgetItem* item = new QListWidgetItem(file_path_string);
                item->setFlags(item->flags() | Qt::ItemIsUserCheckable);
                item->setCheckState(Qt::Checked);
                ui->gameFoldersListWidget->addItem(item);
            }
        });

        connect(ui->gameFoldersListWidget, &QListWidget::itemSelectionChanged, this, [this]() {
            ui->removeFolderButton->setEnabled(
                !ui->gameFoldersListWidget->selectedItems().isEmpty());
        });

        connect(ui->removeFolderButton, &QPushButton::clicked, this, [this]() {
            QListWidgetItem* selected_item = ui->gameFoldersListWidget->currentItem();
            QString item_path_string = selected_item ? selected_item->text() : QString();
            if (!item_path_string.isEmpty()) {
                auto file_path = Common::FS::PathFromQString(item_path_string);
                Config::removeGameInstallDir(file_path);
                delete selected_item;
            }
        });

        connect(ui->browseButton, &QPushButton::clicked, this, [this]() {
            const auto save_data_path = Config::GetSaveDataPath();
            QString initial_path;
            Common::FS::PathToQString(initial_path, save_data_path);

            QString save_data_path_string =
                QFileDialog::getExistingDirectory(this, tr("Directory to save data"), initial_path);

            auto file_path = Common::FS::PathFromQString(save_data_path_string);
            if (!file_path.empty()) {
                Config::setSaveDataPath(file_path);
                ui->currentSaveDataPath->setText(save_data_path_string);
            }
        });

        connect(ui->folderButton, &QPushButton::clicked, this, [this]() {
            const auto dlc_folder_path = Config::getAddonInstallDir();
            QString initial_path;
            Common::FS::PathToQString(initial_path, dlc_folder_path);

            QString dlc_folder_path_string =
                QFileDialog::getExistingDirectory(this, tr("Select the DLC folder"), initial_path);

            auto file_path = Common::FS::PathFromQString(dlc_folder_path_string);
            if (!file_path.empty()) {
                Config::setAddonInstallDir(file_path);
                ui->currentDLCFolder->setText(dlc_folder_path_string);
            }
        });

        connect(ui->PortableUserButton, &QPushButton::clicked, this, []() {
            QString userDir;
            Common::FS::PathToQString(userDir, std::filesystem::current_path() / "user");
            if (std::filesystem::exists(std::filesystem::current_path() / "user")) {
                QMessageBox::information(NULL, tr("Cannot create portable user folder"),
                                         tr("%1 already exists").arg(userDir));
            } else {
                std::filesystem::copy(Common::FS::GetUserPath(Common::FS::PathType::UserDir),
                                      std::filesystem::current_path() / "user",
                                      std::filesystem::copy_options::recursive);
                QMessageBox::information(NULL, tr("Portable user folder created"),
                                         tr("%1 successfully created.").arg(userDir));
            }
        });
    }

    // DEBUG TAB
    {
        connect(ui->OpenLogLocationButton, &QPushButton::clicked, this, []() {
            QString userPath;
            Common::FS::PathToQString(userPath,
                                      Common::FS::GetUserPath(Common::FS::PathType::LogDir));
            QDesktopServices::openUrl(QUrl::fromLocalFile(userPath));
        });

        // Log presets popup button
        connect(ui->logPresetsButton, &QPushButton::clicked, this, [this]() {
            auto dlg = new LogPresetsDialog(m_gui_settings, this);
            connect(dlg, &LogPresetsDialog::PresetChosen, this,
                    [this](const QString& filter) { ui->logFilterLineEdit->setText(filter); });
            dlg->exec();
        });
    }

    // GRAPHICS TAB
    connect(ui->RCASSlider, &QSlider::valueChanged, this, [this](int value) {
        QString RCASValue = QString::number(value / 1000.0, 'f', 3);
        ui->RCASValue->setText(RCASValue);
    });

    if (presenter) {
        connect(ui->RCASSlider, &QSlider::valueChanged, this, [this](int value) {
            presenter->GetFsrSettingsRef().rcas_attenuation = static_cast<float>(value / 1000.0f);
        });

#if (QT_VERSION < QT_VERSION_CHECK(6, 7, 0))
        connect(ui->FSRCheckBox, &QCheckBox::stateChanged, this,
                [this](int state) { presenter->GetFsrSettingsRef().enable = state; });

        connect(ui->RCASCheckBox, &QCheckBox::stateChanged, this,
                [this](int state) { presenter->GetFsrSettingsRef().use_rcas = state; });
#else
        connect(ui->FSRCheckBox, &QCheckBox::checkStateChanged, this,
                [this](Qt::CheckState state) { presenter->GetFsrSettingsRef().enable = state; });

        connect(ui->RCASCheckBox, &QCheckBox::checkStateChanged, this,
                [this](Qt::CheckState state) { presenter->GetFsrSettingsRef().use_rcas = state; });
#endif
    }

    // Descriptions
    {
        // General
        ui->consoleLanguageGroupBox->installEventFilter(this);
        ui->emulatorLanguageGroupBox->installEventFilter(this);
        ui->showSplashCheckBox->installEventFilter(this);
        ui->discordRPCCheckbox->installEventFilter(this);
        ui->volumeSliderElement->installEventFilter(this);
#ifdef ENABLE_UPDATER
        ui->updaterGroupBox->installEventFilter(this);
#endif

        // GUI
        ui->GUIBackgroundImageGroupBox->installEventFilter(this);
        ui->GUIMusicGroupBox->installEventFilter(this);
        ui->enableCompatibilityCheckBox->installEventFilter(this);
        ui->checkCompatibilityOnStartupCheckBox->installEventFilter(this);
        ui->updateCompatibilityButton->installEventFilter(this);

        // User
        ui->userName->installEventFilter(this);
        ui->disableTrophycheckBox->installEventFilter(this);
        ui->OpenCustomTrophyLocationButton->installEventFilter(this);
        ui->label_Trophy->installEventFilter(this);
        ui->trophyKeyLineEdit->installEventFilter(this);

        // Input
        ui->hideCursorGroupBox->installEventFilter(this);
        ui->idleTimeoutGroupBox->installEventFilter(this);
        ui->backgroundControllerCheckBox->installEventFilter(this);
        ui->motionControlsCheckBox->installEventFilter(this);
        ui->micComboBox->installEventFilter(this);

        // Graphics
        ui->graphicsAdapterGroupBox->installEventFilter(this);
        ui->windowSizeGroupBox->installEventFilter(this);
        ui->presentModeGroupBox->installEventFilter(this);
        ui->heightDivider->installEventFilter(this);
        ui->nullGpuCheckBox->installEventFilter(this);
        ui->enableHDRCheckBox->installEventFilter(this);
        ui->chooseHomeTabGroupBox->installEventFilter(this);
        ui->gameSizeCheckBox->installEventFilter(this);

        // Paths
        ui->gameFoldersGroupBox->installEventFilter(this);
        ui->gameFoldersListWidget->installEventFilter(this);
        ui->addFolderButton->installEventFilter(this);
        ui->removeFolderButton->installEventFilter(this);
        ui->saveDataGroupBox->installEventFilter(this);
        ui->currentSaveDataPath->installEventFilter(this);
        ui->currentDLCFolder->installEventFilter(this);
        ui->browseButton->installEventFilter(this);
        ui->folderButton->installEventFilter(this);
        ui->PortableUserFolderGroupBox->installEventFilter(this);

        // Log
        ui->logTypeGroupBox->installEventFilter(this);
        ui->logFilter->installEventFilter(this);
        ui->enableLoggingCheckBox->installEventFilter(this);
        ui->separateLogFilesCheckbox->installEventFilter(this);
        ui->OpenLogLocationButton->installEventFilter(this);

        // Debug
        ui->debugDump->installEventFilter(this);
        ui->vkValidationCheckBox->installEventFilter(this);
        ui->vkSyncValidationCheckBox->installEventFilter(this);
        ui->rdocCheckBox->installEventFilter(this);
        ui->crashDiagnosticsCheckBox->installEventFilter(this);
        ui->guestMarkersCheckBox->installEventFilter(this);
        ui->hostMarkersCheckBox->installEventFilter(this);
        ui->collectShaderCheckBox->installEventFilter(this);
        ui->copyGPUBuffersCheckBox->installEventFilter(this);
        ui->readbacksCheckBox->installEventFilter(this);
        ui->readbackLinearImagesCheckBox->installEventFilter(this);
        ui->dumpShadersCheckBox->installEventFilter(this);
    }

    SdlEventWrapper::Wrapper::wrapperActive = true;
    if (!is_game_running) {
        SDL_InitSubSystem(SDL_INIT_EVENTS);
        Polling = QtConcurrent::run(&SettingsDialog::pollSDLevents, this);
    } else {
        SdlEventWrapper::Wrapper* DeviceEventWrapper = SdlEventWrapper::Wrapper::GetInstance();
        QObject::connect(DeviceEventWrapper, &SdlEventWrapper::Wrapper::audioDeviceChanged, this,
                         &SettingsDialog::onAudioDeviceChange);
    }

    SdlEventWrapper::Wrapper::wrapperActive = true;
    if (!is_game_running) {
        SDL_InitSubSystem(SDL_INIT_EVENTS);
        Polling = QtConcurrent::run(&SettingsDialog::pollSDLevents, this);
    } else {
        SdlEventWrapper::Wrapper* DeviceEventWrapper = SdlEventWrapper::Wrapper::GetInstance();
        QObject::connect(DeviceEventWrapper, &SdlEventWrapper::Wrapper::audioDeviceChanged, this,
                         &SettingsDialog::onAudioDeviceChange);
    }
}

void SettingsDialog::closeEvent(QCloseEvent* event) {
    if (!is_saving) {
        ui->backgroundImageOpacitySlider->setValue(backgroundImageOpacitySlider_backup);
        emit BackgroundOpacityChanged(backgroundImageOpacitySlider_backup);
        ui->horizontalVolumeSlider->setValue(volume_slider_backup);
        Config::setVolumeSlider(volume_slider_backup);
        ui->BGMVolumeSlider->setValue(bgm_volume_backup);
        BackgroundMusicPlayer::getInstance().setVolume(bgm_volume_backup);
    }

    SdlEventWrapper::Wrapper::wrapperActive = false;
    if (!is_game_running) {
        SDL_Event quitLoop{};
        quitLoop.type = SDL_EVENT_QUIT;
        SDL_PushEvent(&quitLoop);
        Polling.waitForFinished();

        SDL_QuitSubSystem(SDL_INIT_EVENTS);
        SDL_QuitSubSystem(SDL_INIT_AUDIO);
        SDL_Quit();
    }

    QDialog::closeEvent(event);
}

void SettingsDialog::LoadValuesFromConfig() {
    std::filesystem::path userdir = Common::FS::GetUserPath(Common::FS::PathType::UserDir);
    std::error_code error;
    if (!std::filesystem::exists(userdir / "config.toml", error)) {
        Config::load(userdir / "config.toml");
        return;
    }

    try {
        std::ifstream ifs;
        ifs.exceptions(std::ifstream::failbit | std::ifstream::badbit);
        const toml::value data = toml::parse(userdir / "config.toml");
    } catch (std::exception& ex) {
        fmt::print("Got exception trying to load config file. Exception: {}\n", ex.what());
        return;
    }

    const toml::value data = toml::parse(userdir / "config.toml");
    const QVector<int> languageIndexes = {21, 23, 14, 6, 18, 1, 12, 22, 2, 4,  25, 24, 29, 5,  0, 9,
                                          15, 16, 17, 7, 26, 8, 11, 20, 3, 13, 27, 10, 19, 30, 28};

    const auto save_data_path = Config::GetSaveDataPath();
    QString save_data_path_string;
    Common::FS::PathToQString(save_data_path_string, save_data_path);
    ui->currentSaveDataPath->setText(save_data_path_string);

    const auto dlc_folder_path = Config::getAddonInstallDir();
    QString dlc_folder_path_string;
    Common::FS::PathToQString(dlc_folder_path_string, dlc_folder_path);
    ui->currentDLCFolder->setText(dlc_folder_path_string);

    ui->consoleLanguageComboBox->setCurrentIndex(
        std::distance(languageIndexes.begin(),
                      std::find(languageIndexes.begin(), languageIndexes.end(),
                                toml::find_or<int>(data, "Settings", "consoleLanguage", 6))) %
        languageIndexes.size());
    ui->emulatorLanguageComboBox->setCurrentIndex(
        languages[m_gui_settings->GetValue(gui::gen_guiLanguage).toString().toStdString()]);
    ui->hideCursorComboBox->setCurrentIndex(toml::find_or<int>(data, "Input", "cursorState", 1));
    OnCursorStateChanged(toml::find_or<int>(data, "Input", "cursorState", 1));
    ui->idleTimeoutSpinBox->setValue(toml::find_or<int>(data, "Input", "cursorHideTimeout", 5));

    QString micValue = QString::fromStdString(Config::getMicDevice());
    int micIndex = ui->micComboBox->findData(micValue);
    if (micIndex != -1) {
        ui->micComboBox->setCurrentIndex(micIndex);
    } else {
        ui->micComboBox->setCurrentIndex(0);
    }
    // First options is auto selection -1, so gpuId on the GUI will always have to subtract 1
    // when setting and add 1 when getting to select the correct gpu in Qt
    ui->graphicsAdapterBox->setCurrentIndex(toml::find_or<int>(data, "Vulkan", "gpuId", -1) + 1);
    ui->widthSpinBox->setValue(toml::find_or<int>(data, "GPU", "screenWidth", 1280));
    ui->heightSpinBox->setValue(toml::find_or<int>(data, "GPU", "screenHeight", 720));
    ui->vblankSpinBox->setValue(toml::find_or<int>(data, "GPU", "vblankFrequency", 60));
    ui->dumpShadersCheckBox->setChecked(toml::find_or<bool>(data, "GPU", "dumpShaders", false));
    ui->nullGpuCheckBox->setChecked(toml::find_or<bool>(data, "GPU", "nullGpu", false));
    ui->enableHDRCheckBox->setChecked(toml::find_or<bool>(data, "GPU", "allowHDR", false));
    ui->FSRCheckBox->setChecked(toml::find_or<bool>(data, "GPU", "fsrEnabled", true));
    ui->RCASCheckBox->setChecked(toml::find_or<bool>(data, "GPU", "rcasEnabled", true));
    ui->RCASSlider->setValue(toml::find_or<int>(data, "GPU", "rcasAttenuation", 500));
    ui->RCASValue->setText(QString::number(ui->RCASSlider->value() / 1000.0, 'f', 3));

    ui->playBGMCheckBox->setChecked(m_gui_settings->GetValue(gui::gl_playBackgroundMusic).toBool());
    ui->disableTrophycheckBox->setChecked(
        toml::find_or<bool>(data, "General", "isTrophyPopupDisabled", false));
    ui->popUpDurationSpinBox->setValue(Config::getTrophyNotificationDuration());

    QString side = QString::fromStdString(Config::sideTrophy());

    ui->radioButton_Left->setChecked(side == "left");
    ui->radioButton_Right->setChecked(side == "right");
    ui->radioButton_Top->setChecked(side == "top");
    ui->radioButton_Bottom->setChecked(side == "bottom");

    ui->BGMVolumeSlider->setValue(m_gui_settings->GetValue(gui::gl_backgroundMusicVolume).toInt());
    ui->horizontalVolumeSlider->setValue(m_gui_settings->GetValue(gui::gl_VolumeSlider).toInt());
    ui->volumeText->setText(QString::number(ui->horizontalVolumeSlider->sliderPosition()) + "%");
    ui->discordRPCCheckbox->setChecked(
        toml::find_or<bool>(data, "General", "enableDiscordRPC", true));
    QString translatedText_FullscreenMode =
        screenModeMap.key(QString::fromStdString(Config::getFullscreenMode()));
    ui->displayModeComboBox->setCurrentText(translatedText_FullscreenMode);
    QString translatedText_PresentMode =
        presentModeMap.key(QString::fromStdString(Config::getPresentMode()));
    ui->presentModeComboBox->setCurrentText(translatedText_PresentMode);
    ui->gameSizeCheckBox->setChecked(toml::find_or<bool>(data, "GUI", "loadGameSizeEnabled", true));
    ui->showSplashCheckBox->setChecked(toml::find_or<bool>(data, "General", "showSplash", false));
    QString translatedText_logType = logTypeMap.key(QString::fromStdString(Config::getLogType()));
    if (!translatedText_logType.isEmpty()) {
        ui->logTypeComboBox->setCurrentText(translatedText_logType);
    }
    ui->logFilterLineEdit->setText(
        QString::fromStdString(toml::find_or<std::string>(data, "General", "logFilter", "")));
    ui->userNameLineEdit->setText(
        QString::fromStdString(toml::find_or<std::string>(data, "General", "userName", "shadPS4")));
    ui->trophyKeyLineEdit->setText(
        QString::fromStdString(toml::find_or<std::string>(data, "Keys", "TrophyKey", "")));
    ui->trophyKeyLineEdit->setEchoMode(QLineEdit::Password);
    ui->debugDump->setChecked(toml::find_or<bool>(data, "Debug", "DebugDump", false));
    ui->separateLogFilesCheckbox->setChecked(
        toml::find_or<bool>(data, "Debug", "isSeparateLogFilesEnabled", false));
    ui->vkValidationCheckBox->setChecked(toml::find_or<bool>(data, "Vulkan", "validation", false));
    ui->vkSyncValidationCheckBox->setChecked(
        toml::find_or<bool>(data, "Vulkan", "validation_sync", false));
    ui->rdocCheckBox->setChecked(toml::find_or<bool>(data, "Vulkan", "rdocEnable", false));
    ui->crashDiagnosticsCheckBox->setChecked(
        toml::find_or<bool>(data, "Vulkan", "crashDiagnostic", false));
    ui->guestMarkersCheckBox->setChecked(
        toml::find_or<bool>(data, "Vulkan", "guestMarkers", false));
    ui->hostMarkersCheckBox->setChecked(toml::find_or<bool>(data, "Vulkan", "hostMarkers", false));
    ui->copyGPUBuffersCheckBox->setChecked(
        toml::find_or<bool>(data, "GPU", "copyGPUBuffers", false));
    ui->collectShaderCheckBox->setChecked(
        toml::find_or<bool>(data, "Debug", "CollectShader", false));
    ui->readbacksCheckBox->setChecked(toml::find_or<bool>(data, "GPU", "readbacks", false));
    ui->enableLoggingCheckBox->setChecked(toml::find_or<bool>(data, "Debug", "logEnabled", true));
    ui->readbackLinearImagesCheckBox->setChecked(
        toml::find_or<bool>(data, "GPU", "readbackLinearImages", false));
    ui->enableCompatibilityCheckBox->setChecked(
        toml::find_or<bool>(data, "General", "compatibilityEnabled", false));
    ui->checkCompatibilityOnStartupCheckBox->setChecked(
        toml::find_or<bool>(data, "General", "checkCompatibilityOnStartup", false));
    ui->GenAudioComboBox->setCurrentText(QString::fromStdString(
        toml::find_or<std::string>(data, "General", "mainOutputDevice", "")));
    ui->DsAudioComboBox->setCurrentText(QString::fromStdString(
        toml::find_or<std::string>(data, "General", "padSpkOutputDevice", "")));

#ifdef ENABLE_UPDATER
    ui->updateCheckBox->setChecked(m_gui_settings->GetValue(gui::gen_checkForUpdates).toBool());
    ui->changelogCheckBox->setChecked(m_gui_settings->GetValue(gui::gen_showChangeLog).toBool());

    QString updateChannel = m_gui_settings->GetValue(gui::gen_updateChannel).toString();
    ui->updateComboBox->setCurrentText(
        channelMap.key(updateChannel != "Release" && updateChannel != "Nightly"
                           ? (Common::g_is_release ? "Release" : "Nightly")
                           : updateChannel));
#endif

    std::string chooseHomeTab =
        toml::find_or<std::string>(data, "General", "chooseHomeTab", "General");
    QString translatedText = chooseHomeTabMap.key(QString::fromStdString(chooseHomeTab));
    if (translatedText.isEmpty()) {
        translatedText = tr("General");
    }
    ui->chooseHomeTabComboBox->setCurrentText(translatedText);

    QStringList tabNames = {tr("General"), tr("GUI"),   tr("Graphics"), tr("User"),
                            tr("Input"),   tr("Paths"), tr("Log"),      tr("Debug")};
    int indexTab = tabNames.indexOf(translatedText);
    if (indexTab == -1)
        indexTab = 0;
    ui->tabWidgetSettings->setCurrentIndex(indexTab);

    ui->motionControlsCheckBox->setChecked(
        toml::find_or<bool>(data, "Input", "isMotionControlsEnabled", true));
    ui->backgroundControllerCheckBox->setChecked(
        toml::find_or<bool>(data, "Input", "backgroundControllerInput", false));

    ui->removeFolderButton->setEnabled(!ui->gameFoldersListWidget->selectedItems().isEmpty());
    SyncRealTimeWidgetstoConfig();
    ui->backgroundImageOpacitySlider->setValue(
        m_gui_settings->GetValue(gui::gl_backgroundImageOpacity).toInt());
    ui->showBackgroundImageCheckBox->setChecked(
        m_gui_settings->GetValue(gui::gl_showBackgroundImage).toBool());

    backgroundImageOpacitySlider_backup =
        m_gui_settings->GetValue(gui::gl_backgroundImageOpacity).toInt();
    bgm_volume_backup = m_gui_settings->GetValue(gui::gl_backgroundMusicVolume).toInt();
    volume_slider_backup = m_gui_settings->GetValue(gui::gl_VolumeSlider).toInt();
}

void SettingsDialog::InitializeEmulatorLanguages() {
    QDirIterator it(QStringLiteral(":/translations"), QDirIterator::NoIteratorFlags);

    QVector<QPair<QString, QString>> languagesList;

    while (it.hasNext()) {
        QString locale = it.next();
        locale.truncate(locale.lastIndexOf(QLatin1Char{'.'}));
        locale.remove(0, locale.lastIndexOf(QLatin1Char{'/'}) + 1);
        const QString lang = QLocale::languageToString(QLocale(locale).language());
        const QString country = QLocale::territoryToString(QLocale(locale).territory());

        QString displayName = QStringLiteral("%1 (%2)").arg(lang, country);
        languagesList.append(qMakePair(locale, displayName));
    }

    std::sort(languagesList.begin(), languagesList.end(),
              [](const QPair<QString, QString>& a, const QPair<QString, QString>& b) {
                  return a.second < b.second;
              });

    int idx = 0;
    for (const auto& pair : languagesList) {
        const QString& locale = pair.first;
        const QString& displayName = pair.second;

        ui->emulatorLanguageComboBox->addItem(displayName, locale);
        languages[locale.toStdString()] = idx;
        idx++;
    }

    connect(ui->emulatorLanguageComboBox, &QComboBox::currentIndexChanged, this,
            &SettingsDialog::OnLanguageChanged);
}

void SettingsDialog::OnLanguageChanged(int index) {
    if (index == -1)
        return;

    ui->retranslateUi(this);

    emit LanguageChanged(ui->emulatorLanguageComboBox->itemData(index).toString());
}

void SettingsDialog::OnCursorStateChanged(s16 index) {
    if (index == -1)
        return;
    if (index == Config::HideCursorState::Idle) {
        ui->idleTimeoutGroupBox->show();
    } else {
        if (!ui->idleTimeoutGroupBox->isHidden()) {
            ui->idleTimeoutGroupBox->hide();
        }
    }
}

void SettingsDialog::VolumeSliderChange(int value) {
    ui->volumeText->setText(QString::number(ui->horizontalVolumeSlider->sliderPosition()) + "%");
}

int SettingsDialog::exec() {
    return QDialog::exec();
}

SettingsDialog::~SettingsDialog() {}

void SettingsDialog::updateNoteTextEdit(const QString& elementName) {
    QString text;

    // clang-format off
    // General
    if (elementName == "consoleLanguageGroupBox") {
        text = tr("Console Language:\\nSets the language that the PS4 game uses.\\nIt's recommended to set this to a language the game supports, which will vary by region.");
    } else if (elementName == "emulatorLanguageGroupBox") {
        text = tr("Emulator Language:\\nSets the language of the emulator's user interface.");
    } else if (elementName == "showSplashCheckBox") {
        text = tr("Show Splash Screen:\\nShows the game's splash screen (a special image) while the game is starting.");
    } else if (elementName == "discordRPCCheckbox") {
        text = tr("Enable Discord Rich Presence:\\nDisplays the emulator icon and relevant information on your Discord profile.");
    } else if (elementName == "userName") {
        text = tr("Username:\\nSets the PS4's account username, which may be displayed by some games.");
    } else if (elementName == "label_Trophy" || elementName == "trophyKeyLineEdit") {
        text = tr("Trophy Key:\\nKey used to decrypt trophies. Must be obtained from your jailbroken console.\\nMust contain only hex characters.");
    } else if (elementName == "logTypeGroupBox") {
        text = tr("Log Type:\\nSets whether to synchronize the output of the log window for performance. May have adverse effects on emulation.");
    } else if (elementName == "logFilter") {
        text = tr("Log Filter:\\nFilters the log to only print specific information.\\nExamples: \"Core:Trace\" \"Lib.Pad:Debug Common.Filesystem:Error\" \"*:Critical\"\\nLevels: Trace, Debug, Info, Warning, Error, Critical - in this order, a specific level silences all levels preceding it in the list and logs every level after it.");
    #ifdef ENABLE_UPDATER
    } else if (elementName == "updaterGroupBox") {
        text = tr("Update:\\nRelease: Official versions released every month that may be very outdated, but are more reliable and tested.\\nNightly: Development versions that have all the latest features and fixes, but may contain bugs and are less stable.");
#endif
    } else if (elementName == "GUIBackgroundImageGroupBox") {
        text = tr("Background Image:\\nControl the opacity of the game background image.");
    } else if (elementName == "GUIMusicGroupBox") {
        text = tr("Play Title Music:\\nIf a game supports it, enable playing special music when selecting the game in the GUI.");
    } else if (elementName == "enableHDRCheckBox") {
        text = tr("Enable HDR:\\nEnables HDR in games that support it.\\nYour monitor must have support for the BT2020 PQ color space and the RGB10A2 swapchain format.");
    } else if (elementName == "disableTrophycheckBox") {
        text = tr("Disable Trophy Pop-ups:\\nDisable in-game trophy notifications. Trophy progress can still be tracked using the Trophy Viewer (right-click the game in the main window).");
    } else if (elementName == "enableCompatibilityCheckBox") {
        text = tr("Display Compatibility Data:\\nDisplays game compatibility information in table view. Enable \"Update Compatibility On Startup\" to get up-to-date information.");
    } else if (elementName == "checkCompatibilityOnStartupCheckBox") {
        text = tr("Update Compatibility On Startup:\\nAutomatically update the compatibility database when shadPS4 starts.");
    } else if (elementName == "updateCompatibilityButton") {
        text = tr("Update Compatibility Database:\\nImmediately update the compatibility database.");
    }

    //User
    if (elementName == "OpenCustomTrophyLocationButton") {
        text = tr("Open the custom trophy images/sounds folder:\\nYou can add custom images to the trophies and an audio.\\nAdd the files to custom_trophy with the following names:\\ntrophy.wav OR trophy.mp3, bronze.png, gold.png, platinum.png, silver.png\\nNote: The sound will only work in QT versions.");
    }

    // Input
    if (elementName == "hideCursorGroupBox") {
        text = tr("Hide Cursor:\\nChoose when the cursor will disappear:\\nNever: You will always see the mouse.\\nidle: Set a time for it to disappear after being idle.\\nAlways: you will never see the mouse.");
    } else if (elementName == "idleTimeoutGroupBox") {
        text = tr("Hide Idle Cursor Timeout:\\nThe duration (seconds) after which the cursor that has been idle hides itself.");
    } else if (elementName == "backgroundControllerCheckBox") {
        text = tr("Enable Controller Background Input:\\nAllow shadPS4 to detect controller inputs when the game window is not in focus.");
    }

    // Graphics
    if (elementName == "graphicsAdapterGroupBox") {
        text = tr("Graphics Device:\\nOn multiple GPU systems, select the GPU the emulator will use from the drop down list,\\nor select \"Auto Select\" to automatically determine it.");
    } else if (elementName == "presentModeGroupBox") {
        text = tr("Present Mode:\\nConfigures how video output will be presented to your screen.\\n\\n"
                  "Mailbox: Frames synchronize with your screen's refresh rate. New frames will replace any pending frames. Reduces latency but may skip frames if running behind.\\n"
                  "Fifo: Frames synchronize with your screen's refresh rate. New frames will be queued behind pending frames. Ensures all frames are presented but may increase latency.\\n"
                  "Immediate: Frames immediately present to your screen when ready. May result in tearing.");
    } else if (elementName == "windowSizeGroupBox") {
        text = tr("Width/Height:\\nSets the size of the emulator window at launch, which can be resized during gameplay.\\nThis is different from the in-game resolution.");
    } else if (elementName == "heightDivider") {
        text = tr("Vblank Frequency:\\nThe frame rate at which the emulator refreshes at (60hz is the baseline, whether the game runs at 30 or 60fps). Changing this may have adverse effects, such as increasing the game speed, or breaking critical game functionality that does not expect this to change!");
    } else if (elementName == "dumpShadersCheckBox") {
        text = tr("Enable Shaders Dumping:\\nFor the sake of technical debugging, saves the games shaders to a folder as they render.");
    } else if (elementName == "nullGpuCheckBox") {
        text = tr("Enable Null GPU:\\nFor the sake of technical debugging, disables game rendering as if there were no graphics card.");
    }

    // Path
    if (elementName == "gameFoldersGroupBox" || elementName == "gameFoldersListWidget") {
        text = tr("Game Folders:\\nThe list of folders to check for installed games.");
    } else if (elementName == "addFolderButton") {
        text = tr("Add:\\nAdd a folder to the list.");
    } else if (elementName == "removeFolderButton") {
        text = tr("Remove:\\nRemove a folder from the list.");
    } else if (elementName == "PortableUserFolderGroupBox") {
        text = tr("Portable user folder:\\nStores shadPS4 settings and data that will be applied only to the shadPS4 build located in the current folder. Restart the app after creating the portable user folder to begin using it.");
    }

    // DLC Folder
    if (elementName == "dlcFolderGroupBox" || elementName == "currentDLCFolder") {
        text = tr("DLC Path:\\nThe folder where game DLC loaded from.");
    } else if (elementName == "folderButton") {
        text = tr("Browse:\\nBrowse for a folder to set as the DLC path.");
    }

    // Save Data
    if (elementName == "saveDataGroupBox" || elementName == "currentSaveDataPath") {
        text = tr("Save Data Path:\\nThe folder where game save data will be saved.");
    } else if (elementName == "browseButton") {
        text = tr("Browse:\\nBrowse for a folder to set as the save data path.");
    }

    // Debug
    if (elementName == "debugDump") {
        text = tr("Enable Debug Dumping:\\nSaves the import and export symbols and file header information of the currently running PS4 program to a directory.");
    } else if (elementName == "vkValidationCheckBox") {
        text = tr("Enable Vulkan Validation Layers:\\nEnables a system that validates the state of the Vulkan renderer and logs information about its internal state.\\nThis will reduce performance and likely change the behavior of emulation.");
    } else if (elementName == "vkSyncValidationCheckBox") {
        text = tr("Enable Vulkan Synchronization Validation:\\nEnables a system that validates the timing of Vulkan rendering tasks.\\nThis will reduce performance and likely change the behavior of emulation.");
    } else if (elementName == "rdocCheckBox") {
        text = tr("Enable RenderDoc Debugging:\\nIf enabled, the emulator will provide compatibility with Renderdoc to allow capture and analysis of the currently rendered frame.");
    } else if (elementName == "crashDiagnosticsCheckBox") {
        text = tr("Crash Diagnostics:\\nCreates a .yaml file with info about the Vulkan state at the time of crashing.\\nUseful for debugging 'Device lost' errors. If you have this enabled, you should enable Host AND Guest Debug Markers.\\nYou need Vulkan Validation Layers enabled and the Vulkan SDK for this to work.");
    } else if (elementName == "guestMarkersCheckBox") {
        text = tr("Guest Debug Markers:\\nInserts any debug markers the game itself has added to the command buffer.\\nIf you have this enabled, you should enable Crash Diagnostics.\\nUseful for programs like RenderDoc.");
    } else if (elementName == "hostMarkersCheckBox") {
        text = tr("Host Debug Markers:\\nInserts emulator-side information like markers for specific AMDGPU commands around Vulkan commands, as well as giving resources debug names.\\nIf you have this enabled, you should enable Crash Diagnostics.\\nUseful for programs like RenderDoc.");
    } else if (elementName == "copyGPUBuffersCheckBox") {
        text = tr("Copy GPU Buffers:\\nGets around race conditions involving GPU submits.\\nMay or may not help with PM4 type 0 crashes.");
    } else if (elementName == "collectShaderCheckBox") {
        text = tr("Collect Shaders:\\nYou need this enabled to edit shaders with the debug menu (Ctrl + F10).");
    } else if (elementName == "readbacksCheckBox") {
        text = tr("Enable Readbacks:\\nEnable GPU memory readbacks and writebacks.\\nThis is required for proper behavior in some games.\\nMight cause stability and/or performance issues.");
    } else if (elementName == "readbackLinearImagesCheckBox") {
        text = tr("Enable Readback Linear Images:\\nEnables async downloading of GPU modified linear images.\\nMight fix issues in some games.");
    } else if (elementName == "separateLogFilesCheckbox") {
        text = tr("Separate Log Files:\\nWrites a separate logfile for each game.");
    } else if (elementName == "enableLoggingCheckBox") {
        text = tr("Enable Logging:\\nEnables logging.\\nDo not change this if you do not know what you're doing!\\nWhen asking for help, make sure this setting is ENABLED.");
    } else if (elementName == "OpenLogLocationButton") {
        text = tr("Open Log Location:\\nOpen the folder where the log file is saved.");
    } else if (elementName == "micComboBox") {
        text = tr("Microphone:\\nNone: Does not use the microphone.\\nDefault Device: Will use the default device defined in the system.\\nOr manually choose the microphone to be used from the list.");
    } else if (elementName == "volumeSliderElement") {
        text = tr("Volume:\\nAdjust volume for games on a global level, range goes from 0-500% with the default being 100%.");
    } else if (elementName == "chooseHomeTabGroupBox") {
        text = tr("Default tab when opening settings:\\nChoose which tab will open, the default is General.");
    } else if (elementName == "gameSizeCheckBox") {
        text = tr("Show Game Size In List:\\nThere is the size of the game in the list.");
    } else if (elementName == "motionControlsCheckBox") {
        text = tr("Enable Motion Controls:\\nWhen enabled it will use the controller's motion control if supported."); }
    // clang-format on
    ui->descriptionText->setText(text.replace("\\n", "\n"));
}

bool SettingsDialog::eventFilter(QObject* obj, QEvent* event) {
    if (event->type() == QEvent::Enter || event->type() == QEvent::Leave) {
        if (qobject_cast<QWidget*>(obj)) {
            bool hovered = (event->type() == QEvent::Enter);
            QString elementName = obj->objectName();
            if (hovered) {
                updateNoteTextEdit(elementName);
            } else {
                ui->descriptionText->setText(defaultTextEdit);
            }
            return true;
        }
    }
    return QDialog::eventFilter(obj, event);
}

void SettingsDialog::UpdateSettings() {

    Config::setIsFullscreen(screenModeMap.value(ui->displayModeComboBox->currentText()) !=
                            "Windowed");
    Config::setFullscreenMode(
        screenModeMap.value(ui->displayModeComboBox->currentText()).toStdString());
    Config::setPresentMode(
        presentModeMap.value(ui->presentModeComboBox->currentText()).toStdString());
    Config::setIsMotionControlsEnabled(ui->motionControlsCheckBox->isChecked());
    Config::setBackgroundControllerInput(ui->backgroundControllerCheckBox->isChecked());
    Config::setisTrophyPopupDisabled(ui->disableTrophycheckBox->isChecked());
    Config::setTrophyNotificationDuration(ui->popUpDurationSpinBox->value());

    if (ui->radioButton_Top->isChecked()) {
        Config::setSideTrophy("top");
    } else if (ui->radioButton_Left->isChecked()) {
        Config::setSideTrophy("left");
    } else if (ui->radioButton_Right->isChecked()) {
        Config::setSideTrophy("right");
    } else if (ui->radioButton_Bottom->isChecked()) {
        Config::setSideTrophy("bottom");
    }
    m_gui_settings->SetValue(gui::gl_playBackgroundMusic, ui->playBGMCheckBox->isChecked());
    Config::setLoggingEnabled(ui->enableLoggingCheckBox->isChecked());
    Config::setAllowHDR(ui->enableHDRCheckBox->isChecked());
    Config::setLogType(logTypeMap.value(ui->logTypeComboBox->currentText()).toStdString());
    Config::setMicDevice(ui->micComboBox->currentData().toString().toStdString());
    Config::setLogFilter(ui->logFilterLineEdit->text().toStdString());
    Config::setUserName(ui->userNameLineEdit->text().toStdString());
    Config::setTrophyKey(ui->trophyKeyLineEdit->text().toStdString());
    Config::setCursorState(ui->hideCursorComboBox->currentIndex());
    Config::setCursorHideTimeout(ui->idleTimeoutSpinBox->value());
    Config::setGpuId(ui->graphicsAdapterBox->currentIndex() - 1);
    m_gui_settings->SetValue(gui::gl_VolumeSlider, ui->horizontalVolumeSlider->value());
    m_gui_settings->SetValue(gui::gl_backgroundMusicVolume, ui->BGMVolumeSlider->value());
    Config::setLanguage(languageIndexes[ui->consoleLanguageComboBox->currentIndex()]);
    Config::setEnableDiscordRPC(ui->discordRPCCheckbox->isChecked());
    Config::setWindowWidth(ui->widthSpinBox->value());
    Config::setWindowHeight(ui->heightSpinBox->value());
    Config::setVblankFreq(ui->vblankSpinBox->value());
    Config::setDumpShaders(ui->dumpShadersCheckBox->isChecked());
    Config::setNullGpu(ui->nullGpuCheckBox->isChecked());
    Config::setFsrEnabled(ui->FSRCheckBox->isChecked());
    Config::setRcasEnabled(ui->RCASCheckBox->isChecked());
    Config::setRcasAttenuation(ui->RCASSlider->value());
    Config::setLoadGameSizeEnabled(ui->gameSizeCheckBox->isChecked());
    Config::setShowSplash(ui->showSplashCheckBox->isChecked());
    Config::setDebugDump(ui->debugDump->isChecked());
    Config::setSeparateLogFilesEnabled(ui->separateLogFilesCheckbox->isChecked());
    Config::setVkValidation(ui->vkValidationCheckBox->isChecked());
    Config::setVkSyncValidation(ui->vkSyncValidationCheckBox->isChecked());
    Config::setRdocEnabled(ui->rdocCheckBox->isChecked());
    Config::setVkHostMarkersEnabled(ui->hostMarkersCheckBox->isChecked());
    Config::setVkGuestMarkersEnabled(ui->guestMarkersCheckBox->isChecked());
    Config::setVkCrashDiagnosticEnabled(ui->crashDiagnosticsCheckBox->isChecked());
    Config::setReadbacks(ui->readbacksCheckBox->isChecked());
    Config::setReadbackLinearImages(ui->readbackLinearImagesCheckBox->isChecked());
    Config::setCollectShaderForDebug(ui->collectShaderCheckBox->isChecked());
    Config::setCopyGPUCmdBuffers(ui->copyGPUBuffersCheckBox->isChecked());
    m_gui_settings->SetValue(gui::gen_checkForUpdates, ui->updateCheckBox->isChecked());
    m_gui_settings->SetValue(gui::gen_showChangeLog, ui->changelogCheckBox->isChecked());
    m_gui_settings->SetValue(gui::gen_updateChannel,
                             channelMap.value(ui->updateComboBox->currentText()));
    Config::setChooseHomeTab(
        chooseHomeTabMap.value(ui->chooseHomeTabComboBox->currentText()).toStdString());
    Config::setCompatibilityEnabled(ui->enableCompatibilityCheckBox->isChecked());
    Config::setCheckCompatibilityOnStartup(ui->checkCompatibilityOnStartupCheckBox->isChecked());
    m_gui_settings->SetValue(gui::gl_backgroundImageOpacity,
                             std::clamp(ui->backgroundImageOpacitySlider->value(), 0, 100));
    emit BackgroundOpacityChanged(ui->backgroundImageOpacitySlider->value());
    m_gui_settings->SetValue(gui::gl_showBackgroundImage,
                             ui->showBackgroundImageCheckBox->isChecked());
    Config::setMainOutputDevice(ui->GenAudioComboBox->currentText().toStdString());
    Config::setPadSpkOutputDevice(ui->DsAudioComboBox->currentText().toStdString());

    std::vector<Config::GameInstallDir> dirs_with_states;
    for (int i = 0; i < ui->gameFoldersListWidget->count(); i++) {
        QListWidgetItem* item = ui->gameFoldersListWidget->item(i);
        QString path_string = item->text();
        auto path = Common::FS::PathFromQString(path_string);
        bool enabled = (item->checkState() == Qt::Checked);

        dirs_with_states.push_back({path, enabled});
    }
    Config::setAllGameInstallDirs(dirs_with_states);

#ifdef ENABLE_DISCORD_RPC
    auto* rpc = Common::Singleton<DiscordRPCHandler::RPC>::Instance();
    if (Config::getEnableDiscordRPC()) {
        rpc->init();
        rpc->setStatusIdling();
    } else {
        rpc->shutdown();
    }
#endif

    BackgroundMusicPlayer::getInstance().setVolume(ui->BGMVolumeSlider->value());
    Config::setVolumeSlider(ui->horizontalVolumeSlider->value());
}

void SettingsDialog::SyncRealTimeWidgetstoConfig() {
    ui->gameFoldersListWidget->clear();

    std::filesystem::path userdir = Common::FS::GetUserPath(Common::FS::PathType::UserDir);
    const toml::value data = toml::parse(userdir / "config.toml");

    if (data.contains("GUI")) {
        const toml::value& gui = data.at("GUI");
        const auto install_dir_array =
            toml::find_or<std::vector<std::u8string>>(gui, "installDirs", {});

        std::vector<bool> install_dirs_enabled;
        try {
            install_dirs_enabled = Config::getGameInstallDirsEnabled();
        } catch (...) {
            // If it does not exist, assume that all are enabled.
            install_dirs_enabled.resize(install_dir_array.size(), true);
        }

        if (install_dirs_enabled.size() < install_dir_array.size()) {
            install_dirs_enabled.resize(install_dir_array.size(), true);
        }

        std::vector<Config::GameInstallDir> settings_install_dirs_config;

        for (size_t i = 0; i < install_dir_array.size(); i++) {
            std::filesystem::path dir = install_dir_array[i];
            bool enabled = install_dirs_enabled[i];

            settings_install_dirs_config.push_back({dir, enabled});

            QString path_string;
            Common::FS::PathToQString(path_string, dir);

            QListWidgetItem* item = new QListWidgetItem(path_string);
            item->setFlags(item->flags() | Qt::ItemIsUserCheckable);
            item->setCheckState(enabled ? Qt::Checked : Qt::Unchecked);
            ui->gameFoldersListWidget->addItem(item);
        }

        Config::setAllGameInstallDirs(settings_install_dirs_config);
    }

    if (presenter) {
        presenter->GetFsrSettingsRef().enable = Config::getFsrEnabled();
        presenter->GetFsrSettingsRef().use_rcas = Config::getRcasEnabled();
        presenter->GetFsrSettingsRef().rcas_attenuation =
            static_cast<float>(Config::getRcasAttenuation() / 1000.f);
    }
}
void SettingsDialog::setDefaultValues() {
    m_gui_settings->SetValue(gui::gl_showBackgroundImage, true);
    m_gui_settings->SetValue(gui::gl_backgroundImageOpacity, 50);
    m_gui_settings->SetValue(gui::gl_playBackgroundMusic, false);
    m_gui_settings->SetValue(gui::gl_backgroundMusicVolume, 50);
    m_gui_settings->SetValue(gui::gl_VolumeSlider, 100);
    m_gui_settings->SetValue(gui::gen_checkForUpdates, false);
    m_gui_settings->SetValue(gui::gen_showChangeLog, false);
    if (Common::g_is_release) {
        m_gui_settings->SetValue(gui::gen_updateChannel, "Release");
    } else {
        m_gui_settings->SetValue(gui::gen_updateChannel, "Nightly");
    }
    m_gui_settings->SetValue(gui::gen_guiLanguage, "en_US");
}

void SettingsDialog::pollSDLevents() {
    SDL_Event event;
    while (SdlEventWrapper::Wrapper::wrapperActive) {

        if (!SDL_WaitEvent(&event)) {
            return;
        }

        if (event.type == SDL_EVENT_QUIT) {
            return;
        }

        if (event.type == SDL_EVENT_AUDIO_DEVICE_ADDED) {
            onAudioDeviceChange(true);
        }

        if (event.type == SDL_EVENT_AUDIO_DEVICE_REMOVED) {
            onAudioDeviceChange(false);
        }
    }
}

void SettingsDialog::onAudioDeviceChange(bool isAdd) {
    ui->GenAudioComboBox->clear();
    ui->DsAudioComboBox->clear();

    // prevent device list from refreshing too fast when game not running
    if (!is_game_running && isAdd == false)
        QThread::msleep(100);

    int deviceCount;
    QStringList deviceList;
    SDL_AudioDeviceID* devices = SDL_GetAudioPlaybackDevices(&deviceCount);

    if (!devices) {
        LOG_ERROR(Lib_AudioOut, "Unable to retrieve audio device list {}", SDL_GetError());
        return;
    }

    for (int i = 0; i < deviceCount; ++i) {
        const char* name = SDL_GetAudioDeviceName(devices[i]);
        std::string name_string = std::string(name);
        deviceList.append(QString::fromStdString(name_string));
    }

    ui->GenAudioComboBox->addItem(tr("Default Device"), "Default Device");
    ui->GenAudioComboBox->addItems(deviceList);
    ui->GenAudioComboBox->setCurrentText(QString::fromStdString(Config::getMainOutputDevice()));

    ui->DsAudioComboBox->addItem(tr("Default Device"), "Default Device");
    ui->DsAudioComboBox->addItems(deviceList);
    ui->DsAudioComboBox->setCurrentText(QString::fromStdString(Config::getPadSpkOutputDevice()));

    SDL_free(devices);
}<|MERGE_RESOLUTION|>--- conflicted
+++ resolved
@@ -27,10 +27,7 @@
 #include "background_music_player.h"
 #include "common/logging/backend.h"
 #include "common/logging/filter.h"
-<<<<<<< HEAD
-=======
 #include "log_presets_dialog.h"
->>>>>>> 8567419b
 #include "sdl_event_wrapper.h"
 #include "settings_dialog.h"
 #include "ui_settings_dialog.h"
@@ -508,16 +505,6 @@
         ui->readbacksCheckBox->installEventFilter(this);
         ui->readbackLinearImagesCheckBox->installEventFilter(this);
         ui->dumpShadersCheckBox->installEventFilter(this);
-    }
-
-    SdlEventWrapper::Wrapper::wrapperActive = true;
-    if (!is_game_running) {
-        SDL_InitSubSystem(SDL_INIT_EVENTS);
-        Polling = QtConcurrent::run(&SettingsDialog::pollSDLevents, this);
-    } else {
-        SdlEventWrapper::Wrapper* DeviceEventWrapper = SdlEventWrapper::Wrapper::GetInstance();
-        QObject::connect(DeviceEventWrapper, &SdlEventWrapper::Wrapper::audioDeviceChanged, this,
-                         &SettingsDialog::onAudioDeviceChange);
     }
 
     SdlEventWrapper::Wrapper::wrapperActive = true;
