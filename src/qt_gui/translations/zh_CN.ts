--- conflicted
+++ resolved
@@ -2173,8 +2173,6 @@
     <message>
       <source>WARNING: These features are experimental and should not be enabled unless you were told to, or a game requires it. Please ask in the shadPS4 Discord server if you have any questions.</source>
       <translation>警告：这些功能是实验性的，除非您被告知或者游戏需要的话，否则不应启用。 如果您有任何疑问，请在 shadPS4 Discord 服务器上提问。</translation>
-<<<<<<< HEAD
-=======
     </message>
     <message>
       <source>Enable Background Controller Input</source>
@@ -2187,7 +2185,6 @@
     <message>
       <source>Crash Diagnostics:\nCreates a .yaml file with info about the Vulkan state at the time of crashing.\nUseful for debugging &apos;Device lost&apos; errors. If you have this enabled, you should enable Host AND Guest Debug Markers.\nYou need Vulkan Validation Layers enabled and the Vulkan SDK for this to work.</source>
       <translation>崩溃诊断：\n创建一个包含崩溃时 Vulkan 状态的 .yaml 文件。\n对于调试“Device lost”错误很有用。如果您启用了此功能，您应该同时启用 Host 和 Guest 调试标记。\n此功能在 Intel 显卡上不可用。\n您需要启用 Vulkan 验证层和 Vulkan SDK 才能使用此功能。</translation>
->>>>>>> 1d459474
     </message>
   </context>
   <context>
