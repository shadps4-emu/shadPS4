<?xml version="1.0" encoding="utf-8"?>
<!-- SPDX-FileCopyrightText: Copyright 2025 shadPS4 Emulator Project
     SPDX-License-Identifier: GPL-2.0-or-later -->
<!DOCTYPE TS>
<TS version="2.1" language="uk_UA" sourcelanguage="en">
  <context>
    <name>AboutDialog</name>
    <message>
      <source>About shadPS4</source>
      <translation>Про shadPS4</translation>
    </message>
    <message>
      <source>shadPS4 is an experimental open-source emulator for the PlayStation 4.</source>
      <translation>shadPS4 - це експериментальний емулятор з відкритим вихідним кодом для PlayStation 4.</translation>
    </message>
    <message>
      <source>This software should not be used to play games you have not legally obtained.</source>
      <translation>Це програмне забезпечення не повинно використовуватися для запуску ігор, котрі ви отримали не легально.</translation>
    </message>
  </context>
  <context>
    <name>CheatsPatches</name>
    <message>
      <source>Cheats / Patches for </source>
      <translation>Чити та Патчі для </translation>
    </message>
    <message>
      <source>Cheats/Patches are experimental.\nUse with caution.\n\nDownload cheats individually by selecting the repository and clicking the download button.\nIn the Patches tab, you can download all patches at once, choose which ones you want to use, and save your selection.\n\nSince we do not develop the Cheats/Patches,\nplease report issues to the cheat author.\n\nCreated a new cheat? Visit:\n</source>
      <translation>Чити та Патчі є експериментальними.\nВикористовуйте з обережністю.\n\nЗавантажуйте чити окремо, вибравши репозиторій і натиснувши кнопку завантаження.\nУ вкладці &quot;Патчі&quot; ви можете завантажити всі патчі відразу, вибрати, які з них ви хочете використовувати, і зберегти свій вибір.\n\nОскільки ми не займаємося розробкою читів/патчів,\nбудь ласка, повідомляйте про проблеми автору чита/патча.\n\nСтворили новий чит? Відвідайте:\n</translation>
    </message>
    <message>
      <source>No Image Available</source>
      <translation>Зображення відсутнє</translation>
    </message>
    <message>
      <source>Serial: </source>
      <translation>Серійний номер: </translation>
    </message>
    <message>
      <source>Version: </source>
      <translation>Версія: </translation>
    </message>
    <message>
      <source>Size: </source>
      <translation>Розмір: </translation>
    </message>
    <message>
      <source>Select Cheat File:</source>
      <translation>Виберіть файл читу:</translation>
    </message>
    <message>
      <source>Repository:</source>
      <translation>Репозиторій:</translation>
    </message>
    <message>
      <source>Download Cheats</source>
      <translation>Завантажити чити</translation>
    </message>
    <message>
      <source>Delete File</source>
      <translation>Видалити файл</translation>
    </message>
    <message>
      <source>No files selected.</source>
      <translation>Файли не вибрані.</translation>
    </message>
    <message>
      <source>You can delete the cheats you don&apos;t want after downloading them.</source>
      <translation>Ви можете видалити непотрібні чити після їх завантаження.</translation>
    </message>
    <message>
      <source>Do you want to delete the selected file?\n%1</source>
      <translation>Ви хочете видалити вибраний файл?\n%1</translation>
    </message>
    <message>
      <source>Select Patch File:</source>
      <translation>Виберіть файл патчу:</translation>
    </message>
    <message>
      <source>Download Patches</source>
      <translation>Завантажити патчі</translation>
    </message>
    <message>
      <source>Save</source>
      <translation>Зберегти</translation>
    </message>
    <message>
      <source>Cheats</source>
      <translation>Чити</translation>
    </message>
    <message>
      <source>Patches</source>
      <translation>Патчі</translation>
    </message>
    <message>
      <source>Error</source>
      <translation>Помилка</translation>
    </message>
    <message>
      <source>No patch selected.</source>
      <translation>Патч не вибрано.</translation>
    </message>
    <message>
      <source>Unable to open files.json for reading.</source>
      <translation>Не вдалось відкрити files.json для читання.</translation>
    </message>
    <message>
      <source>No patch file found for the current serial.</source>
      <translation>Файл патча для поточного серійного номера не знайдено.</translation>
    </message>
    <message>
      <source>Unable to open the file for reading.</source>
      <translation>Не вдалося відкрити файл для читання.</translation>
    </message>
    <message>
      <source>Unable to open the file for writing.</source>
      <translation>Не вдалось відкрити файл для запису.</translation>
    </message>
    <message>
      <source>Failed to parse XML: </source>
      <translation>Не вдалося розібрати XML: </translation>
    </message>
    <message>
      <source>Success</source>
      <translation>Успіх</translation>
    </message>
    <message>
      <source>Options saved successfully.</source>
      <translation>Параметри успішно збережено.</translation>
    </message>
    <message>
      <source>Invalid Source</source>
      <translation>Неправильне джерело</translation>
    </message>
    <message>
      <source>The selected source is invalid.</source>
      <translation>Вибране джерело є недійсним.</translation>
    </message>
    <message>
      <source>File Exists</source>
      <translation>Файл існує</translation>
    </message>
    <message>
      <source>File already exists. Do you want to replace it?</source>
      <translation>Файл вже існує. Ви хочете замінити його?</translation>
    </message>
    <message>
      <source>Failed to save file:</source>
      <translation>Не вдалося зберегти файл:</translation>
    </message>
    <message>
      <source>Failed to download file:</source>
      <translation>Не вдалося завантажити файл:</translation>
    </message>
    <message>
      <source>Cheats Not Found</source>
      <translation>Читів не знайдено</translation>
    </message>
    <message>
      <source>No Cheats found for this game in this version of the selected repository,try another repository or a different version of the game.</source>
      <translation>У вибраному репозиторії не знайдено Читів для цієї гри, спробуйте інший репозиторій або іншу версію гри.</translation>
    </message>
    <message>
      <source>Cheats Downloaded Successfully</source>
      <translation>Чити успішно завантажено</translation>
    </message>
    <message>
      <source>You have successfully downloaded the cheats for this version of the game from the selected repository. You can try downloading from another repository, if it is available it will also be possible to use it by selecting the file from the list.</source>
      <translation>Ви успішно завантажили чити для цієї версії гри з обраного репозиторія. Ви можете спробувати завантажити з іншого репозиторія, якщо він буде доступним, ви також зможете скористатися ним, вибравши файл зі списку.</translation>
    </message>
    <message>
      <source>Failed to save:</source>
      <translation>Не вдалося зберегти:</translation>
    </message>
    <message>
      <source>Failed to download:</source>
      <translation>Не вдалося завантажити:</translation>
    </message>
    <message>
      <source>Download Complete</source>
      <translation>Заватнаження завершено</translation>
    </message>
    <message>
      <source>Patches Downloaded Successfully! All Patches available for all games have been downloaded, there is no need to download them individually for each game as happens in Cheats. If the patch does not appear, it may be that it does not exist for the specific serial and version of the game.</source>
      <translation>Патчі успішно завантажено! Всі доступні патчі для усіх ігор, завантажено, немає необхідності завантажувати їх окремо для кожної гри, як це відбувається у випадку з читами. Якщо патч не з’являється, можливо, його не існує для конкретного серійного номера та версії гри. Можливо, необхідно оновити гру.</translation>
    </message>
    <message>
      <source>Failed to parse JSON data from HTML.</source>
      <translation>Не вдалося розібрати JSON-дані з HTML.</translation>
    </message>
    <message>
      <source>Failed to retrieve HTML page.</source>
      <translation>Не вдалося отримати HTML-сторінку.</translation>
    </message>
    <message>
      <source>The game is in version: %1</source>
      <translation>Версія гри: %1</translation>
    </message>
    <message>
      <source>The downloaded patch only works on version: %1</source>
      <translation>Завантажений патч працює лише на версії: %1</translation>
    </message>
    <message>
      <source>You may need to update your game.</source>
      <translation>Можливо, вам потрібно оновити гру.</translation>
    </message>
    <message>
      <source>Incompatibility Notice</source>
      <translation>Повідомлення про несумісність</translation>
    </message>
    <message>
      <source>Failed to open file:</source>
      <translation>Не вдалося відкрити файл:</translation>
    </message>
    <message>
      <source>XML ERROR:</source>
      <translation>ПОМИЛКА XML:</translation>
    </message>
    <message>
      <source>Failed to open files.json for writing</source>
      <translation>Не вдалося відкрити files.json для запису</translation>
    </message>
    <message>
      <source>Author: </source>
      <translation>Автор: </translation>
    </message>
    <message>
      <source>Directory does not exist:</source>
      <translation>Каталогу не існує:</translation>
    </message>
    <message>
      <source>Failed to open files.json for reading.</source>
      <translation>Не вдалося відкрити files.json для читання.</translation>
    </message>
    <message>
      <source>Name:</source>
      <translation>Назва:</translation>
    </message>
    <message>
      <source>Can&apos;t apply cheats before the game is started</source>
      <translation>Неможливо застосовувати чити до початку гри.</translation>
    </message>
    <message>
      <source>Close</source>
      <translation>Закрити</translation>
    </message>
  </context>
  <context>
    <name>CheckUpdate</name>
    <message>
      <source>Auto Updater</source>
      <translation>Автооновлення</translation>
    </message>
    <message>
      <source>Error</source>
      <translation>Помилка</translation>
    </message>
    <message>
      <source>Network error:</source>
      <translation>Мережева помилка:</translation>
    </message>
    <message>
      <source>The Auto Updater allows up to 60 update checks per hour.\nYou have reached this limit. Please try again later.</source>
      <translation>Автооновлення дозволяє до 60 перевірок оновлень на годину.\nВи досягли цього ліміту. Будь ласка, спробуйте пізніше.</translation>
    </message>
    <message>
      <source>Failed to parse update information.</source>
      <translation>Не вдалося розібрати інформацію про оновлення.</translation>
    </message>
    <message>
      <source>No pre-releases found.</source>
      <translation>Попередніх версій не знайдено.</translation>
    </message>
    <message>
      <source>Invalid release data.</source>
      <translation>Некоректні дані про випуск.</translation>
    </message>
    <message>
      <source>No download URL found for the specified asset.</source>
      <translation>Не знайдено URL для завантаження зазначеного ресурсу.</translation>
    </message>
    <message>
      <source>Your version is already up to date!</source>
      <translation>У вас актуальна версія!</translation>
    </message>
    <message>
      <source>Update Available</source>
      <translation>Доступне оновлення</translation>
    </message>
    <message>
      <source>Update Channel</source>
      <translation>Канал оновлення</translation>
    </message>
    <message>
      <source>Current Version</source>
      <translation>Поточна версія</translation>
    </message>
    <message>
      <source>Latest Version</source>
      <translation>Остання версія</translation>
    </message>
    <message>
      <source>Do you want to update?</source>
      <translation>Ви хочете оновитися?</translation>
    </message>
    <message>
      <source>Show Changelog</source>
      <translation>Показати журнал змін</translation>
    </message>
    <message>
      <source>Check for Updates at Startup</source>
      <translation>Перевірка оновлень під час запуску</translation>
    </message>
    <message>
      <source>Update</source>
      <translation>Оновитись</translation>
    </message>
    <message>
      <source>No</source>
      <translation>Ні</translation>
    </message>
    <message>
      <source>Hide Changelog</source>
      <translation>Приховати журнал змін</translation>
    </message>
    <message>
      <source>Changes</source>
      <translation>Журнал змін</translation>
    </message>
    <message>
      <source>Network error occurred while trying to access the URL</source>
      <translation>Сталася мережева помилка під час спроби доступу до URL</translation>
    </message>
    <message>
      <source>Download Complete</source>
      <translation>Завантаження завершено</translation>
    </message>
    <message>
      <source>The update has been downloaded, press OK to install.</source>
      <translation>Оновлення завантажено, натисніть OK для встановлення.</translation>
    </message>
    <message>
      <source>Failed to save the update file at</source>
      <translation>Не вдалося зберегти файл оновлення в</translation>
    </message>
    <message>
      <source>Starting Update...</source>
      <translation>Початок оновлення...</translation>
    </message>
    <message>
      <source>Failed to create the update script file</source>
      <translation>Не вдалося створити файл скрипта оновлення</translation>
    </message>
  </context>
  <context>
    <name>CompatibilityInfoClass</name>
    <message>
      <source>Fetching compatibility data, please wait</source>
      <translation>Отримання даних про сумісність. Будь ласка, зачекайте</translation>
    </message>
    <message>
      <source>Cancel</source>
      <translation>Відмінити</translation>
    </message>
    <message>
      <source>Loading...</source>
      <translation>Завантаження...</translation>
    </message>
    <message>
      <source>Error</source>
      <translation>Помилка</translation>
    </message>
    <message>
      <source>Unable to update compatibility data! Try again later.</source>
      <translation>Не вдалося оновити дані про сумісність! Спробуйте ще раз пізніше.</translation>
    </message>
    <message>
      <source>Unable to open compatibility_data.json for writing.</source>
      <translation>Не вдалося відкрити файл compatibility_data.json для запису.</translation>
    </message>
    <message>
      <source>Unknown</source>
      <translation>Невідомо</translation>
    </message>
    <message>
      <source>Nothing</source>
      <translation>Не працює</translation>
    </message>
    <message>
      <source>Boots</source>
      <translation>Запускається</translation>
    </message>
    <message>
      <source>Menus</source>
      <translation>У меню</translation>
    </message>
    <message>
      <source>Ingame</source>
      <translation>У грі</translation>
    </message>
    <message>
      <source>Playable</source>
      <translation>Іграбельно</translation>
    </message>
  </context>
  <context>
    <name>ControlSettings</name>
    <message>
      <source>Configure Controls</source>
      <translation>Налаштування елементів керування</translation>
    </message>
    <message>
      <source>D-Pad</source>
      <translation>Хрестовина</translation>
    </message>
    <message>
      <source>Up</source>
      <translation>Вгору</translation>
    </message>
    <message>
      <source>Left</source>
      <translation>Ліворуч</translation>
    </message>
    <message>
      <source>Right</source>
      <translation>Праворуч</translation>
    </message>
    <message>
      <source>Down</source>
      <translation>Вниз</translation>
    </message>
    <message>
      <source>Left Stick Deadzone (def:2 max:127)</source>
      <translation>Мертва зона лівого стику (за замов.: 2, максимум: 127)</translation>
    </message>
    <message>
      <source>Left Deadzone</source>
      <translation>Ліва мертва зона</translation>
    </message>
    <message>
      <source>Left Stick</source>
      <translation>Лівий стік</translation>
    </message>
    <message>
      <source>Config Selection</source>
      <translation>Вибір конфігурації</translation>
    </message>
    <message>
      <source>Common Config</source>
      <translation>Загальна конфігурація</translation>
    </message>
    <message>
      <source>Use per-game configs</source>
      <translation>Використовувати ігрові конфігурації</translation>
    </message>
    <message>
      <source>L3</source>
      <translation>Кнопка лівого стику</translation>
    </message>
    <message>
      <source>R3</source>
      <translation>Кнопка правого стику</translation>
    </message>
    <message>
      <source>Face Buttons</source>
      <translation>Лицьові кнопки</translation>
    </message>
    <message>
      <source>Right Stick Deadzone (def:2, max:127)</source>
      <translation>Мертва зона правого стику (за замов.: 2, максимум: 127)</translation>
    </message>
    <message>
      <source>Right Deadzone</source>
      <translation>Права мертва зона</translation>
    </message>
    <message>
      <source>Right Stick</source>
      <translation>Правий стик</translation>
    </message>
    <message>
      <source>Color Adjustment</source>
      <translation>Налаштування Кольору</translation>
    </message>
    <message>
      <source>R:</source>
      <translation>R:</translation>
    </message>
    <message>
      <source>G:</source>
      <translation>G:</translation>
    </message>
    <message>
      <source>B:</source>
      <translation>B:</translation>
    </message>
    <message>
      <source>Override Lightbar Color</source>
      <translation>Змінити колір підсвітки</translation>
    </message>
    <message>
      <source>Override Color</source>
      <translation>Змінити колір</translation>
    </message>
    <message>
      <source>Unable to Save</source>
      <translation>Не вдалося зберегти</translation>
    </message>
    <message>
      <source>Cannot bind axis values more than once</source>
      <translation>Неможливо пере назначити кнопку більше одного разу</translation>
    </message>
    <message>
      <source>Save</source>
      <translation>Зберегти</translation>
    </message>
    <message>
      <source>Apply</source>
      <translation>Застосувати</translation>
    </message>
    <message>
      <source>Restore Defaults</source>
      <translation>За замовчуванням</translation>
    </message>
    <message>
      <source>Cancel</source>
      <translation>Відмінити</translation>
    </message>
    <message>
      <source>unmapped</source>
      <translation>Не назначено</translation>
    </message>
    <message>
      <source>L1</source>
      <translation>L1</translation>
    </message>
    <message>
      <source>R1</source>
      <translation>R1</translation>
    </message>
    <message>
      <source>L2</source>
      <translation>L2</translation>
    </message>
    <message>
      <source>Options</source>
      <translation>Опції</translation>
    </message>
    <message>
      <source>R2</source>
      <translation>R2</translation>
    </message>
    <message>
      <source>Touchpad Left</source>
      <translation>Ліва сторона сенсору</translation>
    </message>
    <message>
      <source>Touchpad Center</source>
      <translation>Середина сенсору</translation>
    </message>
    <message>
      <source>Touchpad Right</source>
      <translation>Права сторона сенсору</translation>
    </message>
    <message>
      <source>Triangle</source>
      <translation>Трикутник</translation>
    </message>
    <message>
      <source>Square</source>
      <translation>Квадрат</translation>
    </message>
    <message>
      <source>Circle</source>
      <translation>Коло</translation>
    </message>
    <message>
      <source>Cross</source>
      <translation>Хрест</translation>
    </message>
    <message>
      <source>Cannot bind any unique input more than once. Duplicate inputs mapped to the following buttons:

%1</source>
      <translation>Неможливо призначити одну й ту саму кнопку більше одного разу. Повторне призначення виявлено для таких кнопок:

%1</translation>
    </message>
    <message>
      <source>Press a button</source>
      <translation>Натисніть кнопку</translation>
    </message>
    <message>
      <source>Move analog stick</source>
      <translation>Перемістити аналоговий стік</translation>
    </message>
    <message>
      <source>L1 and L2</source>
      <translation>L1 і L2</translation>
    </message>
    <message>
      <source>Active Gamepad</source>
      <translation>Активний контролер</translation>
    </message>
    <message>
      <source>Gamepad ID</source>
      <translation>ID контролера</translation>
    </message>
    <message>
      <source>Default Gamepad</source>
      <translation>Стандартний контролер</translation>
    </message>
    <message>
      <source>No default selected</source>
      <translation>Стандартне не вибрано</translation>
    </message>
    <message>
      <source>n/a</source>
      <translation>n/a</translation>
    </message>
    <message>
      <source>Set Active Gamepad as Default</source>
      <translation>Встановити активний контролер за замовчуванням</translation>
    </message>
    <message>
      <source>Remove Default Gamepad</source>
      <translation>Видалити стандартний контролер</translation>
    </message>
    <message>
      <source>R1 and R2</source>
      <translation>R1 і R2</translation>
    </message>
    <message>
      <source>ID: </source>
      <translation>ID: </translation>
    </message>
    <message>
      <source>Default Controller Selected</source>
      <translation>Вибрано стандартний контролер</translation>
    </message>
    <message>
      <source>Active controller set as default</source>
      <translation>Активний контролер встановлено за замовчуванням</translation>
    </message>
    <message>
      <source>Default Controller Removed</source>
      <translation>Видалено стандартний контролер</translation>
    </message>
    <message>
      <source>Default controller setting removed</source>
      <translation>Стандартні налаштування контролера видалено</translation>
    </message>
  </context>
  <context>
    <name>EditorDialog</name>
    <message>
      <source>Edit Keyboard + Mouse and Controller input bindings</source>
      <translation>Налаштування клавіатури, миші та перевизначення кнопок контролеру</translation>
    </message>
    <message>
      <source>Use Per-Game configs</source>
      <translation>Використовувати ігрові конфігурації</translation>
    </message>
    <message>
      <source>Error</source>
      <translation>Помилка</translation>
    </message>
    <message>
      <source>Could not open the file for reading</source>
      <translation>Не вдалося відкрити файл для читання</translation>
    </message>
    <message>
      <source>Could not open the file for writing</source>
      <translation>Не вдалось відкрити файл для запису</translation>
    </message>
    <message>
      <source>Save Changes</source>
      <translation>Зберегти зміни</translation>
    </message>
    <message>
      <source>Do you want to save changes?</source>
      <translation>Бажаєте зберегти зміни?</translation>
    </message>
    <message>
      <source>Help</source>
      <translation>Допомога</translation>
    </message>
    <message>
      <source>Do you want to reset your custom default config to the original default config?</source>
      <translation>Ви бажаєте скинути ваші налаштування за замовчуванням до початкової конфігурації?</translation>
    </message>
    <message>
      <source>Do you want to reset this config to your custom default config?</source>
      <translation>Ви бажаєте скинути ці налаштування до вашої конфігурації за замовчуванням?</translation>
    </message>
    <message>
      <source>Reset to Default</source>
      <translation>Відновити налаштування за замовчанням</translation>
    </message>
  </context>
  <context>
    <name>ElfViewer</name>
    <message>
      <source>Open Folder</source>
      <translation>Відкрити папку</translation>
    </message>
  </context>
  <context>
    <name>GameInfoClass</name>
    <message>
      <source>Loading game list, please wait :3</source>
      <translation>Завантажуємо список ігор, будь ласка, зачекайте :3</translation>
    </message>
    <message>
      <source>Cancel</source>
      <translation>Відмінити</translation>
    </message>
    <message>
      <source>Loading...</source>
      <translation>Завантаження...</translation>
    </message>
  </context>
  <context>
    <name>GameInstallDialog</name>
    <message>
      <source>shadPS4 - Choose directory</source>
      <translation>shadPS4 - Виберіть папку</translation>
    </message>
    <message>
      <source>Directory to install games</source>
      <translation>Папка для встановлення ігор</translation>
    </message>
    <message>
      <source>Browse</source>
      <translation>Обрати</translation>
    </message>
    <message>
      <source>Error</source>
      <translation>Помилка</translation>
    </message>
    <message>
      <source>Directory to install DLC</source>
      <translation>Папка для встановлення DLC</translation>
    </message>
  </context>
  <context>
    <name>GameListFrame</name>
    <message>
      <source>Icon</source>
      <translation>Значок</translation>
    </message>
    <message>
      <source>Name</source>
      <translation>Назва</translation>
    </message>
    <message>
      <source>Serial</source>
      <translation>Серійний номер</translation>
    </message>
    <message>
      <source>Compatibility</source>
      <translation>Сумісність</translation>
    </message>
    <message>
      <source>Region</source>
      <translation>Регіон</translation>
    </message>
    <message>
      <source>Firmware</source>
      <translation>Прошивка</translation>
    </message>
    <message>
      <source>Size</source>
      <translation>Розмір</translation>
    </message>
    <message>
      <source>Version</source>
      <translation>Версія</translation>
    </message>
    <message>
      <source>Path</source>
      <translation>Шлях</translation>
    </message>
    <message>
      <source>Play Time</source>
      <translation>Час у грі</translation>
    </message>
    <message>
      <source>Never Played</source>
      <translation>Ніколи не запускалась</translation>
    </message>
    <message>
      <source>h</source>
      <translation>год</translation>
    </message>
    <message>
      <source>m</source>
      <translation>хв</translation>
    </message>
    <message>
      <source>s</source>
      <translation>сек</translation>
    </message>
    <message>
      <source>Compatibility is untested</source>
      <translation>Сумісність не перевірена</translation>
    </message>
    <message>
      <source>Game does not initialize properly / crashes the emulator</source>
      <translation>Гра не ініціалізується належним чином або спричиняє збій емулятора.</translation>
    </message>
    <message>
      <source>Game boots, but only displays a blank screen</source>
      <translation>Гра запускається, але відображає лише чорний екран.</translation>
    </message>
    <message>
      <source>Game displays an image but does not go past the menu</source>
      <translation>Гра відображає зображення, але не проходить далі меню.</translation>
    </message>
    <message>
      <source>Game has game-breaking glitches or unplayable performance</source>
      <translation>У грі є критичні баги або погана продуктивність</translation>
    </message>
    <message>
      <source>Game can be completed with playable performance and no major glitches</source>
      <translation>Гру можна пройти з хорошою продуктивністю та без серйозних глюків.</translation>
    </message>
    <message>
      <source>Click to see details on github</source>
      <translation>Натисніть, щоб переглянути деталі на GitHub</translation>
    </message>
    <message>
      <source>Last updated</source>
      <translation>Останнє оновлення</translation>
    </message>
    <message>
      <source>Favorite</source>
      <translation>Обране</translation>
    </message>
  </context>
  <context>
    <name>GameListUtils</name>
    <message>
      <source>B</source>
      <translation>Б</translation>
    </message>
    <message>
      <source>KB</source>
      <translation>КБ</translation>
    </message>
    <message>
      <source>MB</source>
      <translation>MБ</translation>
    </message>
    <message>
      <source>GB</source>
      <translation>ГБ</translation>
    </message>
    <message>
      <source>TB</source>
      <translation>ТБ</translation>
    </message>
  </context>
  <context>
    <name>GuiContextMenus</name>
    <message>
      <source>Create Shortcut</source>
      <translation>Створити Ярлик</translation>
    </message>
    <message>
      <source>Cheats / Patches</source>
      <translation>Чити та Патчі</translation>
    </message>
    <message>
      <source>SFO Viewer</source>
      <translation>Перегляд SFO</translation>
    </message>
    <message>
      <source>Trophy Viewer</source>
      <translation>Перегляд трофеїв</translation>
    </message>
    <message>
      <source>Open Folder...</source>
      <translation>Відкрити Папку...</translation>
    </message>
    <message>
      <source>Open Game Folder</source>
      <translation>Відкрити папку гри</translation>
    </message>
    <message>
      <source>Open Save Data Folder</source>
      <translation>Відкрити папку збережень гри</translation>
    </message>
    <message>
      <source>Open Log Folder</source>
      <translation>Відкрити папку логів</translation>
    </message>
    <message>
      <source>Copy info...</source>
      <translation>Копіювати інформацію...</translation>
    </message>
    <message>
      <source>Copy Name</source>
      <translation>Копіювати назву гри</translation>
    </message>
    <message>
      <source>Copy Serial</source>
      <translation>Копіювати серійний номер</translation>
    </message>
    <message>
      <source>Copy Version</source>
      <translation>Копіювати версію</translation>
    </message>
    <message>
      <source>Copy Size</source>
      <translation>Копіювати розмір</translation>
    </message>
    <message>
      <source>Copy All</source>
      <translation>Копіювати все</translation>
    </message>
    <message>
      <source>Delete...</source>
      <translation>Видалити...</translation>
    </message>
    <message>
      <source>Delete Game</source>
      <translation>Видалити гру</translation>
    </message>
    <message>
      <source>Delete Update</source>
      <translation>Видалити оновлення</translation>
    </message>
    <message>
      <source>Delete DLC</source>
      <translation>Видалити DLC</translation>
    </message>
    <message>
      <source>Delete Trophy</source>
      <translation>Видалити трофей</translation>
    </message>
    <message>
      <source>Compatibility...</source>
      <translation>Сумісність...</translation>
    </message>
    <message>
      <source>Update database</source>
      <translation>Оновити базу даних</translation>
    </message>
    <message>
      <source>View report</source>
      <translation>Переглянути звіт</translation>
    </message>
    <message>
      <source>Submit a report</source>
      <translation>Створити звіт</translation>
    </message>
    <message>
      <source>Shortcut creation</source>
      <translation>Створення ярлика</translation>
    </message>
    <message>
      <source>Shortcut created successfully!</source>
      <translation>Ярлик створений успішно!</translation>
    </message>
    <message>
      <source>Error</source>
      <translation>Помилка</translation>
    </message>
    <message>
      <source>Error creating shortcut!</source>
      <translation>Помилка при створенні ярлика!</translation>
    </message>
    <message>
      <source>Game</source>
      <translation>гри</translation>
    </message>
    <message>
      <source>This game has no update to delete!</source>
      <translation>Ця гра не має оновлень для видалення!</translation>
    </message>
    <message>
      <source>Update</source>
      <translation>Оновлення</translation>
    </message>
    <message>
      <source>This game has no DLC to delete!</source>
      <translation>Ця гра не має DLC для видалення!</translation>
    </message>
    <message>
      <source>DLC</source>
      <translation>DLC</translation>
    </message>
    <message>
      <source>Delete %1</source>
      <translation>Видалення %1</translation>
    </message>
    <message>
      <source>Are you sure you want to delete %1&apos;s %2 directory?</source>
      <translation>Ви впевнені, що хочете видалити %1 з папки %2?</translation>
    </message>
    <message>
      <source>Open Update Folder</source>
      <translation>Відкрити папку оновлень</translation>
    </message>
    <message>
      <source>Delete Save Data</source>
      <translation>Видалити збереження</translation>
    </message>
    <message>
      <source>This game has no update folder to open!</source>
      <translation>Ця гра не має папки оновленнь, щоб відкрити її!</translation>
    </message>
    <message>
      <source>No log file found for this game!</source>
      <translation>Файл звіту для цієї гри не знайдено!</translation>
    </message>
    <message>
      <source>Failed to convert icon.</source>
      <translation>Не вдалося конвертувати значок.</translation>
    </message>
    <message>
      <source>This game has no save data to delete!</source>
      <translation>Ця гра не містить збережень, які можна видалити!</translation>
    </message>
    <message>
      <source>This game has no saved trophies to delete!</source>
      <translation>Ця гра немає збережених трофеїв для видалення!</translation>
    </message>
    <message>
      <source>Save Data</source>
      <translation>Збереження</translation>
    </message>
    <message>
      <source>Trophy</source>
      <translation>Трофеї</translation>
    </message>
    <message>
      <source>SFO Viewer for </source>
      <translation>Перегляд SFO </translation>
    </message>
    <message>
      <source>Remove from Favorites</source>
      <translation>Видалити з обраного</translation>
    </message>
    <message>
      <source>Add to Favorites</source>
      <translation>Додати до обраного</translation>
    </message>
  </context>
  <context>
    <name>HelpDialog</name>
    <message>
      <source>Quickstart</source>
      <translation>Швидкий старт</translation>
    </message>
    <message>
      <source>FAQ</source>
      <translation>ЧаПи</translation>
    </message>
    <message>
      <source>Syntax</source>
      <translation>Синтаксис</translation>
    </message>
    <message>
      <source>Special Bindings</source>
      <translation>Спеціальні прив'язки</translation>
    </message>
    <message>
      <source>Keybindings</source>
      <translation>Призначення клавіш</translation>
    </message>
  </context>
  <context>
    <name>KBMSettings</name>
    <message>
      <source>Configure Controls</source>
      <translation>Налаштування елементів керування</translation>
    </message>
    <message>
      <source>D-Pad</source>
      <translation>Хрестовина</translation>
    </message>
    <message>
      <source>Up</source>
      <translation>Вгору</translation>
    </message>
    <message>
      <source>unmapped</source>
      <translation>не назначено</translation>
    </message>
    <message>
      <source>Left</source>
      <translation>Ліворуч</translation>
    </message>
    <message>
      <source>Right</source>
      <translation>Праворуч</translation>
    </message>
    <message>
      <source>Down</source>
      <translation>Вниз</translation>
    </message>
    <message>
      <source>Left Analog Halfmode</source>
      <translation>Напіврежим лівого аналогового стику</translation>
    </message>
    <message>
      <source>hold to move left stick at half-speed</source>
      <translation>утримуйте щоб рухати лівий стик в половину швидкості</translation>
    </message>
    <message>
      <source>Left Stick</source>
      <translation>Лівий стик</translation>
    </message>
    <message>
      <source>Config Selection</source>
      <translation>Вибір конфігурації</translation>
    </message>
    <message>
      <source>Common Config</source>
      <translation>Загальна конфігурація</translation>
    </message>
    <message>
      <source>Use per-game configs</source>
      <translation>Використовувати ігрові конфігурації</translation>
    </message>
    <message>
      <source>L1</source>
      <translation>L1 / Лівий Бампер</translation>
    </message>
    <message>
      <source>L2</source>
      <translation>L2 / Лівий Тригер</translation>
    </message>
    <message>
      <source>Text Editor</source>
      <translation>Текстовий редактор</translation>
    </message>
    <message>
      <source>Help</source>
      <translation>Довідка</translation>
    </message>
    <message>
      <source>R1</source>
      <translation>R1 / Правий Бампер</translation>
    </message>
    <message>
      <source>R2</source>
      <translation>R2 / Правий Тригер</translation>
    </message>
    <message>
      <source>L3</source>
      <translation>Кнопка лівого стику</translation>
    </message>
    <message>
      <source>Mouse to Joystick</source>
      <translation>Миша в джойстик</translation>
    </message>
    <message>
      <source>*press F7 ingame to activate</source>
      <translation>*натисніть F7 у грі для увімкнення</translation>
    </message>
    <message>
      <source>R3</source>
      <translation>Кнопка правого стику</translation>
    </message>
    <message>
      <source>Options</source>
      <translation>Опції</translation>
    </message>
    <message>
      <source>Mouse Movement Parameters</source>
      <translation>Параметри руху миші</translation>
    </message>
    <message>
      <source>note: click Help Button/Special Keybindings for more information</source>
      <translation>замітка: натисніть кнопку Довідки/Спеціального Призначення клавіш для отримання додаткової інформації</translation>
    </message>
    <message>
      <source>Face Buttons</source>
      <translation>Лицьові кнопки</translation>
    </message>
    <message>
      <source>Triangle</source>
      <translation>Трикутник</translation>
    </message>
    <message>
      <source>Square</source>
      <translation>Квадрат</translation>
    </message>
    <message>
      <source>Circle</source>
      <translation>Коло</translation>
    </message>
    <message>
      <source>Cross</source>
      <translation>Хрест</translation>
    </message>
    <message>
      <source>Right Analog Halfmode</source>
      <translation>Напіврежим правого аналогового стику</translation>
    </message>
    <message>
      <source>hold to move right stick at half-speed</source>
      <translation>утримуйте щоб рухати правий стик в половину швидкості</translation>
    </message>
    <message>
      <source>Right Stick</source>
      <translation>Правий стик</translation>
    </message>
    <message>
      <source>Speed Offset (def 0.125):</source>
      <translation>Зміщення швидкості (замовч 0,125):</translation>
    </message>
    <message>
      <source>Copy from Common Config</source>
      <translation>Копіювати з Загальної конфігурації</translation>
    </message>
    <message>
      <source>Deadzone Offset (def 0.50):</source>
      <translation>Зміщення мертвої зони (замовч 0,50):</translation>
    </message>
    <message>
      <source>Speed Multiplier (def 1.0):</source>
      <translation>Модифікатор швидкості (замовч 1,0):</translation>
    </message>
    <message>
      <source>Common Config Selected</source>
      <translation>Вибрані Загальні налаштування</translation>
    </message>
    <message>
      <source>This button copies mappings from the Common Config to the currently selected profile, and cannot be used when the currently selected profile is the Common Config.</source>
      <translation>Ця кнопка копіює перепризначення кнопок із Загальної конфігурації до поточного вибраного профілю, і не може бути використана, якщо поточний вибраний профіль є загальною конфігурацією.</translation>
    </message>
    <message>
      <source>Copy values from Common Config</source>
      <translation>Копіювати значення з Загальної конфігурації</translation>
    </message>
    <message>
      <source>Do you want to overwrite existing mappings with the mappings from the Common Config?</source>
      <translation>Ви бажаєте перезаписати наявні перепризначення кнопок з загальної конфігурації?</translation>
    </message>
    <message>
      <source>Unable to Save</source>
      <translation>Не вдалося зберегти</translation>
    </message>
    <message>
      <source>Press a key</source>
      <translation>Натисніть клавішу</translation>
    </message>
    <message>
      <source>Cannot set mapping</source>
      <translation>Не вдалося встановити прив'язку</translation>
    </message>
    <message>
      <source>Mousewheel cannot be mapped to stick outputs</source>
      <translation>Коліщатко миші не можна прив'язати зі значенням стиків</translation>
    </message>
    <message>
      <source>Save</source>
      <translation>Зберегти</translation>
    </message>
    <message>
      <source>Apply</source>
      <translation>Застосувати</translation>
    </message>
    <message>
      <source>Restore Defaults</source>
      <translation>За замовчуванням</translation>
    </message>
    <message>
      <source>Cancel</source>
      <translation>Відмінити</translation>
    </message>
    <message>
      <source>Cannot bind any unique input more than once. Duplicate inputs mapped to the following buttons:

%1</source>
      <translation>Унікальний вхід не може бути призначений двічі. Дублікати на кнопках:

%1</translation>
    </message>
    <message>
      <source>Touchpad Left</source>
      <translation>Ліва сторона сенсору</translation>
    </message>
    <message>
      <source>Touchpad Center</source>
      <translation>Середина сенсору</translation>
    </message>
    <message>
      <source>Touchpad Right</source>
      <translation>Права сторона сенсору</translation>
    </message>
  </context>
  <context>
    <name>MainWindow</name>
    <message>
      <source>Open/Add Elf Folder</source>
      <translation>Відкрити/Додати папку Elf</translation>
    </message>
    <message>
      <source>Boot Game</source>
      <translation>Запустити гру</translation>
    </message>
    <message>
      <source>Check for Updates</source>
      <translation>Перевірити наявність оновлень</translation>
    </message>
    <message>
      <source>About shadPS4</source>
      <translation>Про shadPS4</translation>
    </message>
    <message>
      <source>Configure...</source>
      <translation>Налаштувати...</translation>
    </message>
    <message>
      <source>Recent Games</source>
      <translation>Нещодавні ігри</translation>
    </message>
    <message>
      <source>Open shadPS4 Folder</source>
      <translation>Відкрити папку shadPS4</translation>
    </message>
    <message>
      <source>Exit</source>
      <translation>Вихід</translation>
    </message>
    <message>
      <source>Exit shadPS4</source>
      <translation>Вийти з shadPS4</translation>
    </message>
    <message>
      <source>Exit the application.</source>
      <translation>Вийти з додатку.</translation>
    </message>
    <message>
      <source>Show Game List</source>
      <translation>Показати список ігор</translation>
    </message>
    <message>
      <source>Game List Refresh</source>
      <translation>Оновити список ігор</translation>
    </message>
    <message>
      <source>Tiny</source>
      <translation>Крихітний</translation>
    </message>
    <message>
      <source>Small</source>
      <translation>Маленький</translation>
    </message>
    <message>
      <source>Medium</source>
      <translation>Середній</translation>
    </message>
    <message>
      <source>Large</source>
      <translation>Великий</translation>
    </message>
    <message>
      <source>List View</source>
      <translation>Список</translation>
    </message>
    <message>
      <source>Grid View</source>
      <translation>Сітка</translation>
    </message>
    <message>
      <source>Elf Viewer</source>
      <translation>Виконуваний файл</translation>
    </message>
    <message>
      <source>Game Install Directory</source>
      <translation>Каталоги встановлення ігор та оновлень</translation>
    </message>
    <message>
      <source>Download Cheats/Patches</source>
      <translation>Завантажити Чити/Патчі</translation>
    </message>
    <message>
      <source>Dump Game List</source>
      <translation>Дамп списку ігор</translation>
    </message>
    <message>
      <source>Trophy Viewer</source>
      <translation>Переглядач трофеїв</translation>
    </message>
    <message>
      <source>No games found. Please add your games to your library first.</source>
      <translation>Не знайдено жодної гри. Будь ласка, спочатку додайте свої ігри до бібліотеки.</translation>
    </message>
    <message>
      <source>Search...</source>
      <translation>Пошук...</translation>
    </message>
    <message>
      <source>File</source>
      <translation>Файл</translation>
    </message>
    <message>
      <source>View</source>
      <translation>Вид</translation>
    </message>
    <message>
      <source>Game List Icons</source>
      <translation>Розмір значків списку ігор</translation>
    </message>
    <message>
      <source>Game List Mode</source>
      <translation>Вид списку ігор</translation>
    </message>
    <message>
      <source>Settings</source>
      <translation>Налаштування</translation>
    </message>
    <message>
      <source>Utils</source>
      <translation>Утиліти</translation>
    </message>
    <message>
      <source>Themes</source>
      <translation>Теми</translation>
    </message>
    <message>
      <source>Help</source>
      <translation>Допомога</translation>
    </message>
    <message>
      <source>Dark</source>
      <translation>Темна</translation>
    </message>
    <message>
      <source>Light</source>
      <translation>Світла</translation>
    </message>
    <message>
      <source>Green</source>
      <translation>Зелена</translation>
    </message>
    <message>
      <source>Blue</source>
      <translation>Синя</translation>
    </message>
    <message>
      <source>Violet</source>
      <translation>Фіолетова</translation>
    </message>
    <message>
      <source>toolBar</source>
      <translation>Панель інструментів</translation>
    </message>
    <message>
      <source>Game List</source>
      <translation>Список ігор</translation>
    </message>
    <message>
      <source>Download Cheats For All Installed Games</source>
      <translation>Завантажити чити для усіх встановлених ігор</translation>
    </message>
    <message>
      <source>Download Patches For All Games</source>
      <translation>Завантажити патчі для всіх ігор</translation>
    </message>
    <message>
      <source>Download Complete</source>
      <translation>Завантаження завершено</translation>
    </message>
    <message>
      <source>You have downloaded cheats for all the games you have installed.</source>
      <translation>Ви завантажили чити для усіх встановлених ігор.</translation>
    </message>
    <message>
      <source>Patches Downloaded Successfully!</source>
      <translation>Патчі успішно завантажено!</translation>
    </message>
    <message>
      <source>All Patches available for all games have been downloaded.</source>
      <translation>Завантажено всі доступні патчі для всіх ігор.</translation>
    </message>
    <message>
      <source>Games: </source>
      <translation>Ігри: </translation>
    </message>
    <message>
      <source>ELF files (*.bin *.elf *.oelf)</source>
      <translation>Файли ELF (*.bin *.elf *.oelf)</translation>
    </message>
    <message>
      <source>Game Boot</source>
      <translation>Запуск гри</translation>
    </message>
    <message>
      <source>Only one file can be selected!</source>
      <translation>Можна вибрати лише один файл!</translation>
    </message>
    <message>
      <source>Run Game</source>
      <translation>Запустити гру</translation>
    </message>
    <message>
      <source>Eboot.bin file not found</source>
      <translation>Файл Boot.bin не знайдено</translation>
    </message>
    <message>
      <source>Game is already running!</source>
      <translation>Гра вже запущена!</translation>
    </message>
    <message>
      <source>shadPS4</source>
      <translation>shadPS4</translation>
    </message>
    <message>
      <source>Play</source>
      <translation>Грати</translation>
    </message>
    <message>
      <source>Pause</source>
      <translation>Пауза</translation>
    </message>
    <message>
      <source>Stop</source>
      <translation>Стоп</translation>
    </message>
    <message>
      <source>Restart</source>
      <translation>Перезапуск</translation>
    </message>
    <message>
      <source>Full Screen</source>
      <translation>На повний екран</translation>
    </message>
    <message>
      <source>Controllers</source>
      <translation>Контролери</translation>
    </message>
    <message>
      <source>Keyboard</source>
      <translation>Клавіатура</translation>
    </message>
    <message>
      <source>Refresh List</source>
      <translation>Оновити список</translation>
    </message>
    <message>
      <source>Resume</source>
      <translation>Продовжити</translation>
    </message>
    <message>
      <source>Show Labels Under Icons</source>
      <translation>Показати найменування під іконками</translation>
    </message>
    <message>
      <source>Customize Hotkeys</source>
      <translation>Персоналізувати гарячі клавіші</translation>
    </message>
  </context>
  <context>
    <name>SettingsDialog</name>
    <message>
      <source>Settings</source>
      <translation>Налаштування</translation>
    </message>
    <message>
      <source>General</source>
      <translation>Загальні</translation>
    </message>
    <message>
      <source>System</source>
      <translation>Система</translation>
    </message>
    <message>
      <source>Console Language</source>
      <translation>Мова консолі</translation>
    </message>
    <message>
      <source>Emulator Language</source>
      <translation>Мова емулятора</translation>
    </message>
    <message>
      <source>Emulator</source>
      <translation>Емулятор</translation>
    </message>
    <message>
      <source>Default tab when opening settings</source>
      <translation>Вкладка за замовчуванням при відкритті налаштувань</translation>
    </message>
    <message>
      <source>Show Game Size In List</source>
      <translation>Показати розмір гри у списку</translation>
    </message>
    <message>
      <source>Show Splash</source>
      <translation>Показувати заставку</translation>
    </message>
    <message>
      <source>Enable Discord Rich Presence</source>
      <translation>Увімкнути Discord Rich Presence</translation>
    </message>
    <message>
      <source>Username</source>
      <translation>Ім&apos;я користувача</translation>
    </message>
    <message>
      <source>Trophy Key</source>
      <translation>Ключ трофеїв</translation>
    </message>
    <message>
      <source>Trophy</source>
      <translation>Трофеї</translation>
    </message>
    <message>
      <source>Open the custom trophy images/sounds folder</source>
      <translation>Відкрити папку користувацьких зображень трофеїв/звуків</translation>
    </message>
    <message>
      <source>Logger</source>
      <translation>Логування</translation>
    </message>
    <message>
      <source>Log Type</source>
      <translation>Тип логів</translation>
    </message>
    <message>
      <source>Log Filter</source>
      <translation>Фільтр логів</translation>
    </message>
    <message>
      <source>Open Log Location</source>
      <translation>Відкрити місце розташування журналу</translation>
    </message>
    <message>
      <source>Input</source>
      <translation>Введення</translation>
    </message>
    <message>
      <source>Cursor</source>
      <translation>Курсор миші</translation>
    </message>
    <message>
      <source>Hide Cursor</source>
      <translation>Приховати курсор</translation>
    </message>
    <message>
      <source>Hide Cursor Idle Timeout</source>
      <translation>Тайм-аут приховування курсора при бездіяльності</translation>
    </message>
    <message>
      <source>Microphone</source>
      <translation>Мікрофон</translation>
    </message>
    <message>
      <source>None</source>
      <translation>Ні</translation>
    </message>
    <message>
      <source>Default Device</source>
      <translation>Стандартний Пристрій</translation>
    </message>
    <message>
      <source>s</source>
      <translation>сек</translation>
    </message>
    <message>
      <source>Controller</source>
      <translation>Контролер</translation>
    </message>
    <message>
      <source>Graphics</source>
      <translation>Графіка</translation>
    </message>
    <message>
      <source>GUI</source>
      <translation>Інтерфейс</translation>
    </message>
    <message>
      <source>User</source>
      <translation>Користувач</translation>
    </message>
    <message>
      <source>Graphics Device</source>
      <translation>Графічний пристрій</translation>
    </message>
    <message>
      <source>Vblank Divider</source>
      <translation>Розділювач Vblank</translation>
    </message>
    <message>
      <source>Advanced</source>
      <translation>Розширені</translation>
    </message>
    <message>
      <source>Enable Shaders Dumping</source>
      <translation>Увімкнути дамп шейдерів</translation>
    </message>
    <message>
      <source>Enable NULL GPU</source>
      <translation>Увімкнути NULL GPU</translation>
    </message>
    <message>
      <source>Enable HDR</source>
      <translation>Увімкнути HDR</translation>
    </message>
    <message>
      <source>Paths</source>
      <translation>Шляхи</translation>
    </message>
    <message>
      <source>Game Folders</source>
      <translation>Ігрові папки</translation>
    </message>
    <message>
      <source>Add...</source>
      <translation>Додати...</translation>
    </message>
    <message>
      <source>Remove</source>
      <translation>Вилучити</translation>
    </message>
    <message>
      <source>Debug</source>
      <translation>Налагодження</translation>
    </message>
    <message>
      <source>Enable Debug Dumping</source>
      <translation>Увімкнути налагоджувальні дампи</translation>
    </message>
    <message>
      <source>Enable Vulkan Validation Layers</source>
      <translation>Увімкнути шари валідації Vulkan</translation>
    </message>
    <message>
      <source>Enable Vulkan Synchronization Validation</source>
      <translation>Увімкнути валідацію синхронізації Vulkan</translation>
    </message>
    <message>
      <source>Enable RenderDoc Debugging</source>
      <translation>Увімкнути налагодження RenderDoc</translation>
    </message>
    <message>
      <source>Enable Crash Diagnostics</source>
      <translation>Увімкнути діагностику збоїв</translation>
    </message>
    <message>
      <source>Collect Shaders</source>
      <translation>Збирати шейдери</translation>
    </message>
    <message>
      <source>Copy GPU Buffers</source>
      <translation>Копіювати буфери GPU</translation>
    </message>
    <message>
      <source>Host Debug Markers</source>
      <translation>Хостові маркери налагодження</translation>
    </message>
    <message>
      <source>Guest Debug Markers</source>
      <translation>Гостьові маркери налагодження</translation>
    </message>
    <message>
      <source>Enable Readbacks</source>
      <translation>Увімкнути відгуки</translation>
    </message>
    <message>
      <source>Enable Readback Linear Images</source>
      <translation>Увімкнути відгуки лінійних зображень</translation>
    </message>
    <message>
      <source>Update</source>
      <translation>Оновлення</translation>
    </message>
    <message>
      <source>Check for Updates at Startup</source>
      <translation>Перевіряти оновлення під час запуску</translation>
    </message>
    <message>
      <source>Always Show Changelog</source>
      <translation>Завжди показувати журнал змін</translation>
    </message>
    <message>
      <source>Update Channel</source>
      <translation>Канал оновлення</translation>
    </message>
    <message>
      <source>Check for Updates</source>
      <translation>Перевірити оновлення</translation>
    </message>
    <message>
      <source>GUI Settings</source>
      <translation>Інтерфейс</translation>
    </message>
    <message>
      <source>Title Music</source>
      <translation>Титульна музика</translation>
    </message>
    <message>
      <source>Disable Trophy Notification</source>
      <translation>Вимкнути сповіщення про отримання трофею</translation>
    </message>
    <message>
      <source>Background Image</source>
      <translation>Фонове зображення</translation>
    </message>
    <message>
      <source>Show Background Image</source>
      <translation>Показувати фонове зображення</translation>
    </message>
    <message>
      <source>Opacity</source>
      <translation>Непрозорість</translation>
    </message>
    <message>
      <source>Play title music</source>
      <translation>Програвати титульну музику</translation>
    </message>
    <message>
      <source>Update Compatibility Database On Startup</source>
      <translation>Оновлення даних ігрової сумісності під час запуску</translation>
    </message>
    <message>
      <source>Game Compatibility</source>
      <translation>Сумісність з іграми</translation>
    </message>
    <message>
      <source>Display Compatibility Data</source>
      <translation>Відображати данні ігрової сумістністі</translation>
    </message>
    <message>
      <source>Update Compatibility Database</source>
      <translation>Оновити данні ігрової сумістності</translation>
    </message>
    <message>
      <source>Volume</source>
      <translation>Гучність</translation>
    </message>
    <message>
      <source>Save</source>
      <translation>Зберегти</translation>
    </message>
    <message>
      <source>Apply</source>
      <translation>Застосувати</translation>
    </message>
    <message>
      <source>Restore Defaults</source>
      <translation>За замовчуванням</translation>
    </message>
    <message>
      <source>Close</source>
      <translation>Закрити</translation>
    </message>
    <message>
      <source>Point your mouse at an option to display its description.</source>
      <translation>Наведіть курсор миші на опцію, щоб відобразити її опис.</translation>
    </message>
    <message>
      <source>Console Language:\nSets the language that the PS4 game uses.\nIt&apos;s recommended to set this to a language the game supports, which will vary by region.</source>
      <translation>Мова консолі:\nВстановіть мову, яка буде використовуватись у іграх PS4.\nРекомендується встановити мову котра підтримується грою, оскільки вона може відрізнятися в залежності від регіону.</translation>
    </message>
    <message>
      <source>Emulator Language:\nSets the language of the emulator&apos;s user interface.</source>
      <translation>Мова емулятора:\nВстановіть мову користувацького інтерфейсу емулятора.</translation>
    </message>
    <message>
      <source>Show Splash Screen:\nShows the game&apos;s splash screen (a special image) while the game is starting.</source>
      <translation>Показувати заставку:\nВідображає заставку гри (спеціальне зображення) під час запуску гри.</translation>
    </message>
    <message>
      <source>Enable Discord Rich Presence:\nDisplays the emulator icon and relevant information on your Discord profile.</source>
      <translation>Увімкнути Discord Rich Presence:\nВідображає значок емулятора та відповідну інформацію у вашому профілі Discord.</translation>
    </message>
    <message>
      <source>Username:\nSets the PS4&apos;s account username, which may be displayed by some games.</source>
      <translation>Ім&apos;я користувача:\nВстановіть ім&apos;я користувача акаунта PS4. Воно може відображатися в деяких іграх.</translation>
    </message>
    <message>
      <source>Trophy Key:\nKey used to decrypt trophies. Must be obtained from your jailbroken console.\nMust contain only hex characters.</source>
      <translation>Ключ трофеїв:\nКлюч для розшифровки трофеїв. Може бути отриманий зі зламаної консолі.\nПовинен містити лише шістнадцяткові символи.</translation>
    </message>
    <message>
      <source>Log Type:\nSets whether to synchronize the output of the log window for performance. May have adverse effects on emulation.</source>
      <translation>Тип логів:\nВстановіть, чи синхронізувати виведення вікна логів заради продуктивності. Це може негативно вплинути на емуляцію.</translation>
    </message>
    <message>
      <source>Log Filter:\nFilters the log to only print specific information.\nExamples: &quot;Core:Trace&quot; &quot;Lib.Pad:Debug Common.Filesystem:Error&quot; &quot;*:Critical&quot;\nLevels: Trace, Debug, Info, Warning, Error, Critical - in this order, a specific level silences all levels preceding it in the list and logs every level after it.</source>
      <translation>Фільтр логів:\nФільтрує логи, щоб показувати тільки певну інформацію.\nПриклади: &quot;Core:Trace&quot; &quot;Lib.Pad:Debug Common.Filesystem:Error&quot; &quot;*:Critical&quot; Рівні: Trace, Debug, Info, Warning, Error, Critical - у цьому порядку, конкретний рівень глушить усі попередні рівні у списку і показує всі наступні рівні.</translation>
    </message>
    <message>
      <source>Update:\nRelease: Official versions released every month that may be very outdated, but are more reliable and tested.\nNightly: Development versions that have all the latest features and fixes, but may contain bugs and are less stable.</source>
      <translation>Оновлення:\nРелізний: Офіційні версії, які випускаються щомісяця і можуть бути дуже старими, але вони більш надійні та перевірені.\nТестовий: Версії для розробників, які мають усі найновіші функції та виправлення, але можуть містити помилки та є менш стабільними.</translation>
    </message>
    <message>
      <source>Background Image:\nControl the opacity of the game background image.</source>
      <translation>Фонове зображення:\nКерує непрозорістю фонового зображення гри.</translation>
    </message>
    <message>
      <source>Play Title Music:\nIf a game supports it, enable playing special music when selecting the game in the GUI.</source>
      <translation>Грати титульну музику:\nВмикає відтворення спеціальної музики під час вибору гри в списку, якщо вона це підтримує.</translation>
    </message>
    <message>
      <source>Disable Trophy Pop-ups:\nDisable in-game trophy notifications. Trophy progress can still be tracked using the Trophy Viewer (right-click the game in the main window).</source>
      <translation>Вимкнути спливаючі вікна трофеїв:\nВимикає сповіщення про ігрові трофеї. Прогрес трофея все ще можна відстежувати за допомогою &quot;Перегляд трофеїв&quot; (клацніть правою кнопкою миші на грі у головному вікні).</translation>
    </message>
    <message>
      <source>Hide Cursor:\nChoose when the cursor will disappear:\nNever: You will always see the mouse.\nidle: Set a time for it to disappear after being idle.\nAlways: you will never see the mouse.</source>
      <translation>Приховувати курсор:\nВиберіть, коли курсор зникатиме:\nНіколи: Курсор миші завжди буде видимий.\nПри бездіяльності: Встановіть час, через який курсор зникне в разі бездіяльності.\nЗавжди: Курсор миші завжди буде прихований.</translation>
    </message>
    <message>
      <source>Hide Idle Cursor Timeout:\nThe duration (seconds) after which the cursor that has been idle hides itself.</source>
      <translation>Встановіть час, через який курсор зникне в разі бездіяльності.</translation>
    </message>
    <message>
      <source>Display Compatibility Data:\nDisplays game compatibility information in table view. Enable &quot;Update Compatibility On Startup&quot; to get up-to-date information.</source>
      <translation>Відображати данні ігрової сумістністі:\nВідображає інформацію про сумісність ігор у вигляді таблиці. Увімкніть &quot;Оновлення даних ігрової сумісності під час запуску&quot; для отримання актуальної інформації.</translation>
    </message>
    <message>
      <source>Update Compatibility On Startup:\nAutomatically update the compatibility database when shadPS4 starts.</source>
      <translation>Оновлення даних ігрової сумісності під час запуску:\nАвтоматично оновлює базу даних ігрової сумісності під час запуску shadPS4.</translation>
    </message>
    <message>
      <source>Update Compatibility Database:\nImmediately update the compatibility database.</source>
      <translation>Оновити данні ігрової сумістності:\nНегайно оновить базу даних ігрової сумісності.</translation>
    </message>
    <message>
      <source>Never</source>
      <translation>Ніколи</translation>
    </message>
    <message>
      <source>Idle</source>
      <translation>При бездіяльності</translation>
    </message>
    <message>
      <source>Always</source>
      <translation>Завжди</translation>
    </message>
    <message>
      <source>Graphics Device:\nOn multiple GPU systems, select the GPU the emulator will use from the drop down list,\nor select &quot;Auto Select&quot; to automatically determine it.</source>
      <translation>Графічний пристрій:\nУ системах із кількома GPU виберіть з випадаючого списку GPU, який буде використовувати емулятор,\nабо виберіть &quot;Автовибір&quot;, щоб визначити його автоматично.</translation>
    </message>
    <message>
      <source>Width/Height:\nSets the size of the emulator window at launch, which can be resized during gameplay.\nThis is different from the in-game resolution.</source>
      <translation>Ширина/Висота:\nВстановіть розмір вікна емулятора під час запуску, який може бути змінений під час гри.\nЦе відрізняється від роздільної здатності в грі.</translation>
    </message>
    <message>
      <source>Vblank Divider:\nThe frame rate at which the emulator refreshes at is multiplied by this number. Changing this may have adverse effects, such as increasing the game speed, or breaking critical game functionality that does not expect this to change!</source>
      <translation>Розділювач Vblank:\nЧастота кадрів, з якою оновлюється емулятор, множиться на це число. Зміна цього параметра може мати негативні наслідки, такі як збільшення швидкості гри або порушення критичних функцій гри, які цього не очікують!</translation>
    </message>
    <message>
      <source>Enable Shaders Dumping:\nFor the sake of technical debugging, saves the games shaders to a folder as they render.</source>
      <translation>Увімкнути дамп шейдерів:\nДля технічного налагодження зберігає шейдери ігор у папку під час рендерингу.</translation>
    </message>
    <message>
      <source>Enable Null GPU:\nFor the sake of technical debugging, disables game rendering as if there were no graphics card.</source>
      <translation>Увімкнути NULL GPU:\nДля технічного налагодження відключає рендеринг гри так, ніби графічної карти немає.</translation>
    </message>
    <message>
      <source>Enable HDR:\nEnables HDR in games that support it.\nYour monitor must have support for the BT2020 PQ color space and the RGB10A2 swapchain format.</source>
      <translation>Увімкнути HDR:\nУвімкнути HDR в іграх, які його підтримують.\nВаш монітор повинен мати колірний простір BT2020 PQ та формат swapchain RGB10A2.</translation>
    </message>
    <message>
      <source>Game Folders:\nThe list of folders to check for installed games.</source>
      <translation>Ігрові папки:\nСписок папок, що скануватимуться для виявлення ігор.</translation>
    </message>
    <message>
      <source>Add:\nAdd a folder to the list.</source>
      <translation>Додати:\nДодати папку в список.</translation>
    </message>
    <message>
      <source>Remove:\nRemove a folder from the list.</source>
      <translation>Вилучити:\nВилучити папку зі списку.</translation>
    </message>
    <message>
      <source>Enable Debug Dumping:\nSaves the import and export symbols and file header information of the currently running PS4 program to a directory.</source>
      <translation>Увімкнути налагоджувальні дампи:\nЗберігає символи імпорту, експорту та інформацію про заголовок файлу поточної виконуваної програми PS4 у папку.</translation>
    </message>
    <message>
      <source>Enable Vulkan Validation Layers:\nEnables a system that validates the state of the Vulkan renderer and logs information about its internal state.\nThis will reduce performance and likely change the behavior of emulation.</source>
      <translation>Увімкнути шари валідації Vulkan:\nВключає систему, яка перевіряє стан рендерера Vulkan і логує інформацію про його внутрішній стан. Це знизить продуктивність і, ймовірно, змінить поведінку емуляції.</translation>
    </message>
    <message>
      <source>Enable Vulkan Synchronization Validation:\nEnables a system that validates the timing of Vulkan rendering tasks.\nThis will reduce performance and likely change the behavior of emulation.</source>
      <translation>Увімкнути валідацію синхронізації Vulkan:\nВключає систему, яка перевіряє таймінг завдань рендерингу Vulkan. Це знизить продуктивність і, ймовірно, змінить поведінку емуляції.</translation>
    </message>
    <message>
      <source>Enable RenderDoc Debugging:\nIf enabled, the emulator will provide compatibility with Renderdoc to allow capture and analysis of the currently rendered frame.</source>
      <translation>Увімкнути налагодження RenderDoc:\nЯкщо увімкнено, емулятор забезпечить сумісність із Renderdoc, даючи змогу захоплювати й аналізувати поточні кадри під час рендерингу.</translation>
    </message>
    <message>
      <source>Collect Shaders:\nYou need this enabled to edit shaders with the debug menu (Ctrl + F10).</source>
      <translation>Збирати шейдери:\nВам потрібно увімкнути цю опцію, щоб редагувати шейдери за допомогою меню налагодження (Ctrl + F10).</translation>
    </message>
    <message>
      <source>Enable Readbacks:\nEnable GPU memory readbacks and writebacks.\nThis is required for proper behavior in some games.\nMight cause stability and/or performance issues.</source>
      <translation>Увімкнути відгуки:\nувімкнути відгуки та запис пам'яті GPU\nЦе потрібно для коректної поведінки у деяких іграх.\nМоже спричинити проблеми зі стабільністю та/або продуктивністю.</translation>
    </message>
    <message>
      <source>Enable Readback Linear Images:\nEnables async downloading of GPU modified linear images.\nMight fix issues in some games.</source>
      <translation>Увімкнути відгуки лінійних зображень:\nУвімкнути асинхронне завантаження зображень, модифікованих GPU.\nМоже виправити проблеми у деяких іграх.</translation>
    </message>
    <message>
      <source>Copy GPU Buffers:\nGets around race conditions involving GPU submits.\nMay or may not help with PM4 type 0 crashes.</source>
      <translation>Копіювати буфери GPU:\nДозволяє обійти проблеми синхронізації, пов&apos;язані з відправленням даних на GPU\nМоже як допомогти, так і не вплинути на збої типу PM4 (тип 0).</translation>
    </message>
    <message>
      <source>Host Debug Markers:\nInserts emulator-side information like markers for specific AMDGPU commands around Vulkan commands, as well as giving resources debug names.\nIf you have this enabled, you should enable Crash Diagnostics.\nUseful for programs like RenderDoc.</source>
      <translation>Хостові маркери налагодження:\nДодає інформацію емулятора, наприклад маркери для конкретних команд AMDGPU у Vulkan, також присвоює ресурсам налагоджувані назви.\nЯкщо ця опція увімкнена, рекомендується також активувати діагностику збоїв.\nКорисно для програм на кшталт RenderDoc.</translation>
    </message>
    <message>
      <source>Guest Debug Markers:\nInserts any debug markers the game itself has added to the command buffer.\nIf you have this enabled, you should enable Crash Diagnostics.\nUseful for programs like RenderDoc.</source>
      <translation>Гостьові маркери налагодження:\nВставляє налагоджувані маркери, які сама гра додала до командного буфера.\nЯкщо ця опція увімкнена, рекомендується також активувати діагностику збоїв.\nКорисно для програм на кшталт RenderDoc.</translation>
    </message>
    <message>
      <source>Save Data Path:\nThe folder where game save data will be saved.</source>
      <translation>Шлях до файлів збережень:\nПапка, де будуть зберігатися ігрові збереження.</translation>
    </message>
    <message>
      <source>Browse:\nBrowse for a folder to set as the save data path.</source>
      <translation>Вибрати:\nВиберіть папку для ігрових збережень.</translation>
    </message>
    <message>
      <source>Release</source>
      <translation>Релізний</translation>
    </message>
    <message>
      <source>Nightly</source>
      <translation>Тестовий</translation>
    </message>
    <message>
      <source>Set the volume of the background music.</source>
      <translation>Налаштування гучності фонової музики.</translation>
    </message>
    <message>
      <source>Enable Motion Controls</source>
      <translation>Увімкнути керування рухом</translation>
    </message>
    <message>
      <source>Save Data Path</source>
      <translation>Шлях до файлів збережень</translation>
    </message>
    <message>
      <source>Browse</source>
      <translation>Обрати</translation>
    </message>
    <message>
      <source>async</source>
      <translation>Асинхронний</translation>
    </message>
    <message>
      <source>sync</source>
      <translation>Синхронний</translation>
    </message>
    <message>
      <source>Auto Select</source>
      <translation>Автовибір</translation>
    </message>
    <message>
      <source>Directory to install games</source>
      <translation>Папка для встановлення ігор</translation>
    </message>
    <message>
      <source>Directory to save data</source>
      <translation>Папка для збереження даних</translation>
    </message>
    <message>
      <source>Video</source>
      <translation>Відео</translation>
    </message>
    <message>
      <source>Display Mode</source>
      <translation>Режим відображення</translation>
    </message>
    <message>
      <source>Windowed</source>
      <translation>У вікні</translation>
    </message>
    <message>
      <source>Fullscreen</source>
      <translation>Повноекранний</translation>
    </message>
    <message>
      <source>Fullscreen (Borderless)</source>
      <translation>Повний екран (без рамок)</translation>
    </message>
    <message>
      <source>Window Size</source>
      <translation>Розмір вікна</translation>
    </message>
    <message>
      <source>W:</source>
      <translation>Висота:</translation>
    </message>
    <message>
      <source>H:</source>
      <translation>Ширина:</translation>
    </message>
    <message>
      <source>Separate Log Files</source>
      <translation>Окремі файли журналу</translation>
    </message>
    <message>
      <source>Separate Log Files:\nWrites a separate logfile for each game.</source>
      <translation>Окремі файли журналу:\nЗаписує окремий файл журналу для кожної гри.</translation>
    </message>
    <message>
      <source>Trophy Notification Position</source>
      <translation>Розміщення сповіщень про трофеї</translation>
    </message>
    <message>
      <source>Left</source>
      <translation>Ліворуч</translation>
    </message>
    <message>
      <source>Right</source>
      <translation>Праворуч</translation>
    </message>
    <message>
      <source>Top</source>
      <translation>Вгорі</translation>
    </message>
    <message>
      <source>Bottom</source>
      <translation>Внизу</translation>
    </message>
    <message>
      <source>Notification Duration</source>
      <translation>Тривалість сповіщення</translation>
    </message>
    <message>
      <source>Portable User Folder</source>
      <translation>Портативна папка користувача</translation>
    </message>
    <message>
      <source>Create Portable User Folder from Common User Folder</source>
      <translation>Створити портативну папку користувача з загальної папки</translation>
    </message>
    <message>
      <source>Portable user folder:\nStores shadPS4 settings and data that will be applied only to the shadPS4 build located in the current folder. Restart the app after creating the portable user folder to begin using it.</source>
      <translation>Портативна папка користувача:\nЗберігає налаштування та дані shadPS4, які будуть застосовані лише до збірки shadPS4, розташованої у поточній теці. Перезапустіть програму після створення портативної теки користувача, щоб почати користуватися нею.</translation>
    </message>
    <message>
      <source>Cannot create portable user folder</source>
      <translation>Не вдалося створити портативну папку користувача</translation>
    </message>
    <message>
      <source>%1 already exists</source>
      <translation>%1 вже існує</translation>
    </message>
    <message>
      <source>Portable user folder created</source>
      <translation>Портативна папка користувача створена</translation>
    </message>
    <message>
      <source>%1 successfully created.</source>
      <translation>%1 успішно створено.</translation>
    </message>
    <message>
      <source>Open the custom trophy images/sounds folder:\nYou can add custom images to the trophies and an audio.\nAdd the files to custom_trophy with the following names:\ntrophy.wav OR trophy.mp3, bronze.png, gold.png, platinum.png, silver.png\nNote: The sound will only work in QT versions.</source>
      <translation>Відкрити папку користувацьких зображень трофеїв/звуків:\nВи можете додати користувацькі зображення до трофеїв та звук.\nДодайте файли до теки custom_trophy з такими назвами:\ntrophy.wav АБО trophy.mp3, bronze.png, gold.png, platinum.png, silver.png\nПримітка: Звук буде працювати лише у версіях ShadPS4 з графічним інтерфейсом.</translation>
    </message>
    <message>
      <source> * Unsupported Vulkan Version</source>
      <translation> * Непідтримувана версія Vulkan</translation>
    </message>
    <message>
      <source>100%</source>
      <translation>100%</translation>
    </message>
    <message>
      <source>Experimental Features</source>
      <translation>Експериментальні функції</translation>
    </message>
    <message>
      <source>WARNING: These features are experimental and should not be enabled unless you were told to, or a game requires it. Please ask in the shadPS4 Discord server if you have any questions.</source>
      <translation>ПОПЕРЕДЖЕННЯ: Ці функції є експериментальними і не повинні бути ввімкнені, якщо вам не було сказано про це, або якщо цього вимагає гра. Будь ласка, запитуйте на Discord сервері  shadPS4, якщо у вас виникнуть запитання.</translation>
<<<<<<< HEAD
=======
    </message>
    <message>
      <source>Enable Background Controller Input</source>
      <translation type="unfinished">Enable Background Controller Input</translation>
    </message>
    <message>
      <source>Enable Controller Background Input:\nAllow shadPS4 to detect controller inputs when the game window is not in focus.</source>
      <translation type="unfinished">Enable Controller Background Input:\nAllow shadPS4 to detect controller inputs when the game window is not in focus.</translation>
    </message>
    <message>
      <source>Crash Diagnostics:\nCreates a .yaml file with info about the Vulkan state at the time of crashing.\nUseful for debugging &apos;Device lost&apos; errors. If you have this enabled, you should enable Host AND Guest Debug Markers.\nYou need Vulkan Validation Layers enabled and the Vulkan SDK for this to work.</source>
      <translation type="unfinished">Crash Diagnostics:\nCreates a .yaml file with info about the Vulkan state at the time of crashing.\nUseful for debugging &apos;Device lost&apos; errors. If you have this enabled, you should enable Host AND Guest Debug Markers.\nYou need Vulkan Validation Layers enabled and the Vulkan SDK for this to work.</translation>
>>>>>>> 1d459474
    </message>
  </context>
  <context>
    <name>TrophyViewer</name>
    <message>
      <source>Trophy Viewer</source>
      <translation>Трофеї</translation>
    </message>
    <message>
      <source>Select Game:</source>
      <translation>Виберіть гру:</translation>
    </message>
    <message>
      <source>Progress</source>
      <translation>Прогрес</translation>
    </message>
    <message>
      <source>Show Earned Trophies</source>
      <translation>Показати отримані трофеї</translation>
    </message>
    <message>
      <source>Show Not Earned Trophies</source>
      <translation>Показати не отримані трофеї</translation>
    </message>
    <message>
      <source>Show Hidden Trophies</source>
      <translation>Показати приховані трофеї</translation>
    </message>
  </context>
  <context>
    <name>hotkeys</name>
    <message>
      <source>Customize Hotkeys</source>
      <translation>Персоналізувати гарячі клавіші</translation>
    </message>
    <message>
      <source>Controller Hotkeys</source>
      <translation>Гарячі клавіші контролера</translation>
    </message>
    <message>
      <source>Show FPS Counter</source>
      <translation>Показати лічильник FPS</translation>
    </message>
    <message>
      <source>unmapped</source>
      <translation>непризначено</translation>
    </message>
    <message>
      <source>Stop Emulator</source>
      <translation>Зупинити емулятор</translation>
    </message>
    <message>
      <source>Toggle Fullscreen</source>
      <translation>Вимкнути повний екран</translation>
    </message>
    <message>
      <source>Toggle Pause</source>
      <translation>Вимкнути паузу</translation>
    </message>
    <message>
      <source>Keyboard Hotkeys</source>
      <translation>Гарячі клавіші</translation>
    </message>
    <message>
      <source>Show Fps Counter: F10</source>
      <translation>Показати лічильник Fps: F10</translation>
    </message>
    <message>
      <source>Stop Emulator: n/a</source>
      <translation>Зупинити емулятор: n/a</translation>
    </message>
    <message>
      <source>Toggle Fullscreen: F11</source>
      <translation>Вимкнути повний екран: F11</translation>
    </message>
    <message>
      <source>Toggle Pause: F9</source>
      <translation>Вимкнути паузу: F9</translation>
    </message>
    <message>
      <source>Tip: Up to three inputs can be assigned for each function</source>
      <translation>Порада: До кожної функції можна призначити до трьох входів</translation>
    </message>
    <message>
      <source>Save</source>
      <translation>Зберегти</translation>
    </message>
    <message>
      <source>Apply</source>
      <translation>Застосувати</translation>
    </message>
    <message>
      <source>Cancel</source>
      <translation>Скасувати</translation>
    </message>
    <message>
      <source>Press a button</source>
      <translation>Натисніть кнопку</translation>
    </message>
  </context>
</TS><|MERGE_RESOLUTION|>--- conflicted
+++ resolved
@@ -2173,8 +2173,6 @@
     <message>
       <source>WARNING: These features are experimental and should not be enabled unless you were told to, or a game requires it. Please ask in the shadPS4 Discord server if you have any questions.</source>
       <translation>ПОПЕРЕДЖЕННЯ: Ці функції є експериментальними і не повинні бути ввімкнені, якщо вам не було сказано про це, або якщо цього вимагає гра. Будь ласка, запитуйте на Discord сервері  shadPS4, якщо у вас виникнуть запитання.</translation>
-<<<<<<< HEAD
-=======
     </message>
     <message>
       <source>Enable Background Controller Input</source>
@@ -2187,7 +2185,6 @@
     <message>
       <source>Crash Diagnostics:\nCreates a .yaml file with info about the Vulkan state at the time of crashing.\nUseful for debugging &apos;Device lost&apos; errors. If you have this enabled, you should enable Host AND Guest Debug Markers.\nYou need Vulkan Validation Layers enabled and the Vulkan SDK for this to work.</source>
       <translation type="unfinished">Crash Diagnostics:\nCreates a .yaml file with info about the Vulkan state at the time of crashing.\nUseful for debugging &apos;Device lost&apos; errors. If you have this enabled, you should enable Host AND Guest Debug Markers.\nYou need Vulkan Validation Layers enabled and the Vulkan SDK for this to work.</translation>
->>>>>>> 1d459474
     </message>
   </context>
   <context>
