<?xml version="1.0" encoding="utf-8"?>
<!-- SPDX-FileCopyrightText: Copyright 2025 shadPS4 Emulator Project
     SPDX-License-Identifier: GPL-2.0-or-later -->
<!DOCTYPE TS>
<TS version="2.1" language="es_ES" sourcelanguage="en">
  <context>
    <name>AboutDialog</name>
    <message>
      <source>About shadPS4</source>
      <translation>Acerca de shadPS4</translation>
    </message>
    <message>
      <source>shadPS4 is an experimental open-source emulator for the PlayStation 4.</source>
      <translation>shadPS4 es un emulador experimental de código abierto para la PlayStation 4.</translation>
    </message>
    <message>
      <source>This software should not be used to play games you have not legally obtained.</source>
      <translation>Este software no debe utilizarse para jugar juegos que hayas obtenido ilegalmente.</translation>
    </message>
  </context>
  <context>
    <name>CheatsPatches</name>
    <message>
      <source>Cheats / Patches for </source>
      <translation>Trucos / Parches para </translation>
    </message>
    <message>
      <source>Cheats/Patches are experimental.\nUse with caution.\n\nDownload cheats individually by selecting the repository and clicking the download button.\nIn the Patches tab, you can download all patches at once, choose which ones you want to use, and save your selection.\n\nSince we do not develop the Cheats/Patches,\nplease report issues to the cheat author.\n\nCreated a new cheat? Visit:\n</source>
      <translation>Los trucos/parches son experimentales.\nÚselos con precaución.\n\nPuede descargar cada truco seleccionando el repositorio y haciendo clic en el botón de descarga.\nEn la pestaña Parches podrá descargar todos los parches a la vez, elegir cuáles desea usar y guardar la selección.\n\nComo no desarrollamos los trucos/parches,\ndebe informar de cualquier problema a sus autores correspondientes.\n\n¿Creaste un truco nuevo? Visita:\n</translation>
    </message>
    <message>
      <source>No Image Available</source>
      <translation>No hay imagen disponible</translation>
    </message>
    <message>
      <source>Serial: </source>
      <translation>Número de serie: </translation>
    </message>
    <message>
      <source>Version: </source>
      <translation>Versión: </translation>
    </message>
    <message>
      <source>Size: </source>
      <translation>Tamaño: </translation>
    </message>
    <message>
      <source>Select Cheat File:</source>
      <translation>Seleccionar archivo de trucos:</translation>
    </message>
    <message>
      <source>Repository:</source>
      <translation>Repositorio:</translation>
    </message>
    <message>
      <source>Download Cheats</source>
      <translation>Descargar trucos</translation>
    </message>
    <message>
      <source>Delete File</source>
      <translation>Eliminar archivo</translation>
    </message>
    <message>
      <source>No files selected.</source>
      <translation>No se han seleccionado archivos.</translation>
    </message>
    <message>
      <source>You can delete the cheats you don&apos;t want after downloading them.</source>
      <translation>Puedes eliminar los trucos que no quieras una vez descargados.</translation>
    </message>
    <message>
      <source>Do you want to delete the selected file?\n%1</source>
      <translation>¿Deseas eliminar el archivo seleccionado?\n%1</translation>
    </message>
    <message>
      <source>Select Patch File:</source>
      <translation>Seleccionar archivo de parche:</translation>
    </message>
    <message>
      <source>Download Patches</source>
      <translation>Descargar parches</translation>
    </message>
    <message>
      <source>Save</source>
      <translation>Guardar</translation>
    </message>
    <message>
      <source>Cheats</source>
      <translation>Trucos</translation>
    </message>
    <message>
      <source>Patches</source>
      <translation>Parches</translation>
    </message>
    <message>
      <source>Error</source>
      <translation>Error</translation>
    </message>
    <message>
      <source>No patch selected.</source>
      <translation>No se ha seleccionado ningún parche.</translation>
    </message>
    <message>
      <source>Unable to open files.json for reading.</source>
      <translation>No se puede abrir files.json para lectura.</translation>
    </message>
    <message>
      <source>No patch file found for the current serial.</source>
      <translation>No se encontró ningún archivo de parche para el número de serie actual.</translation>
    </message>
    <message>
      <source>Unable to open the file for reading.</source>
      <translation>No se puede abrir el archivo para lectura.</translation>
    </message>
    <message>
      <source>Unable to open the file for writing.</source>
      <translation>No se puede abrir el archivo para escritura.</translation>
    </message>
    <message>
      <source>Failed to parse XML: </source>
      <translation>Error al analizar XML: </translation>
    </message>
    <message>
      <source>Success</source>
      <translation>Éxito</translation>
    </message>
    <message>
      <source>Options saved successfully.</source>
      <translation>Opciones guardadas exitosamente.</translation>
    </message>
    <message>
      <source>Invalid Source</source>
      <translation>Fuente inválida</translation>
    </message>
    <message>
      <source>The selected source is invalid.</source>
      <translation>La fuente seleccionada es inválida.</translation>
    </message>
    <message>
      <source>File Exists</source>
      <translation>El archivo ya existe</translation>
    </message>
    <message>
      <source>File already exists. Do you want to replace it?</source>
      <translation>El archivo ya existe. ¿Deseas reemplazarlo?</translation>
    </message>
    <message>
      <source>Failed to save file:</source>
      <translation>Error al guardar el archivo:</translation>
    </message>
    <message>
      <source>Failed to download file:</source>
      <translation>Error al descargar el archivo:</translation>
    </message>
    <message>
      <source>Cheats Not Found</source>
      <translation>Trucos no encontrados</translation>
    </message>
    <message>
      <source>No Cheats found for this game in this version of the selected repository,try another repository or a different version of the game.</source>
      <translation>No se encontraron trucos para este juego en esta versión del repositorio seleccionado,intenta con otro repositorio o con una versión diferente del juego.</translation>
    </message>
    <message>
      <source>Cheats Downloaded Successfully</source>
      <translation>Trucos descargados exitosamente</translation>
    </message>
    <message>
      <source>You have successfully downloaded the cheats for this version of the game from the selected repository. You can try downloading from another repository, if it is available it will also be possible to use it by selecting the file from the list.</source>
      <translation>Has descargado exitosamente los trucos para esta versión del juego desde el repositorio seleccionado. Puedes intentar descargar desde otro repositorio; si está disponible, también será posible usarlo seleccionando el archivo de la lista.</translation>
    </message>
    <message>
      <source>Failed to save:</source>
      <translation>Error al guardar:</translation>
    </message>
    <message>
      <source>Failed to download:</source>
      <translation>Error al descargar:</translation>
    </message>
    <message>
      <source>Download Complete</source>
      <translation>Descarga completa</translation>
    </message>
    <message>
      <source>Patches Downloaded Successfully! All Patches available for all games have been downloaded, there is no need to download them individually for each game as happens in Cheats. If the patch does not appear, it may be that it does not exist for the specific serial and version of the game.</source>
      <translation>¡Parches descargados correctamente! Todos los parches disponibles para todos los juegos han sido descargados, no es necesario descargarlos individualmente para cada juego como ocurre con los trucos. Si el parche no aparece, puede ser que no exista para el número de serie y versión específicos del juego.</translation>
    </message>
    <message>
      <source>Failed to parse JSON data from HTML.</source>
      <translation>Error al analizar los datos JSON del HTML.</translation>
    </message>
    <message>
      <source>Failed to retrieve HTML page.</source>
      <translation>Error al recuperar la página HTML.</translation>
    </message>
    <message>
      <source>The game is in version: %1</source>
      <translation>El juego está en la versión: %1</translation>
    </message>
    <message>
      <source>The downloaded patch only works on version: %1</source>
      <translation>El parche descargado solo funciona en la versión: %1</translation>
    </message>
    <message>
      <source>You may need to update your game.</source>
      <translation>Puede que necesites actualizar tu juego.</translation>
    </message>
    <message>
      <source>Incompatibility Notice</source>
      <translation>Aviso de incompatibilidad</translation>
    </message>
    <message>
      <source>Failed to open file:</source>
      <translation>Error al abrir el archivo:</translation>
    </message>
    <message>
      <source>XML ERROR:</source>
      <translation>ERROR XML:</translation>
    </message>
    <message>
      <source>Failed to open files.json for writing</source>
      <translation>Error al abrir files.json para escritura</translation>
    </message>
    <message>
      <source>Author: </source>
      <translation>Autor: </translation>
    </message>
    <message>
      <source>Directory does not exist:</source>
      <translation>El directorio no existe:</translation>
    </message>
    <message>
      <source>Failed to open files.json for reading.</source>
      <translation>Error al abrir files.json para lectura.</translation>
    </message>
    <message>
      <source>Name:</source>
      <translation>Nombre:</translation>
    </message>
    <message>
      <source>Can&apos;t apply cheats before the game is started</source>
      <translation>No se pueden aplicar trucos antes de que se inicie el juego.</translation>
    </message>
    <message>
      <source>Close</source>
      <translation>Cerrar</translation>
    </message>
  </context>
  <context>
    <name>CheckUpdate</name>
    <message>
      <source>Auto Updater</source>
      <translation>Actualizador Automático</translation>
    </message>
    <message>
      <source>Error</source>
      <translation>Error</translation>
    </message>
    <message>
      <source>Network error:</source>
      <translation>Error de red:</translation>
    </message>
    <message>
      <source>The Auto Updater allows up to 60 update checks per hour.\nYou have reached this limit. Please try again later.</source>
      <translation>El actualizador automático permite hasta 60 comprobaciones de actualización por hora.\nHas alcanzado este límite. Por favor, inténtalo de nuevo más tarde.</translation>
    </message>
    <message>
      <source>Failed to parse update information.</source>
      <translation>Error al analizar la información de actualización.</translation>
    </message>
    <message>
      <source>No pre-releases found.</source>
      <translation>No se encontraron prelanzamientos.</translation>
    </message>
    <message>
      <source>Invalid release data.</source>
      <translation>Datos de versión no válidos.</translation>
    </message>
    <message>
      <source>No download URL found for the specified asset.</source>
      <translation>No se encontró URL de descarga para el activo especificado.</translation>
    </message>
    <message>
      <source>Your version is already up to date!</source>
      <translation>¡Su versión ya está actualizada!</translation>
    </message>
    <message>
      <source>Update Available</source>
      <translation>Actualización disponible</translation>
    </message>
    <message>
      <source>Update Channel</source>
      <translation>Canal de Actualización</translation>
    </message>
    <message>
      <source>Current Version</source>
      <translation>Versión actual</translation>
    </message>
    <message>
      <source>Latest Version</source>
      <translation>Última versión</translation>
    </message>
    <message>
      <source>Do you want to update?</source>
      <translation>¿Quieres actualizar?</translation>
    </message>
    <message>
      <source>Show Changelog</source>
      <translation>Mostrar registro de cambios</translation>
    </message>
    <message>
      <source>Check for Updates at Startup</source>
      <translation>Buscar actualizaciones al iniciar</translation>
    </message>
    <message>
      <source>Update</source>
      <translation>Actualizar</translation>
    </message>
    <message>
      <source>No</source>
      <translation>No</translation>
    </message>
    <message>
      <source>Hide Changelog</source>
      <translation>Ocultar registro de cambios</translation>
    </message>
    <message>
      <source>Changes</source>
      <translation>Cambios</translation>
    </message>
    <message>
      <source>Network error occurred while trying to access the URL</source>
      <translation>Se produjo un error de red al intentar acceder a la URL</translation>
    </message>
    <message>
      <source>Download Complete</source>
      <translation>Descarga completa</translation>
    </message>
    <message>
      <source>The update has been downloaded, press OK to install.</source>
      <translation>La actualización se ha descargado, presione Aceptar para instalar.</translation>
    </message>
    <message>
      <source>Failed to save the update file at</source>
      <translation>No se pudo guardar el archivo de actualización en</translation>
    </message>
    <message>
      <source>Starting Update...</source>
      <translation>Iniciando actualización...</translation>
    </message>
    <message>
      <source>Failed to create the update script file</source>
      <translation>No se pudo crear el archivo del script de actualización</translation>
    </message>
  </context>
  <context>
    <name>CompatibilityInfoClass</name>
    <message>
      <source>Fetching compatibility data, please wait</source>
      <translation>Obteniendo datos de compatibilidad, por favor espera</translation>
    </message>
    <message>
      <source>Cancel</source>
      <translation>Cancelar</translation>
    </message>
    <message>
      <source>Loading...</source>
      <translation>Cargando...</translation>
    </message>
    <message>
      <source>Error</source>
      <translation>Error</translation>
    </message>
    <message>
      <source>Unable to update compatibility data! Try again later.</source>
      <translation>¡No se pudo actualizar los datos de compatibilidad! Intenta de nuevo más tarde.</translation>
    </message>
    <message>
      <source>Unable to open compatibility_data.json for writing.</source>
      <translation>No se pudo abrir compatibility_data.json para escribir.</translation>
    </message>
    <message>
      <source>Unknown</source>
      <translation>Desconocido</translation>
    </message>
    <message>
      <source>Nothing</source>
      <translation>Nada</translation>
    </message>
    <message>
      <source>Boots</source>
      <translation>Inicia</translation>
    </message>
    <message>
      <source>Menus</source>
      <translation>Menús</translation>
    </message>
    <message>
      <source>Ingame</source>
      <translation>En el juego</translation>
    </message>
    <message>
      <source>Playable</source>
      <translation>Jugable</translation>
    </message>
  </context>
  <context>
    <name>ControlSettings</name>
    <message>
      <source>Configure Controls</source>
      <translation>Configurar Controles</translation>
    </message>
    <message>
      <source>D-Pad</source>
      <translation>Botones de dirección</translation>
    </message>
    <message>
      <source>Up</source>
      <translation>Arriba</translation>
    </message>
    <message>
      <source>Left</source>
      <translation>Izquierda</translation>
    </message>
    <message>
      <source>Right</source>
      <translation>Derecha</translation>
    </message>
    <message>
      <source>Down</source>
      <translation>Abajo</translation>
    </message>
    <message>
      <source>Left Stick Deadzone (def:2 max:127)</source>
      <translation>Zona muerta del stick izquierdo (defecto: 2, máx.: 127)</translation>
    </message>
    <message>
      <source>Left Deadzone</source>
      <translation>Zona muerta del stick izquierdo</translation>
    </message>
    <message>
      <source>Left Stick</source>
      <translation>Stick izquierdo</translation>
    </message>
    <message>
      <source>Config Selection</source>
      <translation>Selección de Configuraciones</translation>
    </message>
    <message>
      <source>Common Config</source>
      <translation>Configuración Estándar</translation>
    </message>
    <message>
      <source>Use per-game configs</source>
      <translation>Usar configuraciones por juego</translation>
    </message>
    <message>
      <source>L3</source>
      <translation>L3</translation>
    </message>
    <message>
      <source>R3</source>
      <translation>R3</translation>
    </message>
    <message>
      <source>Face Buttons</source>
      <translation>Botones de acción</translation>
    </message>
    <message>
      <source>Right Stick Deadzone (def:2, max:127)</source>
      <translation>Zona muerta del stick derecho (defecto: 2, máx.: 127)</translation>
    </message>
    <message>
      <source>Right Deadzone</source>
      <translation>Zona muerta del stick derecho</translation>
    </message>
    <message>
      <source>Right Stick</source>
      <translation>Stick derecho</translation>
    </message>
    <message>
      <source>Color Adjustment</source>
      <translation>Calibración de color</translation>
    </message>
    <message>
      <source>R:</source>
      <translation>R:</translation>
    </message>
    <message>
      <source>G:</source>
      <translation>V:</translation>
    </message>
    <message>
      <source>B:</source>
      <translation>A:</translation>
    </message>
    <message>
      <source>Override Lightbar Color</source>
      <translation>Reemplazar el Color de la Barra de Luz</translation>
    </message>
    <message>
      <source>Override Color</source>
      <translation>Reemplazar Color</translation>
    </message>
    <message>
      <source>Unable to Save</source>
      <translation>No se Pudo Guardar</translation>
    </message>
    <message>
      <source>Cannot bind axis values more than once</source>
      <translation>No se pueden vincular valores del eje más de una vez</translation>
    </message>
    <message>
      <source>Save</source>
      <translation>Guardar</translation>
    </message>
    <message>
      <source>Apply</source>
      <translation>Aplicar</translation>
    </message>
    <message>
      <source>Restore Defaults</source>
      <translation>Restaurar Valores Por Defecto</translation>
    </message>
    <message>
      <source>Cancel</source>
      <translation>Cancelar</translation>
    </message>
    <message>
      <source>unmapped</source>
      <translation>sin vincular</translation>
    </message>
    <message>
      <source>L1</source>
      <translation>L1</translation>
    </message>
    <message>
      <source>R1</source>
      <translation>R1</translation>
    </message>
    <message>
      <source>L2</source>
      <translation>L2</translation>
    </message>
    <message>
      <source>Options</source>
      <translation>Opciones</translation>
    </message>
    <message>
      <source>R2</source>
      <translation>R2</translation>
    </message>
    <message>
      <source>Touchpad Left</source>
      <translation>Izquierda del Touchpad</translation>
    </message>
    <message>
      <source>Touchpad Center</source>
      <translation>Centro del Touchpad</translation>
    </message>
    <message>
      <source>Touchpad Right</source>
      <translation>Derecha del Touchpad</translation>
    </message>
    <message>
      <source>Triangle</source>
      <translation>Triángulo</translation>
    </message>
    <message>
      <source>Square</source>
      <translation>Cuadrado</translation>
    </message>
    <message>
      <source>Circle</source>
      <translation>Círculo</translation>
    </message>
    <message>
      <source>Cross</source>
      <translation>Equis</translation>
    </message>
    <message>
      <source>Cannot bind any unique input more than once. Duplicate inputs mapped to the following buttons:

%1</source>
      <translation>No se puede asignar un control único más de una vez. Controles duplicados asignados a los siguientes botones:

%1</translation>
    </message>
    <message>
      <source>Press a button</source>
      <translation>Presiona un botón</translation>
    </message>
    <message>
      <source>Move analog stick</source>
      <translation>Mueve el stick analógico</translation>
    </message>
    <message>
      <source>L1 and L2</source>
      <translation>L1 y L2</translation>
    </message>
    <message>
      <source>Active Gamepad</source>
      <translation>Mando Activo</translation>
    </message>
    <message>
      <source>Gamepad ID</source>
      <translation>ID del Mando</translation>
    </message>
    <message>
      <source>Default Gamepad</source>
      <translation>Mando por Defecto</translation>
    </message>
    <message>
      <source>No default selected</source>
      <translation>Por defecto no seleccionado</translation>
    </message>
    <message>
      <source>n/a</source>
      <translation>n/a</translation>
    </message>
    <message>
      <source>Set Active Gamepad as Default</source>
      <translation>Establecer Mando Activo como Predeterminado</translation>
    </message>
    <message>
      <source>Remove Default Gamepad</source>
      <translation>Eliminar Mando por Defecto</translation>
    </message>
    <message>
      <source>R1 and R2</source>
      <translation>R1 y R2</translation>
    </message>
    <message>
      <source>ID: </source>
      <translation>ID: </translation>
    </message>
    <message>
      <source>Default Controller Selected</source>
      <translation>Mando por Defecto Seleccionado</translation>
    </message>
    <message>
      <source>Active controller set as default</source>
      <translation>Mando activo establecido por defecto</translation>
    </message>
    <message>
      <source>Default Controller Removed</source>
      <translation>Mando por Defecto Eliminado</translation>
    </message>
    <message>
      <source>Default controller setting removed</source>
      <translation>Configuración del mando por defecto eliminada</translation>
    </message>
  </context>
  <context>
    <name>EditorDialog</name>
    <message>
      <source>Edit Keyboard + Mouse and Controller input bindings</source>
      <translation>Editar Asignaciones de Teclado + Ratón y Mando</translation>
    </message>
    <message>
      <source>Use Per-Game configs</source>
      <translation>Usar Configuraciones por Juego</translation>
    </message>
    <message>
      <source>Error</source>
      <translation>Error</translation>
    </message>
    <message>
      <source>Could not open the file for reading</source>
      <translation>No se pudo abrir el archivo para la lectura</translation>
    </message>
    <message>
      <source>Could not open the file for writing</source>
      <translation>No se pudo abrir el archivo para escritura</translation>
    </message>
    <message>
      <source>Save Changes</source>
      <translation>Guardar Cambios</translation>
    </message>
    <message>
      <source>Do you want to save changes?</source>
      <translation>¿Quieres guardar los cambios?</translation>
    </message>
    <message>
      <source>Help</source>
      <translation>Ayuda</translation>
    </message>
    <message>
      <source>Do you want to reset your custom default config to the original default config?</source>
      <translation>¿Desea restablecer su configuración predeterminada personalizada a la configuración por defecto original?</translation>
    </message>
    <message>
      <source>Do you want to reset this config to your custom default config?</source>
      <translation>¿Quieres restablecer esta configuración a tu configuración por defecto personalizada?</translation>
    </message>
    <message>
      <source>Reset to Default</source>
      <translation>Resetear A Valores Originales</translation>
    </message>
  </context>
  <context>
    <name>ElfViewer</name>
    <message>
      <source>Open Folder</source>
      <translation>Abrir carpeta</translation>
    </message>
  </context>
  <context>
    <name>GameInfoClass</name>
    <message>
      <source>Loading game list, please wait :3</source>
      <translation>Cargando lista de juegos, por favor espera :3</translation>
    </message>
    <message>
      <source>Cancel</source>
      <translation>Cancelar</translation>
    </message>
    <message>
      <source>Loading...</source>
      <translation>Cargando...</translation>
    </message>
  </context>
  <context>
    <name>GameInstallDialog</name>
    <message>
      <source>shadPS4 - Choose directory</source>
      <translation>shadPS4 - Elegir carpeta</translation>
    </message>
    <message>
      <source>Directory to install games</source>
      <translation>Carpeta para instalar juegos</translation>
    </message>
    <message>
      <source>Browse</source>
      <translation>Buscar</translation>
    </message>
    <message>
      <source>Error</source>
      <translation>Error</translation>
    </message>
    <message>
      <source>Directory to install DLC</source>
      <translation>Carpeta para instalar DLC</translation>
    </message>
  </context>
  <context>
    <name>GameListFrame</name>
    <message>
      <source>Icon</source>
      <translation>Icono</translation>
    </message>
    <message>
      <source>Name</source>
      <translation>Nombre</translation>
    </message>
    <message>
      <source>Serial</source>
      <translation>Numero de serie</translation>
    </message>
    <message>
      <source>Compatibility</source>
      <translation>Compatibilidad</translation>
    </message>
    <message>
      <source>Region</source>
      <translation>Región</translation>
    </message>
    <message>
      <source>Firmware</source>
      <translation>Firmware</translation>
    </message>
    <message>
      <source>Size</source>
      <translation>Tamaño</translation>
    </message>
    <message>
      <source>Version</source>
      <translation>Versión</translation>
    </message>
    <message>
      <source>Path</source>
      <translation>Ruta</translation>
    </message>
    <message>
      <source>Play Time</source>
      <translation>Tiempo de Juego</translation>
    </message>
    <message>
      <source>Never Played</source>
      <translation>Nunca Jugado</translation>
    </message>
    <message>
      <source>h</source>
      <translation>h</translation>
    </message>
    <message>
      <source>m</source>
      <translation>m</translation>
    </message>
    <message>
      <source>s</source>
      <translation>s</translation>
    </message>
    <message>
      <source>Compatibility is untested</source>
      <translation>Compatibilidad no comprobada</translation>
    </message>
    <message>
      <source>Game does not initialize properly / crashes the emulator</source>
      <translation>El juego no se inicia correctamente o cuelga el emulador</translation>
    </message>
    <message>
      <source>Game boots, but only displays a blank screen</source>
      <translation>El juego arranca, pero se queda en blanco</translation>
    </message>
    <message>
      <source>Game displays an image but does not go past the menu</source>
      <translation>El juego muestra imágenes, pero no va más allá de los menús</translation>
    </message>
    <message>
      <source>Game has game-breaking glitches or unplayable performance</source>
      <translation>El juego tiene fallos graves o un rendimiento que lo hace injugable</translation>
    </message>
    <message>
      <source>Game can be completed with playable performance and no major glitches</source>
      <translation>El juego puede completarse con un rendimiento jugable y sin errores de importancia</translation>
    </message>
    <message>
      <source>Click to see details on github</source>
      <translation>Haz clic para ver detalles en GitHub</translation>
    </message>
    <message>
      <source>Last updated</source>
      <translation>Última actualización</translation>
    </message>
    <message>
      <source>Favorite</source>
      <translation>Favorito</translation>
    </message>
  </context>
  <context>
    <name>GameListUtils</name>
    <message>
      <source>B</source>
      <translation>B</translation>
    </message>
    <message>
      <source>KB</source>
      <translation>KB</translation>
    </message>
    <message>
      <source>MB</source>
      <translation>MB</translation>
    </message>
    <message>
      <source>GB</source>
      <translation>GB</translation>
    </message>
    <message>
      <source>TB</source>
      <translation>TB</translation>
    </message>
  </context>
  <context>
    <name>GuiContextMenus</name>
    <message>
      <source>Create Shortcut</source>
      <translation>Crear acceso directo</translation>
    </message>
    <message>
      <source>Cheats / Patches</source>
      <translation>Trucos / Parches</translation>
    </message>
    <message>
      <source>SFO Viewer</source>
      <translation>Vista SFO</translation>
    </message>
    <message>
      <source>Trophy Viewer</source>
      <translation>Expositor de Trofeos</translation>
    </message>
    <message>
      <source>Open Folder...</source>
      <translation>Abrir Carpeta...</translation>
    </message>
    <message>
      <source>Open Game Folder</source>
      <translation>Abrir Carpeta del Juego</translation>
    </message>
    <message>
      <source>Open Save Data Folder</source>
      <translation>Abrir Carpeta de Datos Guardados</translation>
    </message>
    <message>
      <source>Open Log Folder</source>
      <translation>Abrir Carpeta de Registros</translation>
    </message>
    <message>
      <source>Copy info...</source>
      <translation>Copiar información...</translation>
    </message>
    <message>
      <source>Copy Name</source>
      <translation>Copiar nombre</translation>
    </message>
    <message>
      <source>Copy Serial</source>
      <translation>Copiar número de serie</translation>
    </message>
    <message>
      <source>Copy Version</source>
      <translation>Copiar versión</translation>
    </message>
    <message>
      <source>Copy Size</source>
      <translation>Copiar Tamaño</translation>
    </message>
    <message>
      <source>Copy All</source>
      <translation>Copiar todo</translation>
    </message>
    <message>
      <source>Delete...</source>
      <translation>Eliminar...</translation>
    </message>
    <message>
      <source>Delete Game</source>
      <translation>Eliminar juego</translation>
    </message>
    <message>
      <source>Delete Update</source>
      <translation>Eliminar Actualización</translation>
    </message>
    <message>
      <source>Delete DLC</source>
      <translation>Eliminar DLC</translation>
    </message>
    <message>
      <source>Delete Trophy</source>
      <translation>Eliminar Trofeo</translation>
    </message>
    <message>
      <source>Compatibility...</source>
      <translation>Compatibilidad...</translation>
    </message>
    <message>
      <source>Update database</source>
      <translation>Actualizar base de datos</translation>
    </message>
    <message>
      <source>View report</source>
      <translation>Ver informe</translation>
    </message>
    <message>
      <source>Submit a report</source>
      <translation>Enviar un informe</translation>
    </message>
    <message>
      <source>Shortcut creation</source>
      <translation>Acceso directo creado</translation>
    </message>
    <message>
      <source>Shortcut created successfully!</source>
      <translation>¡Acceso directo creado con éxito!</translation>
    </message>
    <message>
      <source>Error</source>
      <translation>Error</translation>
    </message>
    <message>
      <source>Error creating shortcut!</source>
      <translation>¡Error al crear el acceso directo!</translation>
    </message>
    <message>
      <source>Game</source>
      <translation>Juego</translation>
    </message>
    <message>
      <source>This game has no update to delete!</source>
      <translation>¡Este juego no tiene actualizaciones!</translation>
    </message>
    <message>
      <source>Update</source>
      <translation>Actualización</translation>
    </message>
    <message>
      <source>This game has no DLC to delete!</source>
      <translation>¡Este juego no tiene DLCs!</translation>
    </message>
    <message>
      <source>DLC</source>
      <translation>DLC</translation>
    </message>
    <message>
      <source>Delete %1</source>
      <translation>Eliminar %1</translation>
    </message>
    <message>
      <source>Are you sure you want to delete %1&apos;s %2 directory?</source>
      <translation>¿Seguro que quieres eliminar el directorio %2 de %1?</translation>
    </message>
    <message>
      <source>Open Update Folder</source>
      <translation>Abrir carpeta de actualizaciones</translation>
    </message>
    <message>
      <source>Delete Save Data</source>
      <translation>Eliminar datos guardados</translation>
    </message>
    <message>
      <source>This game has no update folder to open!</source>
      <translation>¡Este juego no tiene carpeta de actualizaciones!</translation>
    </message>
    <message>
      <source>No log file found for this game!</source>
      <translation>¡No se encontró un archivo de registro para este juego!</translation>
    </message>
    <message>
      <source>Failed to convert icon.</source>
      <translation>Error al convertir el icono.</translation>
    </message>
    <message>
      <source>This game has no save data to delete!</source>
      <translation>¡Este juego no tiene datos guardados!</translation>
    </message>
    <message>
      <source>This game has no saved trophies to delete!</source>
      <translation>¡Este juego no tiene trofeos guardados para eliminar!</translation>
    </message>
    <message>
      <source>Save Data</source>
      <translation>Datos guardados</translation>
    </message>
    <message>
      <source>Trophy</source>
      <translation>Trofeo</translation>
    </message>
    <message>
      <source>SFO Viewer for </source>
      <translation>Visualizador de SFO para </translation>
    </message>
    <message>
      <source>Remove from Favorites</source>
      <translation>Eliminar de Favoritos</translation>
    </message>
    <message>
      <source>Add to Favorites</source>
      <translation>Añadir a favoritos</translation>
    </message>
  </context>
  <context>
    <name>HelpDialog</name>
    <message>
      <source>Quickstart</source>
      <translation>Inicio Rápido</translation>
    </message>
    <message>
      <source>FAQ</source>
      <translation>Preguntas Frecuentes (FAQ)</translation>
    </message>
    <message>
      <source>Syntax</source>
      <translation>Sintaxis</translation>
    </message>
    <message>
      <source>Special Bindings</source>
      <translation>Asignación de Teclas Especiales</translation>
    </message>
    <message>
      <source>Keybindings</source>
      <translation>Asignación de Teclas</translation>
    </message>
  </context>
  <context>
    <name>KBMSettings</name>
    <message>
      <source>Configure Controls</source>
      <translation>Configurar Controles</translation>
    </message>
    <message>
      <source>D-Pad</source>
      <translation>Cruceta</translation>
    </message>
    <message>
      <source>Up</source>
      <translation>Arriba</translation>
    </message>
    <message>
      <source>unmapped</source>
      <translation>sin vincular</translation>
    </message>
    <message>
      <source>Left</source>
      <translation>Izquierda</translation>
    </message>
    <message>
      <source>Right</source>
      <translation>Derecha</translation>
    </message>
    <message>
      <source>Down</source>
      <translation>Abajo</translation>
    </message>
    <message>
      <source>Left Analog Halfmode</source>
      <translation>Modo Reducido del Stick Izquierdo</translation>
    </message>
    <message>
      <source>hold to move left stick at half-speed</source>
      <translation>manten para mover el stick izquierdo a la mitad de la velocidad</translation>
    </message>
    <message>
      <source>Left Stick</source>
      <translation>Stick Izquierdo</translation>
    </message>
    <message>
      <source>Config Selection</source>
      <translation>Selección de Configuraciones</translation>
    </message>
    <message>
      <source>Common Config</source>
      <translation>Configuración Estándar</translation>
    </message>
    <message>
      <source>Use per-game configs</source>
      <translation>Usar configuraciones por juego</translation>
    </message>
    <message>
      <source>L1</source>
      <translation>L1</translation>
    </message>
    <message>
      <source>L2</source>
      <translation>L2</translation>
    </message>
    <message>
      <source>Text Editor</source>
      <translation>Editor de Texto</translation>
    </message>
    <message>
      <source>Help</source>
      <translation>Ayuda</translation>
    </message>
    <message>
      <source>R1</source>
      <translation>R1</translation>
    </message>
    <message>
      <source>R2</source>
      <translation>R2</translation>
    </message>
    <message>
      <source>L3</source>
      <translation>L3</translation>
    </message>
    <message>
      <source>Mouse to Joystick</source>
      <translation>Ratón a Joystick</translation>
    </message>
    <message>
      <source>*press F7 ingame to activate</source>
      <translation>* presiona F7 en el juego para activar</translation>
    </message>
    <message>
      <source>R3</source>
      <translation>R3</translation>
    </message>
    <message>
      <source>Options</source>
      <translation>Opciones</translation>
    </message>
    <message>
      <source>Mouse Movement Parameters</source>
      <translation>Parámetros Movimiento del Ratón</translation>
    </message>
    <message>
      <source>note: click Help Button/Special Keybindings for more information</source>
      <translation>nota: haga clic en Botón de ayuda/Asignación de Teclas Especiales para más información</translation>
    </message>
    <message>
      <source>Face Buttons</source>
      <translation>Botones de Acción</translation>
    </message>
    <message>
      <source>Triangle</source>
      <translation>Triángulo</translation>
    </message>
    <message>
      <source>Square</source>
      <translation>Cuadrado</translation>
    </message>
    <message>
      <source>Circle</source>
      <translation>Círculo</translation>
    </message>
    <message>
      <source>Cross</source>
      <translation>Equis</translation>
    </message>
    <message>
      <source>Right Analog Halfmode</source>
      <translation>Modo Reducido del Stick Derecho</translation>
    </message>
    <message>
      <source>hold to move right stick at half-speed</source>
      <translation>manten para mover el stick derecho a la mitad de la velocidad</translation>
    </message>
    <message>
      <source>Right Stick</source>
      <translation>Stick Derecho</translation>
    </message>
    <message>
      <source>Speed Offset (def 0.125):</source>
      <translation>Compensación de Velocidad (def 0.125):</translation>
    </message>
    <message>
      <source>Copy from Common Config</source>
      <translation>Copiar desde la Configuración Estándar</translation>
    </message>
    <message>
      <source>Deadzone Offset (def 0.50):</source>
      <translation>Zona Muerta (def 0.50):</translation>
    </message>
    <message>
      <source>Speed Multiplier (def 1.0):</source>
      <translation>Multiplicador de Velocidad (def 1.0):</translation>
    </message>
    <message>
      <source>Common Config Selected</source>
      <translation>Configuración Estándar Seleccionada</translation>
    </message>
    <message>
      <source>This button copies mappings from the Common Config to the currently selected profile, and cannot be used when the currently selected profile is the Common Config.</source>
      <translation>Este botón copia mapeos de la Configuración Estándar al perfil seleccionado actualmente, y no se puede utilizar cuando el perfil seleccionado es la Configuración Estándar.</translation>
    </message>
    <message>
      <source>Copy values from Common Config</source>
      <translation>Copiar valores de la Configuración Estándar</translation>
    </message>
    <message>
      <source>Do you want to overwrite existing mappings with the mappings from the Common Config?</source>
      <translation>¿Quiere sobrescribir los mapeos existentes con los mapeos de la Configuración Estándar?</translation>
    </message>
    <message>
      <source>Unable to Save</source>
      <translation>No se Pudo Guardar</translation>
    </message>
    <message>
      <source>Press a key</source>
      <translation>Pulsa una tecla</translation>
    </message>
    <message>
      <source>Cannot set mapping</source>
      <translation>No se pudo asignar el mapeo</translation>
    </message>
    <message>
      <source>Mousewheel cannot be mapped to stick outputs</source>
      <translation>La rueda del ratón no puede ser mapeada al stick</translation>
    </message>
    <message>
      <source>Save</source>
      <translation>Guardar</translation>
    </message>
    <message>
      <source>Apply</source>
      <translation>Aplicar</translation>
    </message>
    <message>
      <source>Restore Defaults</source>
      <translation>Restaurar Valores Por Defecto</translation>
    </message>
    <message>
      <source>Cancel</source>
      <translation>Cancelar</translation>
    </message>
    <message>
      <source>Cannot bind any unique input more than once. Duplicate inputs mapped to the following buttons:

%1</source>
      <translation>No se puede asignar un control único más de una vez. Controles duplicados asignados a los siguientes botones:

%1</translation>
    </message>
    <message>
      <source>Touchpad Left</source>
      <translation>Izquierda del Touchpad</translation>
    </message>
    <message>
      <source>Touchpad Center</source>
      <translation>Centro del Touchpad</translation>
    </message>
    <message>
      <source>Touchpad Right</source>
      <translation>Derecha del Touchpad</translation>
    </message>
  </context>
  <context>
    <name>MainWindow</name>
    <message>
      <source>Open/Add Elf Folder</source>
      <translation>Abrir/Agregar carpeta Elf</translation>
    </message>
    <message>
      <source>Boot Game</source>
      <translation>Iniciar juego</translation>
    </message>
    <message>
      <source>Check for Updates</source>
      <translation>Buscar actualizaciones</translation>
    </message>
    <message>
      <source>About shadPS4</source>
      <translation>Acerca de shadPS4</translation>
    </message>
    <message>
      <source>Configure...</source>
      <translation>Configurar...</translation>
    </message>
    <message>
      <source>Recent Games</source>
      <translation>Juegos recientes</translation>
    </message>
    <message>
      <source>Open shadPS4 Folder</source>
      <translation>Abrir carpeta de shadPS4</translation>
    </message>
    <message>
      <source>Exit</source>
      <translation>Salir</translation>
    </message>
    <message>
      <source>Exit shadPS4</source>
      <translation>Salir de shadPS4</translation>
    </message>
    <message>
      <source>Exit the application.</source>
      <translation>Salir de la aplicación.</translation>
    </message>
    <message>
      <source>Show Game List</source>
      <translation>Mostrar lista de juegos</translation>
    </message>
    <message>
      <source>Game List Refresh</source>
      <translation>Actualizar lista de juegos</translation>
    </message>
    <message>
      <source>Tiny</source>
      <translation>Muy pequeño</translation>
    </message>
    <message>
      <source>Small</source>
      <translation>Pequeño</translation>
    </message>
    <message>
      <source>Medium</source>
      <translation>Mediano</translation>
    </message>
    <message>
      <source>Large</source>
      <translation>Grande</translation>
    </message>
    <message>
      <source>List View</source>
      <translation>Vista de Lista</translation>
    </message>
    <message>
      <source>Grid View</source>
      <translation>Vista de Cuadrícula</translation>
    </message>
    <message>
      <source>Elf Viewer</source>
      <translation>Vista Elf</translation>
    </message>
    <message>
      <source>Game Install Directory</source>
      <translation>Carpeta de Instalación de Juegos</translation>
    </message>
    <message>
      <source>Download Cheats/Patches</source>
      <translation>Descargar Trucos / Parches</translation>
    </message>
    <message>
      <source>Dump Game List</source>
      <translation>Volcar Lista de Juegos</translation>
    </message>
    <message>
      <source>Trophy Viewer</source>
      <translation>Expositor de Trofeos</translation>
    </message>
    <message>
      <source>No games found. Please add your games to your library first.</source>
      <translation>No se encontraron juegos. Por favor, añade tus juegos a tu biblioteca primero.</translation>
    </message>
    <message>
      <source>Search...</source>
      <translation>Buscar...</translation>
    </message>
    <message>
      <source>File</source>
      <translation>Archivo</translation>
    </message>
    <message>
      <source>View</source>
      <translation>Vista</translation>
    </message>
    <message>
      <source>Game List Icons</source>
      <translation>Iconos de Juegos</translation>
    </message>
    <message>
      <source>Game List Mode</source>
      <translation>Tipo de Lista</translation>
    </message>
    <message>
      <source>Settings</source>
      <translation>Configuración</translation>
    </message>
    <message>
      <source>Utils</source>
      <translation>Utilidades</translation>
    </message>
    <message>
      <source>Themes</source>
      <translation>Temas</translation>
    </message>
    <message>
      <source>Help</source>
      <translation>Ayuda</translation>
    </message>
    <message>
      <source>Dark</source>
      <translation>Oscuro</translation>
    </message>
    <message>
      <source>Light</source>
      <translation>Claro</translation>
    </message>
    <message>
      <source>Green</source>
      <translation>Verde</translation>
    </message>
    <message>
      <source>Blue</source>
      <translation>Azul</translation>
    </message>
    <message>
      <source>Violet</source>
      <translation>Violeta</translation>
    </message>
    <message>
      <source>toolBar</source>
      <translation>Barra de herramientas</translation>
    </message>
    <message>
      <source>Game List</source>
      <translation>Lista de Juegos</translation>
    </message>
    <message>
      <source>Download Cheats For All Installed Games</source>
      <translation>Descargar trucos para todos los juegos instalados</translation>
    </message>
    <message>
      <source>Download Patches For All Games</source>
      <translation>Descargar parches para todos los juegos</translation>
    </message>
    <message>
      <source>Download Complete</source>
      <translation>Descarga completa</translation>
    </message>
    <message>
      <source>You have downloaded cheats for all the games you have installed.</source>
      <translation>Has descargado trucos para todos los juegos que tienes instalados.</translation>
    </message>
    <message>
      <source>Patches Downloaded Successfully!</source>
      <translation>¡Parches descargados exitosamente!</translation>
    </message>
    <message>
      <source>All Patches available for all games have been downloaded.</source>
      <translation>Todos los parches disponibles han sido descargados para todos los juegos.</translation>
    </message>
    <message>
      <source>Games: </source>
      <translation>Juegos: </translation>
    </message>
    <message>
      <source>ELF files (*.bin *.elf *.oelf)</source>
      <translation>Archivos ELF (*.bin *.elf *.oelf)</translation>
    </message>
    <message>
      <source>Game Boot</source>
      <translation>Inicio del juego</translation>
    </message>
    <message>
      <source>Only one file can be selected!</source>
      <translation>¡Solo se puede seleccionar un archivo!</translation>
    </message>
    <message>
      <source>Run Game</source>
      <translation>Ejecutar juego</translation>
    </message>
    <message>
      <source>Eboot.bin file not found</source>
      <translation>Archivo Eboot.bin no encontrado</translation>
    </message>
    <message>
      <source>Game is already running!</source>
      <translation>¡El juego ya se está ejecutando!</translation>
    </message>
    <message>
      <source>shadPS4</source>
      <translation>shadPS4</translation>
    </message>
    <message>
      <source>Play</source>
      <translation>Jugar</translation>
    </message>
    <message>
      <source>Pause</source>
      <translation>Pausar</translation>
    </message>
    <message>
      <source>Stop</source>
      <translation>Detener</translation>
    </message>
    <message>
      <source>Restart</source>
      <translation>Reiniciar</translation>
    </message>
    <message>
      <source>Full Screen</source>
      <translation>Pantalla completa</translation>
    </message>
    <message>
      <source>Controllers</source>
      <translation>Controles</translation>
    </message>
    <message>
      <source>Keyboard</source>
      <translation>Teclado</translation>
    </message>
    <message>
      <source>Refresh List</source>
      <translation>Actualizar lista</translation>
    </message>
    <message>
      <source>Resume</source>
      <translation>Reanudar</translation>
    </message>
    <message>
      <source>Show Labels Under Icons</source>
      <translation>Mostrar etiquetas debajo de los iconos</translation>
    </message>
    <message>
      <source>Customize Hotkeys</source>
      <translation>Personalizar Atajos</translation>
    </message>
  </context>
  <context>
    <name>SettingsDialog</name>
    <message>
      <source>Settings</source>
      <translation>Configuración</translation>
    </message>
    <message>
      <source>General</source>
      <translation>General</translation>
    </message>
    <message>
      <source>System</source>
      <translation>Sistema</translation>
    </message>
    <message>
      <source>Console Language</source>
      <translation>Idioma de la Consola</translation>
    </message>
    <message>
      <source>Emulator Language</source>
      <translation>Idioma del emulador</translation>
    </message>
    <message>
      <source>Emulator</source>
      <translation>Emulador</translation>
    </message>
    <message>
      <source>Default tab when opening settings</source>
      <translation>Pestaña predeterminada al abrir la configuración</translation>
    </message>
    <message>
      <source>Show Game Size In List</source>
      <translation>Mostrar Tamaño del Juego en la Lista</translation>
    </message>
    <message>
      <source>Show Splash</source>
      <translation>Mostrar Pantalla de Bienvenida</translation>
    </message>
    <message>
      <source>Enable Discord Rich Presence</source>
      <translation>Habilitar Discord Rich Presence</translation>
    </message>
    <message>
      <source>Username</source>
      <translation>Nombre de Usuario</translation>
    </message>
    <message>
      <source>Trophy Key</source>
      <translation>Clave de Trofeos</translation>
    </message>
    <message>
      <source>Trophy</source>
      <translation>Trofeo</translation>
    </message>
    <message>
      <source>Open the custom trophy images/sounds folder</source>
      <translation>Abrir la carpeta de trofeos/sonidos personalizados</translation>
    </message>
    <message>
      <source>Logger</source>
      <translation>Registro</translation>
    </message>
    <message>
      <source>Log Type</source>
      <translation>Tipo de Registro</translation>
    </message>
    <message>
      <source>Log Filter</source>
      <translation>Filtro de Registro</translation>
    </message>
    <message>
      <source>Open Log Location</source>
      <translation>Abrir Ubicación del registro</translation>
    </message>
    <message>
      <source>Input</source>
      <translation>Entrada</translation>
    </message>
    <message>
      <source>Cursor</source>
      <translation>Cursor</translation>
    </message>
    <message>
      <source>Hide Cursor</source>
      <translation>Ocultar Cursor</translation>
    </message>
    <message>
      <source>Hide Cursor Idle Timeout</source>
      <translation>Tiempo de Espera para Ocultar Cursor Inactivo</translation>
    </message>
    <message>
      <source>Microphone</source>
      <translation>Micrófono</translation>
    </message>
    <message>
      <source>None</source>
      <translation>Ninguno</translation>
    </message>
    <message>
      <source>Default Device</source>
      <translation>Dispositivo por Defecto</translation>
    </message>
    <message>
      <source>s</source>
      <translation>s</translation>
    </message>
    <message>
      <source>Controller</source>
      <translation>Controlador</translation>
    </message>
    <message>
      <source>Graphics</source>
      <translation>Gráficos</translation>
    </message>
    <message>
      <source>GUI</source>
      <translation>Interfaz</translation>
    </message>
    <message>
      <source>User</source>
      <translation>Usuario</translation>
    </message>
    <message>
      <source>Graphics Device</source>
      <translation>Dispositivo Gráfico</translation>
    </message>
    <message>
      <source>Vblank Divider</source>
      <translation>Divisor de Vblank</translation>
    </message>
    <message>
      <source>Advanced</source>
      <translation>Avanzado</translation>
    </message>
    <message>
      <source>Enable Shaders Dumping</source>
      <translation>Habilitar volcado de Shaders</translation>
    </message>
    <message>
      <source>Enable NULL GPU</source>
      <translation>Habilitar GPU NULL</translation>
    </message>
    <message>
      <source>Enable HDR</source>
      <translation>Habilitar HDR</translation>
    </message>
    <message>
      <source>Paths</source>
      <translation>Rutas</translation>
    </message>
    <message>
      <source>Game Folders</source>
      <translation>Carpetas de Juegos</translation>
    </message>
    <message>
      <source>Add...</source>
      <translation>Añadir...</translation>
    </message>
    <message>
      <source>Remove</source>
      <translation>Eliminar</translation>
    </message>
    <message>
      <source>Debug</source>
      <translation>Depuración</translation>
    </message>
    <message>
      <source>Enable Debug Dumping</source>
      <translation>Habilitar Volcado de Depuración</translation>
    </message>
    <message>
      <source>Enable Vulkan Validation Layers</source>
      <translation>Habilitar Capas de Validación de Vulkan</translation>
    </message>
    <message>
      <source>Enable Vulkan Synchronization Validation</source>
      <translation>Habilitar Validación de Sincronización de Vulkan</translation>
    </message>
    <message>
      <source>Enable RenderDoc Debugging</source>
      <translation>Habilitar Depuración de RenderDoc</translation>
    </message>
    <message>
      <source>Enable Crash Diagnostics</source>
      <translation>Habilitar Diagnóstico de Fallos</translation>
    </message>
    <message>
      <source>Collect Shaders</source>
      <translation>Recopilar Shaders</translation>
    </message>
    <message>
      <source>Copy GPU Buffers</source>
      <translation>Copiar búferes de GPU</translation>
    </message>
    <message>
      <source>Host Debug Markers</source>
      <translation>Marcadores de Depuración del Host</translation>
    </message>
    <message>
      <source>Guest Debug Markers</source>
      <translation>Marcadores de Depuración del Invitado</translation>
    </message>
    <message>
      <source>Enable Readbacks</source>
      <translation>Habilitar Retrolectura</translation>
    </message>
    <message>
      <source>Enable Readback Linear Images</source>
      <translation>Habilitar Retrolectura de Imágenes Lineales</translation>
    </message>
    <message>
      <source>Update</source>
      <translation>Actualización</translation>
    </message>
    <message>
      <source>Check for Updates at Startup</source>
      <translation>Buscar Actualizaciones al Iniciar</translation>
    </message>
    <message>
      <source>Always Show Changelog</source>
      <translation>Mostrar Siempre el Registro de Cambios</translation>
    </message>
    <message>
      <source>Update Channel</source>
      <translation>Canal de Actualización</translation>
    </message>
    <message>
      <source>Check for Updates</source>
      <translation>Buscar Actualizaciones</translation>
    </message>
    <message>
      <source>GUI Settings</source>
      <translation>Configuraciones de la Interfaz</translation>
    </message>
    <message>
      <source>Title Music</source>
      <translation>Música de título</translation>
    </message>
    <message>
      <source>Disable Trophy Notification</source>
      <translation>Desactivar Notificaciones de Trofeos</translation>
    </message>
    <message>
      <source>Background Image</source>
      <translation>Imagen de Fondo</translation>
    </message>
    <message>
      <source>Show Background Image</source>
      <translation>Mostrar Imagen de Fondo</translation>
    </message>
    <message>
      <source>Opacity</source>
      <translation>Opacidad</translation>
    </message>
    <message>
      <source>Play title music</source>
      <translation>Reproducir la música de apertura</translation>
    </message>
    <message>
      <source>Update Compatibility Database On Startup</source>
      <translation>Actualizar base de datos de compatibilidad al iniciar</translation>
    </message>
    <message>
      <source>Game Compatibility</source>
      <translation>Compatibilidad</translation>
    </message>
    <message>
      <source>Display Compatibility Data</source>
      <translation>Mostrar datos de compatibilidad</translation>
    </message>
    <message>
      <source>Update Compatibility Database</source>
      <translation>Actualizar base de datos de compatibilidad</translation>
    </message>
    <message>
      <source>Volume</source>
      <translation>Volumen</translation>
    </message>
    <message>
      <source>Save</source>
      <translation>Guardar</translation>
    </message>
    <message>
      <source>Apply</source>
      <translation>Aplicar</translation>
    </message>
    <message>
      <source>Restore Defaults</source>
      <translation>Restaurar Valores Predeterminados</translation>
    </message>
    <message>
      <source>Close</source>
      <translation>Cerrar</translation>
    </message>
    <message>
      <source>Point your mouse at an option to display its description.</source>
      <translation>Coloque el ratón sobre una opción para mostrar su descripción.</translation>
    </message>
    <message>
      <source>Console Language:\nSets the language that the PS4 game uses.\nIt&apos;s recommended to set this to a language the game supports, which will vary by region.</source>
      <translation>Idioma de la Consola:\nEstablece el idioma que utiliza el juego de PS4.\nSe recomienda configurarlo a un idioma que el juego soporte, lo cual varía por región.</translation>
    </message>
    <message>
      <source>Emulator Language:\nSets the language of the emulator&apos;s user interface.</source>
      <translation>Idioma del Emulador:\nConfigura el idioma de la interfaz de usuario del emulador.</translation>
    </message>
    <message>
      <source>Show Splash Screen:\nShows the game&apos;s splash screen (a special image) while the game is starting.</source>
      <translation>Mostrar Pantalla de Inicio:\nMuestra la pantalla de inicio del juego (una imagen especial) mientras el juego se está iniciando.</translation>
    </message>
    <message>
      <source>Enable Discord Rich Presence:\nDisplays the emulator icon and relevant information on your Discord profile.</source>
      <translation>Habilitar Discord Rich Presence:\nMuestra el ícono del emulador y la información relevante en tu perfil de Discord.</translation>
    </message>
    <message>
      <source>Username:\nSets the PS4&apos;s account username, which may be displayed by some games.</source>
      <translation>Nombre de Usuario:\nEstablece el nombre de usuario de la cuenta de PS4, que puede ser mostrado por algunos juegos.</translation>
    </message>
    <message>
      <source>Trophy Key:\nKey used to decrypt trophies. Must be obtained from your jailbroken console.\nMust contain only hex characters.</source>
      <translation>Clave de Trofeos:\nClave utilizada para descifrar trofeos. Debe obtenerse de tu consola desbloqueada.\nSolo debe contener caracteres hexadecimales.</translation>
    </message>
    <message>
      <source>Log Type:\nSets whether to synchronize the output of the log window for performance. May have adverse effects on emulation.</source>
      <translation>Tipo de Registro:\nEstablece si sincronizar la salida de la ventana de registro para mejorar el rendimiento. Puede tener efectos adversos en la emulación.</translation>
    </message>
    <message>
      <source>Log Filter:\nFilters the log to only print specific information.\nExamples: &quot;Core:Trace&quot; &quot;Lib.Pad:Debug Common.Filesystem:Error&quot; &quot;*:Critical&quot;\nLevels: Trace, Debug, Info, Warning, Error, Critical - in this order, a specific level silences all levels preceding it in the list and logs every level after it.</source>
      <translation>Filtro de Registro:\nFiltra el registro para imprimir solo información específica.\nEjemplos: &quot;Core:Trace&quot; &quot;Lib.Pad:Debug Common.Filesystem:Error&quot; &quot;*:Critical&quot; Niveles: Trace, Debug, Info, Warning, Error, Critical - en este orden, un nivel específico silencia todos los niveles anteriores en la lista y registra cada nivel posterior.</translation>
    </message>
    <message>
      <source>Update:\nRelease: Official versions released every month that may be very outdated, but are more reliable and tested.\nNightly: Development versions that have all the latest features and fixes, but may contain bugs and are less stable.</source>
      <translation>Actualización:\nRelease: Versiones oficiales lanzadas cada mes que pueden estar muy desactualizadas, pero son más confiables y están probadas.\nNightly: Versiones de desarrollo que tienen todas las últimas funciones y correcciones, pero pueden contener errores y son menos estables.</translation>
    </message>
    <message>
      <source>Background Image:\nControl the opacity of the game background image.</source>
      <translation>Imagen de fondo:\nControle la opacidad de la imagen de fondo del juego.</translation>
    </message>
    <message>
      <source>Play Title Music:\nIf a game supports it, enable playing special music when selecting the game in the GUI.</source>
      <translation>Reproducir Música del Título:\nSi un juego lo admite, habilita la reproducción de música especial al seleccionar el juego en la interfaz gráfica.</translation>
    </message>
    <message>
      <source>Disable Trophy Pop-ups:\nDisable in-game trophy notifications. Trophy progress can still be tracked using the Trophy Viewer (right-click the game in the main window).</source>
      <translation>Desactivar Notificaciones de trofeos:\nDesactiva las notificaciones de trofeos en el juego. El progreso de trofeos todavía puede ser rastreado usando el Expositor de Trofeos (haz clic derecho en el juego en la ventana principal).</translation>
    </message>
    <message>
      <source>Hide Cursor:\nChoose when the cursor will disappear:\nNever: You will always see the mouse.\nidle: Set a time for it to disappear after being idle.\nAlways: you will never see the mouse.</source>
      <translation>Ocultar Cursor:\nElija cuándo desaparecerá el cursor:\nNunca: Siempre verá el ratón.\nInactivo: Establezca un tiempo para que desaparezca después de estar inactivo.\nSiempre: nunca verá el ratón.</translation>
    </message>
    <message>
      <source>Hide Idle Cursor Timeout:\nThe duration (seconds) after which the cursor that has been idle hides itself.</source>
      <translation>Establezca un tiempo para que el ratón desaparezca después de estar inactivo.</translation>
    </message>
    <message>
      <source>Display Compatibility Data:\nDisplays game compatibility information in table view. Enable &quot;Update Compatibility On Startup&quot; to get up-to-date information.</source>
      <translation>Mostrar Datos de Compatibilidad:\nMuestra información de compatibilidad de juegos en vista de tabla. Habilite &quot;Actualizar Compatibilidad al Iniciar&quot; para obtener información actualizada.</translation>
    </message>
    <message>
      <source>Update Compatibility On Startup:\nAutomatically update the compatibility database when shadPS4 starts.</source>
      <translation>Actualizar Compatibilidad al Iniciar:\nActualiza automáticamente la base de datos de compatibilidad cuando shadPS4 se inicia.</translation>
    </message>
    <message>
      <source>Update Compatibility Database:\nImmediately update the compatibility database.</source>
      <translation>Actualizar Base de Datos de Compatibilidad:\nActualizar inmediatamente la base de datos de compatibilidad.</translation>
    </message>
    <message>
      <source>Never</source>
      <translation>Nunca</translation>
    </message>
    <message>
      <source>Idle</source>
      <translation>Inactivo</translation>
    </message>
    <message>
      <source>Always</source>
      <translation>Siempre</translation>
    </message>
    <message>
      <source>Graphics Device:\nOn multiple GPU systems, select the GPU the emulator will use from the drop down list,\nor select &quot;Auto Select&quot; to automatically determine it.</source>
      <translation>Dispositivo Gráfico:\nEn sistemas con múltiples GPU, selecciona la GPU que el emulador utilizará de la lista desplegable,\o selecciona &quot;Auto Select&quot; para determinarla automáticamente.</translation>
    </message>
    <message>
      <source>Width/Height:\nSets the size of the emulator window at launch, which can be resized during gameplay.\nThis is different from the in-game resolution.</source>
      <translation>Anchura/Altura:\nEstablece el tamaño de la ventana del emulador al iniciar, que se puede redimensionar durante el juego.\nEsto es diferente de la resolución en el juego.</translation>
    </message>
    <message>
      <source>Vblank Divider:\nThe frame rate at which the emulator refreshes at is multiplied by this number. Changing this may have adverse effects, such as increasing the game speed, or breaking critical game functionality that does not expect this to change!</source>
      <translation>Divisor de Vblank:\nLa tasa de cuadros a la que se refresca el emulador se multiplica por este número. Cambiar esto puede tener efectos adversos, como aumentar la velocidad del juego, o romper la funcionalidad crítica del juego que no espera que esto cambie.</translation>
    </message>
    <message>
      <source>Enable Shaders Dumping:\nFor the sake of technical debugging, saves the games shaders to a folder as they render.</source>
      <translation>Habilitar la Volcadura de Shaders:\nPor el bien de la depuración técnica, guarda las sombras del juego en una carpeta mientras se renderizan.</translation>
    </message>
    <message>
      <source>Enable Null GPU:\nFor the sake of technical debugging, disables game rendering as if there were no graphics card.</source>
      <translation>Habilitar GPU Nula:\nPor el bien de la depuración técnica, desactiva el renderizado del juego como si no hubiera tarjeta gráfica.</translation>
    </message>
    <message>
      <source>Enable HDR:\nEnables HDR in games that support it.\nYour monitor must have support for the BT2020 PQ color space and the RGB10A2 swapchain format.</source>
      <translation>Habilitar HDR:\nHabilita HDR en juegos que lo soporten.\nTu monitor debe tener soporte para el espacio de color PQ BT2020 y el formato RGB10A2 de cadena de intercambio.</translation>
    </message>
    <message>
      <source>Game Folders:\nThe list of folders to check for installed games.</source>
      <translation>Carpetas de Juegos:\nLa lista de carpetas para verificar los juegos instalados.</translation>
    </message>
    <message>
      <source>Add:\nAdd a folder to the list.</source>
      <translation>Añadir:\nAgregar una carpeta a la lista.</translation>
    </message>
    <message>
      <source>Remove:\nRemove a folder from the list.</source>
      <translation>Eliminar:\nEliminar una carpeta de la lista.</translation>
    </message>
    <message>
      <source>Enable Debug Dumping:\nSaves the import and export symbols and file header information of the currently running PS4 program to a directory.</source>
      <translation>Habilitar la Volcadura de Depuración:\nGuarda los símbolos de importación y exportación y la información del encabezado del archivo del programa de PS4 que se está ejecutando actualmente en un directorio.</translation>
    </message>
    <message>
      <source>Enable Vulkan Validation Layers:\nEnables a system that validates the state of the Vulkan renderer and logs information about its internal state.\nThis will reduce performance and likely change the behavior of emulation.</source>
      <translation>Habilitar Capas de Validación de Vulkan:\nHabilita un sistema que valida el estado del renderizador de Vulkan y registra información sobre su estado interno. Esto reducirá el rendimiento y probablemente cambiará el comportamiento de la emulación.</translation>
    </message>
    <message>
      <source>Enable Vulkan Synchronization Validation:\nEnables a system that validates the timing of Vulkan rendering tasks.\nThis will reduce performance and likely change the behavior of emulation.</source>
      <translation>Habilitar Validación de Sincronización de Vulkan:\nHabilita un sistema que valida el tiempo de las tareas de renderizado de Vulkan. Esto reducirá el rendimiento y probablemente cambiará el comportamiento de la emulación.</translation>
    </message>
    <message>
      <source>Enable RenderDoc Debugging:\nIf enabled, the emulator will provide compatibility with Renderdoc to allow capture and analysis of the currently rendered frame.</source>
      <translation>Habilitar Depuración de RenderDoc:\nSi se habilita, el emulador proporcionará compatibilidad con Renderdoc para permitir la captura y análisis del fotograma actualmente renderizado.</translation>
    </message>
    <message>
      <source>Collect Shaders:\nYou need this enabled to edit shaders with the debug menu (Ctrl + F10).</source>
      <translation>Recopilar Shaders:\nNecesitas esto habilitado para editar shaders con el menú de depuración (Ctrl + F10).</translation>
    </message>
    <message>
      <source>Enable Readbacks:\nEnable GPU memory readbacks and writebacks.\nThis is required for proper behavior in some games.\nMight cause stability and/or performance issues.</source>
      <translation>Habilitar Retrolectura:\nHabilita la lectura y escritura de memoria desde y hacia la GPU.\nNecesario para el correcto funcionamiento de algunos juegos.\nPuede afectar el rendimiento o causar inestabilidad.</translation>
    </message>
    <message>
      <source>Enable Readback Linear Images:\nEnables async downloading of GPU modified linear images.\nMight fix issues in some games.</source>
      <translation>Habilitar Retrolectura de Imágenes Lineales:\nPermite la descarga asíncrona de imágenes lineales modificadas por la GPU.\nPuede corregir errores gráficos en ciertos juegos.</translation>
    </message>
    <message>
      <source>Copy GPU Buffers:\nGets around race conditions involving GPU submits.\nMay or may not help with PM4 type 0 crashes.</source>
      <translation>Copiar Búferes de GPU:\nSortea condiciones de carrera que implican envíos de GPU.\nPuede o no ayudar con cuelgues del tipo 0 de PM4.</translation>
    </message>
    <message>
      <source>Host Debug Markers:\nInserts emulator-side information like markers for specific AMDGPU commands around Vulkan commands, as well as giving resources debug names.\nIf you have this enabled, you should enable Crash Diagnostics.\nUseful for programs like RenderDoc.</source>
      <translation>Marcadores de Depuración del Host:\n Inserta información del emulador como marcadores para comandos AMDGPU específicos, además de proporcionar nombres de depuración.\nCon esto activado, deberías habilitar el diagnóstico de fallos.\nUtil para programas como RenderDoc.</translation>
    </message>
    <message>
      <source>Guest Debug Markers:\nInserts any debug markers the game itself has added to the command buffer.\nIf you have this enabled, you should enable Crash Diagnostics.\nUseful for programs like RenderDoc.</source>
      <translation>Marcadores de Depuración del Invitado:\n Inserta cualquier marcador que el propio juego ha añadido al búfer de comandos.\nCon esto activado, deberías habilitar el diagnóstico de fallos.\nUtil para programas como RenderDoc.</translation>
    </message>
    <message>
      <source>Save Data Path:\nThe folder where game save data will be saved.</source>
      <translation>Ruta de Guardado de Datos:\nLa carpeta donde se guardarán los datos del juego.</translation>
    </message>
    <message>
      <source>Browse:\nBrowse for a folder to set as the save data path.</source>
      <translation>Buscar:\nBusque una carpeta para establecer como ruta de datos guardados.</translation>
    </message>
    <message>
      <source>Release</source>
      <translation>Principal</translation>
    </message>
    <message>
      <source>Nightly</source>
      <translation>Nightly</translation>
    </message>
    <message>
      <source>Set the volume of the background music.</source>
      <translation>Establece el volumen de la música de fondo.</translation>
    </message>
    <message>
      <source>Enable Motion Controls</source>
      <translation>Habilitar Controles de Movimiento</translation>
    </message>
    <message>
      <source>Save Data Path</source>
      <translation>Ruta de datos guardados</translation>
    </message>
    <message>
      <source>Browse</source>
      <translation>Buscar</translation>
    </message>
    <message>
      <source>async</source>
      <translation>asíncrono</translation>
    </message>
    <message>
      <source>sync</source>
      <translation>síncrono</translation>
    </message>
    <message>
      <source>Auto Select</source>
      <translation>Selección Automática</translation>
    </message>
    <message>
      <source>Directory to install games</source>
      <translation>Carpeta para instalar juegos</translation>
    </message>
    <message>
      <source>Directory to save data</source>
      <translation>Directorio para guardar datos</translation>
    </message>
    <message>
      <source>Video</source>
      <translation>Vídeo</translation>
    </message>
    <message>
      <source>Display Mode</source>
      <translation>Modo de Imagen</translation>
    </message>
    <message>
      <source>Windowed</source>
      <translation>Ventana</translation>
    </message>
    <message>
      <source>Fullscreen</source>
      <translation>Pantalla Completa</translation>
    </message>
    <message>
      <source>Fullscreen (Borderless)</source>
      <translation>Pantalla Completa (sin bordes)</translation>
    </message>
    <message>
      <source>Window Size</source>
      <translation>Tamaño de Ventana</translation>
    </message>
    <message>
      <source>W:</source>
      <translation>Ancho:</translation>
    </message>
    <message>
      <source>H:</source>
      <translation>Alto:</translation>
    </message>
    <message>
      <source>Separate Log Files</source>
      <translation>Archivos de Registro Independientes</translation>
    </message>
    <message>
      <source>Separate Log Files:\nWrites a separate logfile for each game.</source>
      <translation>Archivos de Registro Independientes:\nEscribe un archivo de registro separado para cada juego.</translation>
    </message>
    <message>
      <source>Trophy Notification Position</source>
      <translation>Posición de Notificación de Trofeos</translation>
    </message>
    <message>
      <source>Left</source>
      <translation>Izquierda</translation>
    </message>
    <message>
      <source>Right</source>
      <translation>Derecha</translation>
    </message>
    <message>
      <source>Top</source>
      <translation>Arriba</translation>
    </message>
    <message>
      <source>Bottom</source>
      <translation>Abajo</translation>
    </message>
    <message>
      <source>Notification Duration</source>
      <translation>Duración de Notificaciones</translation>
    </message>
    <message>
      <source>Portable User Folder</source>
      <translation>Carpeta Portable de Usuario</translation>
    </message>
    <message>
      <source>Create Portable User Folder from Common User Folder</source>
      <translation>Crear Carpeta Portable de Usuario a partir de la Carpeta de Usuario Estándar</translation>
    </message>
    <message>
      <source>Portable user folder:\nStores shadPS4 settings and data that will be applied only to the shadPS4 build located in the current folder. Restart the app after creating the portable user folder to begin using it.</source>
      <translation>Carpeta portable de usuario:\nAlmacena la configuración de shadPS4 y los datos que se aplicarán sólo a la compilación shadPS4 ubicada en la carpeta actual. Reinicia la aplicación después de crear la carpeta portable de usuario para empezar a usarla.</translation>
    </message>
    <message>
      <source>Cannot create portable user folder</source>
      <translation>No se pudo crear la carpeta portable de usuario</translation>
    </message>
    <message>
      <source>%1 already exists</source>
      <translation>%1 ya existe</translation>
    </message>
    <message>
      <source>Portable user folder created</source>
      <translation>Carpeta Portable de Usuario Creada</translation>
    </message>
    <message>
      <source>%1 successfully created.</source>
      <translation>%1 creado correctamente.</translation>
    </message>
    <message>
      <source>Open the custom trophy images/sounds folder:\nYou can add custom images to the trophies and an audio.\nAdd the files to custom_trophy with the following names:\ntrophy.wav OR trophy.mp3, bronze.png, gold.png, platinum.png, silver.png\nNote: The sound will only work in QT versions.</source>
      <translation>Abre la carpeta de trofeos/sonidos personalizados:\nPuedes añadir imágenes y un audio personalizados a los trofeos.\nAñade los archivos a custom_trophy con los siguientes nombres:\ntrophy.wav o trophy.mp3, bronze.png, gold.png, platinum.png, silver.png\nNota: El sonido sólo funcionará en versiones QT.</translation>
    </message>
    <message>
      <source> * Unsupported Vulkan Version</source>
      <translation> * Versión de Vulkan no soportada</translation>
    </message>
    <message>
      <source>100%</source>
      <translation>100%</translation>
    </message>
    <message>
      <source>Experimental Features</source>
      <translation>Características experimentales</translation>
    </message>
    <message>
      <source>WARNING: These features are experimental and should not be enabled unless you were told to, or a game requires it. Please ask in the shadPS4 Discord server if you have any questions.</source>
      <translation>ADVERTENCIA: Estas funciones son experimentales y no deben activarse a menos que se te haya indicado o que un juego lo requiera específicamente. Si tienes dudas, por favor consulta en el servidor de Discord de shadPS4.</translation>
<<<<<<< HEAD
=======
    </message>
    <message>
      <source>Enable Background Controller Input</source>
      <translation type="unfinished">Enable Background Controller Input</translation>
    </message>
    <message>
      <source>Enable Controller Background Input:\nAllow shadPS4 to detect controller inputs when the game window is not in focus.</source>
      <translation>.</translation>
    </message>
    <message>
      <source>Crash Diagnostics:\nCreates a .yaml file with info about the Vulkan state at the time of crashing.\nUseful for debugging &apos;Device lost&apos; errors. If you have this enabled, you should enable Host AND Guest Debug Markers.\nYou need Vulkan Validation Layers enabled and the Vulkan SDK for this to work.</source>
      <translation type="unfinished">Crash Diagnostics:\nCreates a .yaml file with info about the Vulkan state at the time of crashing.\nUseful for debugging &apos;Device lost&apos; errors. If you have this enabled, you should enable Host AND Guest Debug Markers.\nYou need Vulkan Validation Layers enabled and the Vulkan SDK for this to work.</translation>
>>>>>>> 1d459474
    </message>
  </context>
  <context>
    <name>TrophyViewer</name>
    <message>
      <source>Trophy Viewer</source>
      <translation>Expositor de Trofeos</translation>
    </message>
    <message>
      <source>Select Game:</source>
      <translation>Selecciona un Juego:</translation>
    </message>
    <message>
      <source>Progress</source>
      <translation>Progreso</translation>
    </message>
    <message>
      <source>Show Earned Trophies</source>
      <translation>Mostrar Trofeos Obtenidos</translation>
    </message>
    <message>
      <source>Show Not Earned Trophies</source>
      <translation>Mostrar Trofeos No Obtenidos</translation>
    </message>
    <message>
      <source>Show Hidden Trophies</source>
      <translation>Mostrar Trofeos Ocultos</translation>
    </message>
  </context>
  <context>
    <name>hotkeys</name>
    <message>
      <source>Customize Hotkeys</source>
      <translation>Personalizar Atajos</translation>
    </message>
    <message>
      <source>Controller Hotkeys</source>
      <translation>Atajos de Mando</translation>
    </message>
    <message>
      <source>Show FPS Counter</source>
      <translation>Mostrar Contador de FPS</translation>
    </message>
    <message>
      <source>unmapped</source>
      <translation>sin vincular</translation>
    </message>
    <message>
      <source>Stop Emulator</source>
      <translation>Parar Emulador</translation>
    </message>
    <message>
      <source>Toggle Fullscreen</source>
      <translation>Alternar Pantalla Completa</translation>
    </message>
    <message>
      <source>Toggle Pause</source>
      <translation>Alternar Pausa</translation>
    </message>
    <message>
      <source>Keyboard Hotkeys</source>
      <translation>Atajos de teclado</translation>
    </message>
    <message>
      <source>Show Fps Counter: F10</source>
      <translation>Mostrar Contador de Fps: F10</translation>
    </message>
    <message>
      <source>Stop Emulator: n/a</source>
      <translation>Parar emulador: n/a</translation>
    </message>
    <message>
      <source>Toggle Fullscreen: F11</source>
      <translation>Alternar Pantalla Completa: F11</translation>
    </message>
    <message>
      <source>Toggle Pause: F9</source>
      <translation>Alternar Pausa: F9</translation>
    </message>
    <message>
      <source>Tip: Up to three inputs can be assigned for each function</source>
      <translation>Consejo: Se pueden asignar hasta tres entradas para cada función</translation>
    </message>
    <message>
      <source>Save</source>
      <translation>Guardar</translation>
    </message>
    <message>
      <source>Apply</source>
      <translation>Aplicar</translation>
    </message>
    <message>
      <source>Cancel</source>
      <translation>Cancelar</translation>
    </message>
    <message>
      <source>Press a button</source>
      <translation>Presiona un botón</translation>
    </message>
  </context>
</TS><|MERGE_RESOLUTION|>--- conflicted
+++ resolved
@@ -2173,8 +2173,6 @@
     <message>
       <source>WARNING: These features are experimental and should not be enabled unless you were told to, or a game requires it. Please ask in the shadPS4 Discord server if you have any questions.</source>
       <translation>ADVERTENCIA: Estas funciones son experimentales y no deben activarse a menos que se te haya indicado o que un juego lo requiera específicamente. Si tienes dudas, por favor consulta en el servidor de Discord de shadPS4.</translation>
-<<<<<<< HEAD
-=======
     </message>
     <message>
       <source>Enable Background Controller Input</source>
@@ -2187,7 +2185,6 @@
     <message>
       <source>Crash Diagnostics:\nCreates a .yaml file with info about the Vulkan state at the time of crashing.\nUseful for debugging &apos;Device lost&apos; errors. If you have this enabled, you should enable Host AND Guest Debug Markers.\nYou need Vulkan Validation Layers enabled and the Vulkan SDK for this to work.</source>
       <translation type="unfinished">Crash Diagnostics:\nCreates a .yaml file with info about the Vulkan state at the time of crashing.\nUseful for debugging &apos;Device lost&apos; errors. If you have this enabled, you should enable Host AND Guest Debug Markers.\nYou need Vulkan Validation Layers enabled and the Vulkan SDK for this to work.</translation>
->>>>>>> 1d459474
     </message>
   </context>
   <context>
