--- conflicted
+++ resolved
@@ -2175,8 +2175,6 @@
       <source>WARNING: These features are experimental and should not be enabled unless you were told to, or a game requires it. Please ask in the shadPS4 Discord server if you have any questions.</source>
       <translation>⚠️ تحذير: هذه الميزات تجريبية ويُفضّل عدم تفعيلها إلا إذا طُلب منك، أو إذا كانت مطلوبة لتشغيل لُعْبَة معينة.
 إذا كان لديك أي استفسار، يُرجى السؤال في مجتمع Discord الخاص بـمحاكي الظل PS4.</translation>
-<<<<<<< HEAD
-=======
     </message>
     <message>
       <source>Enable Background Controller Input</source>
@@ -2189,7 +2187,6 @@
     <message>
       <source>Crash Diagnostics:\nCreates a .yaml file with info about the Vulkan state at the time of crashing.\nUseful for debugging &apos;Device lost&apos; errors. If you have this enabled, you should enable Host AND Guest Debug Markers.\nYou need Vulkan Validation Layers enabled and the Vulkan SDK for this to work.</source>
       <translation type="unfinished">Crash Diagnostics:\nCreates a .yaml file with info about the Vulkan state at the time of crashing.\nUseful for debugging &apos;Device lost&apos; errors. If you have this enabled, you should enable Host AND Guest Debug Markers.\nYou need Vulkan Validation Layers enabled and the Vulkan SDK for this to work.</translation>
->>>>>>> 1d459474
     </message>
   </context>
   <context>
