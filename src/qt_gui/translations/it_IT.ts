--- conflicted
+++ resolved
@@ -2173,8 +2173,6 @@
     <message>
       <source>WARNING: These features are experimental and should not be enabled unless you were told to, or a game requires it. Please ask in the shadPS4 Discord server if you have any questions.</source>
       <translation>ATTENZIONE: Queste funzionalità sono sperimentali e non dovrebbero essere abilitate a meno che non sia stato indicato o che un gioco lo richieda. Si prega di chiedere informazioni nel server Discord shadPS4 se si è in dubbio.</translation>
-<<<<<<< HEAD
-=======
     </message>
     <message>
       <source>Enable Background Controller Input</source>
@@ -2187,7 +2185,6 @@
     <message>
       <source>Crash Diagnostics:\nCreates a .yaml file with info about the Vulkan state at the time of crashing.\nUseful for debugging &apos;Device lost&apos; errors. If you have this enabled, you should enable Host AND Guest Debug Markers.\nYou need Vulkan Validation Layers enabled and the Vulkan SDK for this to work.</source>
       <translation>Diagnostica Crash:\nCrea un file .yaml che contiene informazioni riguardo lo stato del renderer Vulkan nel momento in cui si verifica un crash.\nUtile per poter effettuare il debug degli errori di tipo &apos;Device Lost&apos;. Se hai questa opzione attiva dovresti abilitare anche Marcatori di Debug Host e Guest. \nVulkan Validation Layers deve essere abilitato e bisogna aver installato l&apos;SDK Vulkan per poter utilizzare questa funzione.</translation>
->>>>>>> 1d459474
     </message>
   </context>
   <context>
