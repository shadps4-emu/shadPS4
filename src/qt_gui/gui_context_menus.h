--- conflicted
+++ resolved
@@ -31,16 +31,9 @@
 class GuiContextMenus : public QObject {
     Q_OBJECT
 public:
-<<<<<<< HEAD
     int RequestGameMenu(const QPoint& pos, QVector<GameInfo>& m_games,
                         std::shared_ptr<CompatibilityInfoClass> m_compat_info,
                         std::shared_ptr<gui_settings> settings, QTableWidget* widget, bool isList) {
-=======
-    void RequestGameMenu(const QPoint& pos, QVector<GameInfo>& m_games,
-                         std::shared_ptr<CompatibilityInfoClass> m_compat_info,
-                         std::shared_ptr<gui_settings> settings, QTableWidget* widget,
-                         bool isList) {
->>>>>>> 2d335f43
         QPoint global_pos = widget->viewport()->mapToGlobal(pos);
         std::shared_ptr<gui_settings> m_gui_settings = std::move(settings);
         int itemID = 0;
