--- conflicted
+++ resolved
@@ -139,11 +139,7 @@
             formattedPlayTime = formattedPlayTime.trimmed();
             m_game_info->m_games[i].play_time = playTime.toStdString();
             if (formattedPlayTime.isEmpty()) {
-<<<<<<< HEAD
-                SetTableItem(i, 8, "0");
-=======
-                SetTableItem(i, 7, QString("%1s").arg(seconds));
->>>>>>> b0b74243
+                SetTableItem(i, 8, QString("%1s").arg(seconds));
             } else {
                 SetTableItem(i, 8, formattedPlayTime);
             }
